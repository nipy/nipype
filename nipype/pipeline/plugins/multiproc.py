--- conflicted
+++ resolved
@@ -7,14 +7,11 @@
 http://stackoverflow.com/a/8963618/1183453
 """
 
-from multiprocessing import (Process, Pool, cpu_count, pool,
-                             Manager, TimeoutError)
+from multiprocessing import (Process, Pool, cpu_count, pool)
 from copy import deepcopy
 from traceback import format_exception
 import sys
 import signal
-from time import sleep
-import os.path as op
 from .base import (DistributedPluginBase, report_crash, report_nodes_not_run)
 from ..engine import (MapNode, str2bool)
 import numpy as np
@@ -23,34 +20,17 @@
 
 
 def run_node(args):
-    jobid = args[0]
-    node = args[1]
-    updatehash = args[2]
-
-<<<<<<< HEAD
-    jres = dict(result=None, traceback=None)
+    jobid, node, updatehash = args
     logger.info('[Starting] Job %d %s' % (jobid, str(node._id)))
-=======
-
-def run_node(node, updatehash):
-    result = dict(result=None, traceback=None)
->>>>>>> a9e2b512
+    jres = {'result': None, 'traceback': None}
     try:
         jres['result'] = node.run(updatehash=updatehash)
         logger.info('[Terminated] Job %d %s' % (jobid, str(node._id)))
     except:
         etype, eval, etr = sys.exc_info()
-<<<<<<< HEAD
         jres['traceback'] = format_exception(etype, eval, etr)
         jres['result'] = node.result
-        logger.info('[Error] Job %d: %s' % (jobid, jres['traceback']))
-    return (jobid, jres)
-
-=======
-        result['traceback'] = format_exception(etype, eval, etr)
-        result['result'] = node.result
-    return result
->>>>>>> a9e2b512
+    return jres
 
 
 class NonDaemonProcess(Process):
@@ -123,18 +103,9 @@
         self._results = {}   # Save results here
         self._notrun = []    # Gather errored nodes here
 
-<<<<<<< HEAD
         # Initialize settings, using dic.get we define defaults
         if plugin_args is None:
             plugin_args = {}
-=======
-    def _get_result(self, taskid):
-        if taskid not in self._taskresult:
-            raise RuntimeError('Multiproc task %d not found' % taskid)
-        if not self._taskresult[taskid].ready():
-            return None
-        return self._taskresult[taskid].get()
->>>>>>> a9e2b512
 
         self._poolcfg = dict(
             processes=plugin_args.get('n_proc', cpu_count()),
@@ -181,9 +152,6 @@
             self._remove_node_dirs()
 
         return (processed, notrun)
-
-    # def _sem_release(self):
-    #     self._sem.release()
 
     def _report_crash(self, node, result=None):
         if result and result['traceback']:
@@ -263,7 +231,7 @@
                     if sworker and not nosubmit:
                         forkjids.append(jobid)
                     else:
-                        self._run_mthread(jobid, updatehash)
+                        self._run_mthread(jobid, updatehash, graph)
 
         if len(forkjids) > 0:
             p, n = self._submit_jobs(forkjids)
@@ -320,12 +288,10 @@
         self._results[jobid] = result[jobid]['result']
 
     def _get_result(self, jobid):
-        return self._results.get(jobid,
-                                 {'result': None,
-                                  'traceback': 'Result not found',
-                                  'jobid': jobid})
-
-    def _run_mthread(self, jobid, updatehash=False):
+        return self._results.get(
+            jobid, {'result': None, 'traceback': 'Result not found', 'jobid': jobid})
+
+    def _run_mthread(self, jobid, graph=None, updatehash=False):
         """
         Run task in master thread
         """
