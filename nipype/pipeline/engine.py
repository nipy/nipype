# emacs: -*- mode: python; py-indent-offset: 4; indent-tabs-mode: nil -*-
# vi: set ft=python sts=4 ts=4 sw=4 et:
"""Defines functionality for pipelined execution of interfaces

The `Pipeline` class provides core functionality for batch processing.

   Change directory to provide relative paths for doctests
   >>> import os
   >>> filepath = os.path.dirname( os.path.realpath( __file__ ) )
   >>> datadir = os.path.realpath(os.path.join(filepath, '../testing/data'))
   >>> os.chdir(datadir)

"""

from glob import glob
import gzip
from copy import deepcopy
import cPickle
import os
import shutil
from shutil import rmtree
from socket import gethostname
import sys
from tempfile import mkdtemp

from enthought.traits.trait_handlers import TraitDictObject, TraitListObject
import numpy as np

from nipype.utils.misc import package_check
package_check('networkx', '1.3')
import networkx as nx

from nipype.interfaces.base import (traits, InputMultiPath, CommandLine,
                                    Undefined, TraitedSpec, DynamicTraitedSpec,
                                    Bunch, InterfaceResult, md5, Interface)
from nipype.utils.misc import isdefined, getsource, create_function_from_source
from nipype.utils.filemanip import (save_json, FileNotFoundError,
                                    filename_to_list, list_to_filename,
                                    copyfiles, fnames_presuffix, loadpkl)

from nipype.pipeline.utils import (generate_expanded_graph, modify_paths,
                                   export_graph, make_output_dir,
<<<<<<< HEAD
                                   clean_working_directory)
=======
                                   clean_working_directory, format_dot)
>>>>>>> 6572aa08
from nipype.utils.logger import (logger, config)

class WorkflowBase(object):
    """ Define common attributes and functions for workflows and nodes
    """

    def __init__(self, name=None, base_dir=None,
                 overwrite=False, **kwargs):
        """ Initialize base parameters of a workflow or node

        Parameters
        ----------

        base_dir : directory
            base output directory (will be hashed before creations)
            default=None, which results in the use of mkdtemp
        overwrite : Boolean
            Whether to overwrite contents of output directory if it already
            exists. If directory exists and hash matches it
            assumes that process has been executed (default : False)
        name : string (mandatory)
            Name of this node. Name must be alphanumeric and not contain any
            special characters (e.g., '.', '@').
        """
        self.base_dir = base_dir
        self.overwrite = overwrite
        self.config = {}
        if name is None:
            raise Exception("init requires a name for this %s" % self.__class__.__name__)
        if '.' in name:
            raise Exception('the name keyword-arg must not contain a period "."')
        self.name = name
        # for compatibility with node expansion using iterables
        self._id = self.name
        self._hierarchy = None

    @property
    def inputs(self):
        raise NotImplementedError

    @property
    def outputs(self):
        raise NotImplementedError

    @property
    def fullname(self):
        fullname = self.name
        if self._hierarchy:
            fullname = self._hierarchy + '.' + self.name
        return fullname            

    def clone(self, name):
        """Clone a workflowbase object

        Parameters
        ----------

        name : string (mandatory)
            A clone of node or workflow must have a new name
        """
        if (name is None) or (name == self.name):
            raise Exception('Cloning requires a new name')
        clone = deepcopy(self)
        clone.name = name
        clone._id = name
        clone._hierarchy = None
        return clone

    def _check_outputs(self, parameter):
        return hasattr(self.outputs, parameter)

    def _check_inputs(self, parameter):
        return hasattr(self.inputs, parameter)

    def __repr__(self):
        if self._hierarchy:
            return '.'.join((self._hierarchy, self._id))
        else:
            return self._id

    def save(self, filename=None):
        if filename is None:
            filename = 'temp.npz'
        np.savez(filename, object=self)

    def load(self, filename):
        return np.load(filename)

class Workflow(WorkflowBase):
    """Controls the setup and execution of a pipeline of processes
    """

    def __init__(self, **kwargs):
        super(Workflow, self).__init__(**kwargs)
        self._graph = nx.DiGraph()

    # PUBLIC API
    def clone(self, name):
        """Clone a workflow

        .. note::

        Will reset attributes used for executing workflow. See
        _init_runtime_fields. 

        Parameters
        ----------

        name: string (mandatory )
            every clone requires a new name
            
        """
        clone = super(Workflow, self).clone(name)
        clone._reset_hierarchy()
        return clone

    # Graph creation functions
    def connect(self, *args, **kwargs):
        """Connect nodes in the pipeline.

        This routine also checks if inputs and outputs are actually provided by
        the nodes that are being connected.

        Creates edges in the directed graph using the nodes and edges specified
        in the `connection_list`.  Uses the NetworkX method
        DiGraph.add_edges_from.

        Parameters
        ----------
        
        args : list or a set of four positional arguments

            Four positional arguments of the form::

              connect(source, sourceoutput, dest, destinput)

            source : nodewrapper node
            sourceoutput : string (must be in source.outputs)
            dest : nodewrapper node
            destinput : string (must be in dest.inputs)

            A list of 3-tuples of the following form::

             [(source, target,
                 [('sourceoutput/attribute', 'targetinput'),
                 ...]),
             ...]

            Or::

             [(source, target, [(('sourceoutput1', func, arg2, ...),
                                         'targetinput'), ...]),
             ...]
             sourceoutput1 will always be the first argument to func
             and func will be evaluated and the results sent ot targetinput

             currently func needs to define all its needed imports within the
             function as we use the inspect module to get at the source code
             and execute it remotely
        """
        if len(args)==1:
            connection_list = args[0]
        elif len(args)==4:
            connection_list = [(args[0], args[2], [(args[1], args[3])])]
        else:
            raise Exception('unknown set of parameters to connect function')
        if not kwargs:
            disconnect = False
        else:
            disconnect = kwargs['disconnect']
        not_found = []
        newnodes = []
        for srcnode, destnode, _ in connection_list:
            if (srcnode not in newnodes) and (srcnode not in self._graph.nodes()):
                newnodes.append(srcnode)
            if (destnode not in newnodes) and (destnode not in self._graph.nodes()):
                newnodes.append(destnode)
        if newnodes:
            self._check_nodes(newnodes)
            for node in newnodes:
                if node._hierarchy is None:
                    node._hierarchy = self.name
        for srcnode, destnode, connects in connection_list:
            connected_ports = []
            # check to see which ports of destnode are already
            # connected. 
            if not disconnect and (destnode in self._graph.nodes()):
                for edge in self._graph.in_edges_iter(destnode):
                    data = self._graph.get_edge_data(*edge)
                    for sourceinfo, destname in data['connect']:
                        connected_ports += [destname]
            for source, dest in connects:
                # Currently datasource/sink/grabber.io modules
                # determine their inputs/outputs depending on
                # connection settings.  Skip these modules in the check
                if dest in connected_ports:
                    raise Exception('Input %s of node %s is already ' \
                                        'connected'%(dest,destnode))
                if not (hasattr(destnode, '_interface') and '.io' in str(destnode._interface.__class__)):
                    if not destnode._check_inputs(dest):
                        not_found.append(['in', destnode.name, dest])
                if not (hasattr(srcnode, '_interface') and '.io' in str(srcnode._interface.__class__)):
                    if isinstance(source, tuple):
                        # handles the case that source is specified
                        # with a function
                        sourcename = source[0]
                    elif isinstance(source, str):
                        sourcename = source
                    else:
                        raise Exception('Unknown source specification in' \
                                         'connection from output of %s'%
                                        srcnode.name)
                    if sourcename and not srcnode._check_outputs(sourcename):
                        not_found.append(['out', srcnode.name, sourcename])
        infostr = []
        for info in not_found:
            infostr += ["Module %s has no %sput called %s\n"%(info[1], info[0],
                                                              info[2])]
        if not_found:
            raise Exception('\n'.join(['Some connections were not found']+infostr))
        
        # add connections
        for srcnode, destnode, connects in connection_list:
            edge_data = self._graph.get_edge_data(srcnode, destnode, None)
            if edge_data:
                logger.debug('(%s, %s): Edge data exists: %s' % \
                                 (srcnode, destnode, str(edge_data)))
                for data in connects:
                    if data not in edge_data['connect']:
                        edge_data['connect'].append(data)
                    if disconnect:
                        logger.debug('Removing connection: %s'%str(data))
                        edge_data['connect'].remove(data)
                if edge_data['connect']:
                    self._graph.add_edges_from([(srcnode, destnode, edge_data)])
                else:
                    #pass
                    logger.debug('Removing connection: %s->%s'%(srcnode,destnode))
                    self._graph.remove_edges_from([(srcnode, destnode)])
            elif not disconnect:
                logger.debug('(%s, %s): No edge data' % (srcnode, destnode))
                self._graph.add_edges_from([(srcnode, destnode,
                                             {'connect': connects})])
            edge_data = self._graph.get_edge_data(srcnode, destnode, None)
            logger.debug('(%s, %s): new edge data: %s'% (srcnode, destnode,
                                                         str(edge_data)))

    def disconnect(self, *args):
        """Disconnect two nodes

        See the docstring for connect for format.
        """
        # yoh: explicit **dict was introduced for compatibility with Python 2.5
        return self.connect(*args, **dict(disconnect=True))

    def add_nodes(self, nodes):
        """ Add nodes to a workflow

        Parameters
        ----------
        nodes : list
            A list of WorkflowBase-based objects
        """
        newnodes = [node for node in nodes if node not in self._graph.nodes()]
        if not newnodes:
            logger.debug('no new nodes to add')
            return
        for node in newnodes:
            if not issubclass(node.__class__, WorkflowBase):
                raise Exception('Node %s must be a subclass of WorkflowBase' % str(node))
        self._check_nodes(newnodes)
        for node in newnodes:
            if node._hierarchy is None:
                node._hierarchy = self.name
        self._graph.add_nodes_from(newnodes)

    def remove_nodes(self, nodes):
        """ Remove nodes from a workflow

        Parameters
        ----------
        nodes : list
            A list of WorkflowBase-based objects
        """
        self._graph.remove_nodes_from(nodes)

    # Input-Output access
    @property
    def inputs(self):
        return self._get_inputs()

    @property
    def outputs(self):
        return self._get_outputs()

    def get_node(self, name):
        """Return an internal node by name
        """
        nodenames = name.split('.')
        nodename = nodenames[0]
        outnode = [node for node in self._graph.nodes() if str(node).endswith('.'+nodename)]
        if outnode:
            outnode = outnode[0]
            if nodenames[1:] and issubclass(outnode.__class__, Workflow):
                outnode = outnode.get_node('.'.join(nodenames[1:]))
        else:
            outnode = None
        return outnode

    def write_graph(self, dotfilename='graph.dot', graph2use='hierarchical', format="png"):
        """Generates a graphviz dot file and a png file

        Parameters
        ----------
        
        graph2use: 'orig', 'hierarchical', 'flat' (default), 'exec'
            orig - creates a top level graph without expanding internal
                   workflow nodes
            flat - expands workflow nodes recursively
            exec - expands workflows to depict iterables
        
        format: 'png', 'svg'
            
        """
        graphtypes = ['orig', 'flat', 'hierarchical', 'exec']
        if graph2use not in graphtypes:
            raise ValueError('Unknown graph2use keyword. Must be one of: ' +str(graphtypes))
        base_dir, dotfilename = os.path.split(dotfilename)
        if base_dir == '':
            if self.base_dir:
                base_dir = self.base_dir
            else:
                base_dir = os.getcwd()
        if graph2use == 'hierarchical':
            dotfilename = os.path.join(base_dir, dotfilename)
            self.write_hierarchical_dotfile(dotfilename=dotfilename)
            format_dot(dotfilename, format=format)
            return
        graph = self._graph
        if graph2use in ['flat', 'exec']:
            graph = self._create_flat_graph()
        if graph2use == 'exec':
            graph = generate_expanded_graph(deepcopy(graph))
<<<<<<< HEAD
        export_graph(graph, self.base_dir, dotfilename=dotfilename)
=======

        export_graph(graph, base_dir, dotfilename=dotfilename, format=format)

    def write_hierarchical_dotfile(self, dotfilename=None):
        dotlist = ['digraph %s{'%self.name]
        dotlist.append(self._get_dot(prefix='  '))
        dotlist.append('}')
        dotstr = '\n'.join(dotlist)
        if dotfilename:
            fp = open(dotfilename, 'wt')
            fp.writelines(dotstr)
            fp.close()
        else:
            logger.info(dotstr)
>>>>>>> 6572aa08

    def run(self, plugin=None, updatehash=False):
        """ Execute the workflow

        Parameters
        ----------
        
        plugin: plugin name or object
            Plugin to use for execution. You can create your own plugins for
            execution. 
        """
        if plugin is None:
            plugin = config.get('execution','plugin')
        if type(plugin) is not str:
            runner = plugin
        else:
            name = 'nipype.pipeline.plugins'
            try:
                __import__(name)
            except ImportError:
                msg = 'Could not import plugin module: %s'%name
                logger.error(msg)
                raise ImportError(msg)
            else:
                runner = getattr(sys.modules[name], '%sPlugin'%plugin)()
        flatgraph = self._create_flat_graph()
        self._set_needed_outputs(flatgraph)
        execgraph = generate_expanded_graph(deepcopy(flatgraph))
        for index, node in enumerate(execgraph.nodes()):
            node.config = self.config
            node.base_dir = self.base_dir
            node.index = index
            if isinstance(node, MapNode):
                node.use_plugin = plugin
        self._configure_exec_nodes(execgraph)
        runner.run(execgraph, updatehash=updatehash)
        return execgraph

    # PRIVATE API AND FUNCTIONS

    def _set_needed_outputs(self, graph):
        """Initialize node with list of which outputs are needed
        """
        if not config.getboolean('execution', 'remove_unnecessary_outputs'):
            return
        for node in graph.nodes():
            node.needed_outputs = []
            for edge in graph.out_edges_iter(node):
                data = graph.get_edge_data(*edge)
                for sourceinfo, _ in sorted(data['connect']):
                    if isinstance(sourceinfo, tuple):
                        input_name =  sourceinfo[0]
                    else:
                        input_name = sourceinfo
                    if input_name not in node.needed_outputs:
                        node.needed_outputs += [input_name]
                        
    def _configure_exec_nodes(self, graph):
        """Ensure that each node knows where to get inputs from
        """
        for node in graph.nodes():
            node.input_source = {}
            for edge in graph.in_edges_iter(node):
                data = graph.get_edge_data(*edge)
                for sourceinfo, field in sorted(data['connect']):
                    if isinstance(sourceinfo, tuple):
                        node.input_source[field] = (os.path.join(edge[0].output_dir(),
                                                             'result_%s.pklz'%edge[0].name),
                                                (sourceinfo[0], getsource(sourceinfo[1]), sourceinfo[2:]))
                    else:
                        node.input_source[field] = (os.path.join(edge[0].output_dir(),
                                                             'result_%s.pklz'%edge[0].name),
                                                sourceinfo)


    def _check_nodes(self, nodes):
        """Checks if any of the nodes are already in the graph
        
        """
        node_names = [node.name for node in self._graph.nodes()]
        node_lineage = [node._hierarchy for node in self._graph.nodes()]
        for node in nodes:
            if node.name in node_names:
                idx = node_names.index(node.name)
                if node._hierarchy == node_lineage[idx]:
                    raise Exception('Duplicate node name %s found.'%node.name)
            else:
                node_names.append(node.name)

    def _has_attr(self, parameter, subtype='in'):
        """Checks if a parameter is available as an input or output
        """
        if subtype == 'in':
            subobject = self.inputs
        else:
            subobject = self.outputs
        attrlist = parameter.split('.')
        cur_out = subobject
        for attr in attrlist:
            if not hasattr(cur_out, attr):
                return False
            cur_out = getattr(cur_out, attr)
        return True

    def _get_parameter_node(self, parameter, subtype='in'):
        """Returns the underlying node corresponding to an input or
        output parameter
        """
        if subtype == 'in':
            subobject = self.inputs
        else:
            subobject = self.outputs
        attrlist = parameter.split('.')
        cur_out = subobject
        for attr in attrlist[:-1]:
            cur_out = getattr(cur_out, attr)
        return cur_out.traits()[attrlist[-1]].node

    def _check_outputs(self, parameter):
        return self._has_attr(parameter, subtype='out')

    def _check_inputs(self, parameter):
        return self._has_attr(parameter, subtype='in')

    def _get_inputs(self):
        """Returns the inputs of a workflow

        This function does not return any input ports that are already connected
        """
        inputdict = TraitedSpec()
        for node in self._graph.nodes():
            inputdict.add_trait(node.name, traits.Instance(TraitedSpec))
            if isinstance(node, Workflow):
                setattr(inputdict, node.name, node.inputs)
            else:
                taken_inputs = []
                for _, _, d in self._graph.in_edges_iter(nbunch=node, data=True):
                    for cd in d['connect']:
                        taken_inputs.append(cd[1])
                unconnectedinputs = TraitedSpec()
                for key, trait in node.inputs.items():
                    if key not in taken_inputs:
                        unconnectedinputs.add_trait(key, traits.Trait(trait, node=node))
                        value = getattr(node.inputs, key)
                        setattr(unconnectedinputs, key, value)
                setattr(inputdict, node.name, unconnectedinputs)
                getattr(inputdict, node.name).on_trait_change(self._set_input)
        return inputdict

    def _get_outputs(self):
        """Returns all possible output ports that are not already connected
        """
        outputdict = TraitedSpec()
        for node in self._graph.nodes():
            outputdict.add_trait(node.name, traits.Instance(TraitedSpec))
            if isinstance(node, Workflow):
                setattr(outputdict, node.name, node.outputs)
            else:
                outputs = TraitedSpec()
                for key, _ in node.outputs.items():
                    outputs.add_trait(key, traits.Any(node=node))
                    setattr(outputs, key, None)
                setattr(outputdict, node.name, outputs)
        return outputdict

    def _set_input(self, object, name, newvalue):
        """Trait callback function to update a node input
        """
        object.traits()[name].node.set_input(name, newvalue)

    def _set_node_input(self, node, param, source, sourceinfo):
        """Set inputs of a node given the edge connection"""
        if isinstance(sourceinfo, str):
            val = source.get_output(sourceinfo)
        elif isinstance(sourceinfo, tuple):
            if callable(sourceinfo[1]):
                val = sourceinfo[1](source.get_output(sourceinfo[0]),
                                    *sourceinfo[2:])
        newval = val
        if isinstance(val, TraitDictObject):
            newval = dict(val)
        if isinstance(val, TraitListObject):
            newval = val[:]
        logger.debug('setting node input: %s->%s', param, str(newval))
        node.set_input(param, deepcopy(newval))

    def _create_flat_graph(self):
        """Turn a hierarchical DAG into a simple DAG where no node is a workflow
        """
        logger.debug('Creating flat graph for workflow: %s', self.name)
        workflowcopy = deepcopy(self)
        workflowcopy._generate_flatgraph()
        return workflowcopy._graph

    def _reset_hierarchy(self):
        """Reset the hierarchy on a graph
        """
        for node in self._graph.nodes():
            if isinstance(node, Workflow):
                node._reset_hierarchy()
                for innernode in node._graph.nodes():
                    innernode._hierarchy = '.'.join((self.name,innernode._hierarchy))
            else:
                node._hierarchy = self.name

    def _generate_flatgraph(self):
        """Generate a graph containing only Nodes or MapNodes
        """
        logger.debug('expanding workflow: %s', self)
        nodes2remove = []
        if not nx.is_directed_acyclic_graph(self._graph):
            raise Exception('Workflow: %s is not a directed acyclic graph (DAG)'%self.name)
        nodes = nx.topological_sort(self._graph)
        for node in nodes:
            logger.debug('processing node: %s'%node)
            if isinstance(node, Workflow):
                nodes2remove.append(node)
                # use in_edges instead of in_edges_iter to allow
                # disconnections to take place properly. otherwise, the
                # edge dict is modified.
                for u, _, d in self._graph.in_edges(nbunch=node, data=True):
                    logger.debug('in: connections-> %s'%str(d['connect']))
                    for cd in deepcopy(d['connect']):
                        logger.debug("in: %s" % str (cd))
                        dstnode = node._get_parameter_node(cd[1],subtype='in')
                        srcnode = u
                        srcout = cd[0]
                        dstin = cd[1].split('.')[-1]
                        logger.debug('in edges: %s %s %s %s'%(srcnode, srcout, dstnode, dstin))
                        self.disconnect(u, cd[0], node, cd[1])
                        self.connect(srcnode, srcout, dstnode, dstin)
                # do not use out_edges_iter for reasons stated in in_edges
                for _, v, d in self._graph.out_edges(nbunch=node, data=True):
                    logger.debug('out: connections-> %s'%str(d['connect']))
                    for cd in deepcopy(d['connect']):
                        logger.debug("out: %s" % str (cd))
                        dstnode = v
                        if isinstance(cd[0], tuple):
                            parameter = cd[0][0]
                        else:
                            parameter = cd[0]
                        srcnode = node._get_parameter_node(parameter, subtype='out')
                        if isinstance(cd[0], tuple):
                            srcout = list(cd[0])
                            srcout[0] = parameter.split('.')[-1]
                            srcout = tuple(srcout)
                        else:
                            srcout = parameter.split('.')[-1]
                        dstin = cd[1]
                        logger.debug('out edges: %s %s %s %s'%(srcnode, srcout, dstnode, dstin))
                        self.disconnect(node, cd[0], v, cd[1])
                        self.connect(srcnode, srcout, dstnode, dstin)
                # expand the workflow node
                #logger.debug('expanding workflow: %s', node)
                node._generate_flatgraph()
                for innernode in node._graph.nodes():
                    innernode._hierarchy = '.'.join((self.name,innernode._hierarchy))
                self._graph.add_nodes_from(node._graph.nodes())
                self._graph.add_edges_from(node._graph.edges(data=True))
        if nodes2remove:
            self._graph.remove_nodes_from(nodes2remove)
        logger.debug('finished expanding workflow: %s', self)

<<<<<<< HEAD
=======
    def _get_dot(self, prefix=None, hierarchy=None):
        """Create a dot file with connection info
        """
        if prefix is None:
            prefix='  '
        if hierarchy is None:
            hierarchy = []
        dotlist = ['%slabel="%s";'%(prefix,self.name)]
        dotlist.append('%scolor=grey;'%(prefix))
        for node in self._graph.nodes():
            fullname = '.'.join(hierarchy + [node.fullname])
            nodename = fullname.replace('.','_')
            if not isinstance(node, Workflow):
                pkglist = node._interface.__class__.__module__.split('.')
                interface = node._interface.__class__.__name__
                destclass = ''
                if len(pkglist) > 2:
                    destclass = '.%s'%pkglist[2]
                node_class_name = '.'.join([node.name, interface]) + destclass
                if hasattr(node, 'iterables') and node.iterables:
                    dotlist.append('%s[label="%s", style=filled, color=lightgrey];'%(nodename, node_class_name))
                else:
                    dotlist.append('%s[label="%s"];'%(nodename, node_class_name))
        for node in self._graph.nodes():
            if isinstance(node, Workflow):
                fullname = '.'.join(hierarchy + [node.fullname])
                nodename = fullname.replace('.','_')
                dotlist.append('subgraph cluster_%s {'%nodename)
                dotlist.append(node._get_dot(prefix=prefix + prefix,
                                             hierarchy=hierarchy+[self.name]))
                dotlist.append('}')
            else:
                for subnode in self._graph.successors_iter(node):
                    if not isinstance(subnode, Workflow):
                        nodefullname = '.'.join(hierarchy + [node.fullname])
                        subnodefullname = '.'.join(hierarchy + [subnode.fullname])
                        nodename = nodefullname.replace('.','_')
                        subnodename = subnodefullname.replace('.','_')
                        dotlist.append('%s -> %s;'%(nodename, subnodename))
        # add between workflow connections
        for u,v,d in self._graph.edges_iter(data=True):
            uname = '.'.join(hierarchy + [u.fullname])
            vname = '.'.join(hierarchy + [v.fullname])
            for src, dest in d['connect']:
                uname1 = uname
                vname1 = vname
                if isinstance(src, tuple):
                    srcname = src[0]
                else:
                    srcname = src
                if '.' in srcname:
                    uname1 += '.' + '.'.join(srcname.split('.')[:-1])
                if '.' in dest and '@' not in dest:
                    if not isinstance(v, Workflow):
                        if 'datasink' not in str(v._interface.__class__).lower():
                            vname1 += '.' + '.'.join(dest.split('.')[:-1])
                    else:
                        vname1 += '.' + '.'.join(dest.split('.')[:-1])
                if uname1.split('.')[:-1] != vname1.split('.')[:-1]:
                    dotlist.append('%s -> %s;'%(uname1.replace('.','_'),
                                                vname1.replace('.','_')))
        return ('\n'+prefix).join(dotlist)


>>>>>>> 6572aa08
class Node(WorkflowBase):
    """Wraps interface objects for use in pipeline


    Parameters
    ----------
    
    interface : interface object
        node specific interface  (fsl.Bet(), spm.Coregister())
    iterables : generator
        input field and list to iterate using the pipeline engine
        for example to iterate over different frac values in fsl.Bet()
        for a single field the input can be a tuple, otherwise a list
        of tuples
        node.iterables = ('frac',[0.5,0.6,0.7])
        node.iterables = [('fwhm',[2,4]),('fieldx',[0.5,0.6,0.7])]

    Notes
    -----
    
    creates output directory
    copies/discovers files to work with
    saves a hash.json file to indicate that a process has been completed

    Examples
    --------
    
    >>> import nipype.interfaces.spm as spm
    >>> realign = Node(interface=spm.Realign(), name='realign')
    >>> realign.inputs.in_files = 'functional.nii'
    >>> realign.inputs.register_to_mean = True
    >>> realign.run() # doctest: +SKIP

    """
    def __init__(self, interface, iterables=None, **kwargs):
        # interface can only be set at initialization
        super(Node, self).__init__(**kwargs)
        if interface is None:
            raise IOError('Interface must be provided')
        if not isinstance(interface, Interface):
            raise IOError('interface must be an instance of an Interface')
        self._interface  = interface
        self._result     = None
        self.iterables  = iterables
        self.parameterization = None
        self.input_source = {}
        self.needed_outputs = []

    @property
    def interface(self):
        return self._interface

    @property
    def result(self):
        return self._result

    @property
    def inputs(self):
        return self._interface.inputs

    @property
    def outputs(self):
        return self._interface._outputs()

    def output_dir(self):
        if self.base_dir is None:
            self.base_dir = mkdtemp()
        outputdir = self.base_dir
        if self._hierarchy:
            outputdir = os.path.join(outputdir, *self._hierarchy.split('.'))
        if self.parameterization:
            outputdir = os.path.join(outputdir, *self.parameterization)
        return os.path.abspath(os.path.join(outputdir,
                                            self.name))
    
    def set_input(self, parameter, val):
        """ Set interface input value or nodewrapper attribute

        Priority goes to interface.
        """
        logger.debug('setting nodelevel input %s = %s' % (parameter, str(val)))
        setattr(self.inputs, parameter, deepcopy(val))

    def get_output(self, parameter):
        val = None
        if self._result:
            val = getattr(self._result.outputs, parameter)
        return val

    def help(self):
        """ Print interface help
        """
        self._interface.help()

    def _get_hashval(self):
        hashed_inputs, hashvalue =  self.inputs.hashval
        if config.getboolean('execution', 'remove_unnecessary_outputs') and \
        self.needed_outputs:
            hashobject = md5()
            hashobject.update(hashvalue)
            sorted_outputs = sorted(self.needed_outputs)
            hashobject.update(str(sorted_outputs))
            hashvalue = hashobject.hexdigest()
            hashed_inputs['needed_outputs'] = sorted_outputs
        return hashed_inputs, hashvalue

    def _save_hashfile(self, hashfile, hashed_inputs):
        try:
            save_json(hashfile, hashed_inputs)
        except (IOError, TypeError):
            err_type = sys.exc_info()[0]
            if err_type is TypeError:
                # XXX - SG current workaround is to just
                # create the hashed file and not put anything
                # in it
                fd = open(hashfile,'wt')
                fd.writelines(str(hashed_inputs))
                fd.close()
                logger.debug('Unable to write a particular type to the json '\
                                 'file')
            else:
                logger.critical('Unable to open the file in write mode: %s'% \
                                    hashfile)

    def _get_inputs(self):
        """Retrieve inputs from pointers to results file

        This mechanism can be easily extended/replaced to retrieve data from
        other data sources (e.g., XNAT, HTTP, etc.,.)
        """
        logger.debug('Setting node inputs')
        for key, info in self.input_source.items():
            logger.debug('input: %s'%key)
            results_file = info[0]
            logger.debug('results file: %s'%results_file)
            results = loadpkl(results_file)
            output_value = Undefined
            if isinstance(info[1], tuple):
                output_name = info[1][0]
                func = create_function_from_source(info[1][1])
                value = getattr(results.outputs, output_name)
                if isdefined(value):
                    output_value = func(value,
                                        *list(info[1][2]))
            else:
                output_name = info[1]
                try:
                    output_value = results.outputs.get()[output_name]
                except TypeError:
                    output_value = results.outputs.dictcopy()[output_name]
            logger.debug('output: %s'%output_name)
            try:
                self.set_input(key, deepcopy(output_value))
            except traits.TraitError:
                msg = ['Error setting node input:',
                       'Node: %s'%self.name,
                       'input: %s'%key,
                       'results_file: %s'%results_file,
                       'value: %s'%str(output_value)]
                raise RuntimeError('\n'.join(msg))

    def run(self, updatehash=False, force_execute=False):
        """Executes an interface within a directory.

        Parameters
        ----------

        updatehash: boolean
            Update the hash stored in the output directory
        force_execute: boolean
            Force rerunning the node
        """
        # check to see if output directory and hash exist
        self._get_inputs()
        outdir = self.output_dir()
        outdir = make_output_dir(outdir)
        logger.info("Executing node %s in dir: %s"%(self._id,outdir))
        # Get a dictionary with hashed filenames and a hashvalue
        # of the dictionary itself.
        hashed_inputs, hashvalue = self._get_hashval()
        hashfile = os.path.join(outdir, '_0x%s.json' % hashvalue)
        if updatehash:
            logger.debug("Updating hash: %s" % hashvalue)
            self._save_hashfile(hashfile, hashed_inputs)
        if force_execute or (not updatehash and (self.overwrite or not os.path.exists(hashfile))):
            logger.debug("Node hash: %s"%hashvalue)
            
            hashfile_unfinished = os.path.join(outdir, '_0x%s_unfinished.json' % hashvalue)
            if os.path.exists(hashfile):
                os.remove(hashfile)
            if os.path.exists(outdir) and \
               not (os.path.exists(hashfile_unfinished) and \
                    self._interface.can_resume) and \
               not isinstance(self, MapNode):
                logger.debug("Removing old %s and its contents"%outdir)
                rmtree(outdir)
                outdir = make_output_dir(outdir)
            else:
                logger.debug("%s found and can_resume is True or Node is a MapNode - resuming execution" % hashfile_unfinished)
            self._save_hashfile(hashfile_unfinished, hashed_inputs)
            try:
                self._run_interface(execute=True)
<<<<<<< HEAD
            except RuntimeError:
                msg = "Could not run %s" % self.name
                msg += "\nwith inputs:\n%s" % self.inputs
                msg += "\nError:\n %s" % self._result.runtime.stderr
                os.remove(hashfile_unfinished)
                raise RuntimeError(msg)
            else:
                shutil.move(hashfile_unfinished, hashfile)
=======
            except:
                os.remove(hashfile_unfinished)
                raise
                
            shutil.move(hashfile_unfinished, hashfile)
>>>>>>> 6572aa08
        else:
            logger.debug("Hashfile exists. Skipping execution\n")
            self._run_interface(execute=False, updatehash=updatehash)
        return self._result

    def _run_interface(self, execute=True, updatehash=False):
        if updatehash:
            return
        old_cwd = os.getcwd()
        os.chdir(self.output_dir())
        self._result = self._run_command(execute)
        os.chdir(old_cwd)

    def _save_results(self, result, cwd):
        resultsfile = os.path.join(cwd, 'result_%s.pklz' % self.name)
        if result.outputs:
            try:
                outputs = result.outputs.get()
            except TypeError:
                outputs = result.outputs.dictcopy() # outputs was a bunch
            result.outputs.set(**modify_paths(outputs, relative=True, basedir=cwd))
        pkl_file = gzip.open(resultsfile, 'wb')
        cPickle.dump(result, pkl_file)
        pkl_file.close()
        if result.outputs:
            result.outputs.set(**outputs)

    def _load_results(self, cwd):
        resultsfile = os.path.join(cwd, 'result_%s.pklz' % self.name)
        aggregate = True
        result = None
        if os.path.exists(resultsfile):
            pkl_file = gzip.open(resultsfile, 'rb')
            try:
                result = cPickle.load(pkl_file)
            except traits.TraitError:
                logger.debug('some file does not exist. hence trait cannot be set')
            else:
                if result.outputs:
                    try:
                        outputs = result.outputs.get()
                    except TypeError:
                        outputs = result.outputs.dictcopy() # outputs was a bunch
                    try:
                        result.outputs.set(**modify_paths(outputs, relative=False, basedir=cwd))
                    except FileNotFoundError:
                        logger.debug('conversion to full path results in non existent file')
                    else:
                        aggregate = False
            pkl_file.close()
        logger.debug('Aggregate: %s', aggregate)
        # try aggregating first
        if aggregate:
            if not isinstance(self, MapNode):
                self._copyfiles_to_wd(cwd, True, linksonly=True)
                aggouts = self._interface.aggregate_outputs()
                runtime = Bunch(cwd=cwd,returncode = 0, environ = deepcopy(os.environ.data), hostname = gethostname())
                result = InterfaceResult(interface=None,
                                         runtime=runtime,
                                         outputs=aggouts)
                pkl_file = gzip.open(resultsfile, 'wb')
                if result.outputs:
                    try:
                        outputs = result.outputs.get()
                    except TypeError:
                        outputs = result.outputs.dictcopy() # outputs was a bunch
                    result.outputs.set(**modify_paths(outputs, relative=True, basedir=cwd))
                cPickle.dump(result, pkl_file)
                pkl_file.close()
                if result.outputs:
                    result.outputs.set(**outputs)
        return result

    def _run_command(self, execute, copyfiles=True):
        cwd = os.getcwd()
        if execute and copyfiles:
            self._originputs = deepcopy(self._interface.inputs)
<<<<<<< HEAD
        resultsfile = os.path.join(cwd, 'result_%s.pklz' % self.name)
=======
>>>>>>> 6572aa08
        if execute:
            runtime = Bunch(returncode = 1,
                            environ = deepcopy(os.environ.data),
                            hostname = gethostname())
            result = InterfaceResult(interface=self._interface,
                                     runtime=runtime,
                                     outputs=None)
<<<<<<< HEAD
=======
            self._result = result
>>>>>>> 6572aa08
            logger.debug('Executing node')
            if copyfiles:
                self._copyfiles_to_wd(cwd, execute)
            if issubclass(self._interface.__class__, CommandLine):
                try:
                    cmd = self._interface.cmdline
                except Exception, msg:
<<<<<<< HEAD
                    runtime.update(stderr=msg)
                    self._result = result
                    raise RuntimeError(msg)
=======
                    self._result.runtime.stderr = msg
                    raise
>>>>>>> 6572aa08
                cmdfile = os.path.join(cwd,'command.txt')
                fd = open(cmdfile,'wt')
                fd.writelines(cmd)
                fd.close()
                logger.info('Running: %s' % cmd)
            try:
                result = self._interface.run()
            except Exception, msg:
<<<<<<< HEAD
                runtime.update(returncode = 1,
                               stderr = msg)
                result = InterfaceResult(interface=self._interface,
                                         runtime=runtime,
                                         outputs=None)
                self._result = result
                raise RuntimeError(msg)
            else:
                if config.getboolean('execution', 'remove_unnecessary_outputs'):
                    dirs2keep = None
                    if isinstance(self, MapNode):
                        dirs2keep = [os.path.join(cwd, 'mapflow')]
                    result.outputs = clean_working_directory(result.outputs, cwd,
                                                             self._interface.inputs,
                                                             self.needed_outputs,
                                                             dirs2keep=dirs2keep)
            if result.runtime.returncode:
                logger.error('STDERR:' + result.runtime.stderr)
                logger.error('STDOUT:' + result.runtime.stdout)
                self._result = result
                raise RuntimeError(result.runtime.stderr)
            else:
                self._save_results(result, cwd)
=======
                self._result.runtime.stderr = msg
                raise
            
            if config.getboolean('execution', 'remove_unnecessary_outputs'):
                dirs2keep = None
                if isinstance(self, MapNode):
                    dirs2keep = [os.path.join(cwd, 'mapflow')]
                result.outputs = clean_working_directory(result.outputs, cwd,
                                                         self._interface.inputs,
                                                         self.needed_outputs,
                                                         dirs2keep=dirs2keep)
            self._save_results(result, cwd)
>>>>>>> 6572aa08
        else:
            logger.info("Collecting precomputed outputs")
            try:
                result = self._load_results(cwd)
            except FileNotFoundError:
                # if aggregation does not work, rerun the node
                logger.info("Some of the outputs were not found: rerunning node.")
                result = self._run_command(execute=True, copyfiles=False)
        return result

    def _copyfiles_to_wd(self, outdir, execute, linksonly=False):
        """ copy files over and change the inputs"""
        if hasattr(self._interface,'_get_filecopy_info'):
            for info in self._interface._get_filecopy_info():
                files = self.inputs.get().get(info['key'])
                if not isdefined(files):
                    continue
                if files:
                    infiles = filename_to_list(files)
                    if execute:
                        if linksonly:
                            if info['copy'] == False:
                                newfiles = copyfiles(infiles, [outdir], copy=info['copy'], create_new=True)
                            else:
                                newfiles = fnames_presuffix(infiles, newpath=outdir)
                        else:
                            newfiles = copyfiles(infiles, [outdir], copy=info['copy'], create_new=True)
                    else:
                        newfiles = fnames_presuffix(infiles, newpath=outdir)
                    if not isinstance(files, list):
                        newfiles = list_to_filename(newfiles)
                    setattr(self.inputs, info['key'], newfiles)

    def update(self, **opts):
        self.inputs.update(**opts)


class MapNode(Node):
    """Wraps interface objects that need to be iterated on a list of inputs.

    Examples
    --------

    >>> import nipype.interfaces.fsl as fsl
    >>> realign = MapNode(interface=fsl.MCFLIRT(), name='realign', iterfield=['in_file']) # doctest: +SKIP
    >>> realign.inputs.in_file = ['functional.nii', 'functional2.nii', 'functional3.nii'] # doctest: +SKIP
    >>> realign.run() # doctest: +SKIP
    
    """

    def __init__(self, interface, iterfield=None, **kwargs):
        """

        Parameters
        ----------

        iterfield : 1+-element list
        key(s) over which to repeatedly call the interface.
        for example, to iterate FSL.Bet over multiple files, one can
        set node.iterfield = ['infile'].  If this list has more than 1 item
        then the inputs are selected in order simultaneously from each of these
        fields and each field will need to have the same number of members.
        """
        super(MapNode, self).__init__(interface, **kwargs)
        self.iterfield  = iterfield
        if self.iterfield is None:
            raise Exception("Iterfield must be provided")
        elif isinstance(self.iterfield, str):
            self.iterfield = [self.iterfield]
        self._inputs = self._create_dynamic_traits(self._interface.inputs,
                                                   fields=self.iterfield)
        self._inputs.on_trait_change(self._set_mapnode_input)

    def _create_dynamic_traits(self, basetraits, fields=None, nitems=None):
        """Convert specific fields of a trait to accept multiple inputs
        """
        output = DynamicTraitedSpec()
        if fields is None:
            fields = basetraits.copyable_trait_names()
        for name, spec in basetraits.items():
            if name in fields and ((nitems is None) or (nitems > 1)):
                logger.debug('adding multipath trait: %s'%name)
                output.add_trait(name, InputMultiPath(spec.trait_type))
            else:
                output.add_trait(name, traits.Trait(spec))
            setattr(output, name, Undefined)
            value = getattr(output, name)
        return output

    def set_input(self, parameter, val):
        """ Set interface input value or nodewrapper attribute

        Priority goes to interface.
        """
        logger.debug('setting nodelevel input %s = %s' % (parameter, str(val)))
        self._set_mapnode_input(self.inputs, parameter, deepcopy(val))

    def _set_mapnode_input(self, object, name, newvalue):
        logger.debug('setting mapnode input: %s -> %s' %(name, str(newvalue)))
        if name in self.iterfield:
            setattr(self._inputs, name, newvalue)
        else:
            setattr(self._interface.inputs, name, newvalue)

    def _get_hashval(self):
        """ Compute hash including iterfield lists
        """
        hashinputs = deepcopy(self._interface.inputs)
        for name in self.iterfield:
            hashinputs.remove_trait(name)
            hashinputs.add_trait(name, InputMultiPath(self._interface.inputs.traits()[name].trait_type))
            logger.debug('setting hashinput %s-> %s'%(name,getattr(self._inputs, name)))
            setattr(hashinputs, name, getattr(self._inputs, name))
        hashed_inputs, hashvalue = hashinputs.hashval
        if config.getboolean('execution', 'remove_unnecessary_outputs') and \
        self.needed_outputs:
            hashobject = md5()
            hashobject.update(hashvalue)
            sorted_outputs = sorted(self.needed_outputs)
            hashobject.update(str(sorted_outputs))
            hashvalue = hashobject.hexdigest()
            hashed_inputs['needed_outputs'] = sorted_outputs
        return hashed_inputs, hashvalue

    @property
    def inputs(self):
        return self._inputs

    @property
    def outputs(self):
        if self._interface._outputs():
            return Bunch(self._interface._outputs().get())
        else:
            return None

    def _make_nodes(self, cwd=None):
        if cwd is None:
            cwd = self.output_dir()
        nitems = len(filename_to_list(getattr(self.inputs, self.iterfield[0])))
        for i in range(nitems):
            nodename = '_' + self.name+str(i)
            node = Node(deepcopy(self._interface), name=nodename)
            node._interface.inputs.set(**deepcopy(self._interface.inputs.get()))
            for field in self.iterfield:
                fieldvals = filename_to_list(getattr(self.inputs, field))
                logger.debug('setting input %d %s %s'%(i, field,
                                                      fieldvals[i]))
                setattr(node.inputs, field,
                        fieldvals[i])
            node.config = self.config
            node.base_dir = os.path.join(cwd, 'mapflow') # for backwards compatibility
<<<<<<< HEAD
            yield node

    def _node_runner(self, nodes, updatehash=False):
        for node in nodes:
            try:
                node.run(updatehash=updatehash)
            except RuntimeError, msg:
                node.error_msg = msg
            yield node
=======
            yield i, node

    def _node_runner(self, nodes, updatehash=False):
        for i, node in nodes:
            err = None
            try:
                node.run(updatehash=updatehash)
            except Exception, err:
                if config.getboolean('execution', 'stop_on_first_crash'):
                    self._result = node.result
                    raise
            yield i, node, err
>>>>>>> 6572aa08

    def _collate_results(self, nodes):
        self._result = InterfaceResult(interface=[], runtime=[],
                                       outputs=self.outputs)
<<<<<<< HEAD
        for i, node in enumerate(nodes):
            runtime = Bunch(returncode = 0, environ = deepcopy(os.environ.data), hostname = gethostname())
            self._result.runtime.insert(i, runtime)
            if node.result and hasattr(node.result, 'runtime'):
                self._result.runtime[i] = node.result.runtime
                if node.result.runtime.returncode:
                    raise Exception('iternode %s:%d did not run'%(node._id, i))
                self._result.interface.insert(i, node.result.interface)
=======
        returncode = []
        for i, node, err in nodes:
            self._result.runtime.insert(i, None)
            if node.result and hasattr(node.result, 'runtime'):
                self._result.interface.insert(i, node.result.interface)
                self._result.runtime[i] = node.result.runtime
            returncode.insert(i, err)
>>>>>>> 6572aa08
            for key, _ in self.outputs.items():
                if config.getboolean('execution', 'remove_unnecessary_outputs') and \
                self.needed_outputs:
                    if key not in self.needed_outputs:
                        continue
                values = getattr(self._result.outputs, key)
                if not isdefined(values):
                    values = []
                if node.result.outputs:
                    values.insert(i, node.result.outputs.get()[key])
                else:
                    values.insert(i, None)
                if any([val != Undefined for val in values]) and self._result.outputs:
                    setattr(self._result.outputs, key, values)
<<<<<<< HEAD

    def get_subnodes(self):
        self._get_inputs()
        return [node for node in self._make_nodes()]
=======
        if returncode and any([code is not None for code in returncode]):
            msg = []
            for i, code in enumerate(returncode):
                if code is not None:
                    msg += ['Subnode %d failed'%i]
                    msg += ['Error:', str(code)]
            raise Exception('Subnodes of node: %s failed:\n%s'%(self.name,
                                                                '\n'.join(msg)))

    def get_subnodes(self):
        self._get_inputs()
        return [node for _, node in self._make_nodes()]
>>>>>>> 6572aa08
    
    def _run_interface(self, execute=True, updatehash=False):
        """Run the mapnode interface

        This is primarily intended for serial execution of mapnode. A parallel
        execution requires creation of new nodes that can be spawned
        """
        old_cwd = os.getcwd()
        cwd = self.output_dir()
        os.chdir(cwd)

        if execute:
            nitems = len(filename_to_list(getattr(self.inputs, self.iterfield[0])))
            nodenames = ['_' + self.name+str(i) for i in range(nitems)]
            # map-reduce formulation
            self._collate_results(self._node_runner(self._make_nodes(cwd),
                                                    updatehash=updatehash))
            self._save_results(self._result, cwd)
            # remove any node directories no longer required
            dirs2remove = []
            for path in glob(os.path.join(cwd,'mapflow','*')):
                if os.path.isdir(path):
                    if path.split(os.path.sep)[-1] not in nodenames:
                        dirs2remove.append(path)
            for path in dirs2remove:
                shutil.rmtree(path)
        else:
            self._result = self._load_results(cwd)
        os.chdir(old_cwd)<|MERGE_RESOLUTION|>--- conflicted
+++ resolved
@@ -40,11 +40,7 @@
 
 from nipype.pipeline.utils import (generate_expanded_graph, modify_paths,
                                    export_graph, make_output_dir,
-<<<<<<< HEAD
-                                   clean_working_directory)
-=======
                                    clean_working_directory, format_dot)
->>>>>>> 6572aa08
 from nipype.utils.logger import (logger, config)
 
 class WorkflowBase(object):
@@ -388,9 +384,6 @@
             graph = self._create_flat_graph()
         if graph2use == 'exec':
             graph = generate_expanded_graph(deepcopy(graph))
-<<<<<<< HEAD
-        export_graph(graph, self.base_dir, dotfilename=dotfilename)
-=======
 
         export_graph(graph, base_dir, dotfilename=dotfilename, format=format)
 
@@ -405,7 +398,6 @@
             fp.close()
         else:
             logger.info(dotstr)
->>>>>>> 6572aa08
 
     def run(self, plugin=None, updatehash=False):
         """ Execute the workflow
@@ -669,8 +661,6 @@
             self._graph.remove_nodes_from(nodes2remove)
         logger.debug('finished expanding workflow: %s', self)
 
-<<<<<<< HEAD
-=======
     def _get_dot(self, prefix=None, hierarchy=None):
         """Create a dot file with connection info
         """
@@ -735,7 +725,6 @@
         return ('\n'+prefix).join(dotlist)
 
 
->>>>>>> 6572aa08
 class Node(WorkflowBase):
     """Wraps interface objects for use in pipeline
 
@@ -938,22 +927,11 @@
             self._save_hashfile(hashfile_unfinished, hashed_inputs)
             try:
                 self._run_interface(execute=True)
-<<<<<<< HEAD
-            except RuntimeError:
-                msg = "Could not run %s" % self.name
-                msg += "\nwith inputs:\n%s" % self.inputs
-                msg += "\nError:\n %s" % self._result.runtime.stderr
-                os.remove(hashfile_unfinished)
-                raise RuntimeError(msg)
-            else:
-                shutil.move(hashfile_unfinished, hashfile)
-=======
             except:
                 os.remove(hashfile_unfinished)
                 raise
                 
             shutil.move(hashfile_unfinished, hashfile)
->>>>>>> 6572aa08
         else:
             logger.debug("Hashfile exists. Skipping execution\n")
             self._run_interface(execute=False, updatehash=updatehash)
@@ -1031,10 +1009,6 @@
         cwd = os.getcwd()
         if execute and copyfiles:
             self._originputs = deepcopy(self._interface.inputs)
-<<<<<<< HEAD
-        resultsfile = os.path.join(cwd, 'result_%s.pklz' % self.name)
-=======
->>>>>>> 6572aa08
         if execute:
             runtime = Bunch(returncode = 1,
                             environ = deepcopy(os.environ.data),
@@ -1042,10 +1016,7 @@
             result = InterfaceResult(interface=self._interface,
                                      runtime=runtime,
                                      outputs=None)
-<<<<<<< HEAD
-=======
             self._result = result
->>>>>>> 6572aa08
             logger.debug('Executing node')
             if copyfiles:
                 self._copyfiles_to_wd(cwd, execute)
@@ -1053,14 +1024,8 @@
                 try:
                     cmd = self._interface.cmdline
                 except Exception, msg:
-<<<<<<< HEAD
-                    runtime.update(stderr=msg)
-                    self._result = result
-                    raise RuntimeError(msg)
-=======
                     self._result.runtime.stderr = msg
                     raise
->>>>>>> 6572aa08
                 cmdfile = os.path.join(cwd,'command.txt')
                 fd = open(cmdfile,'wt')
                 fd.writelines(cmd)
@@ -1069,31 +1034,6 @@
             try:
                 result = self._interface.run()
             except Exception, msg:
-<<<<<<< HEAD
-                runtime.update(returncode = 1,
-                               stderr = msg)
-                result = InterfaceResult(interface=self._interface,
-                                         runtime=runtime,
-                                         outputs=None)
-                self._result = result
-                raise RuntimeError(msg)
-            else:
-                if config.getboolean('execution', 'remove_unnecessary_outputs'):
-                    dirs2keep = None
-                    if isinstance(self, MapNode):
-                        dirs2keep = [os.path.join(cwd, 'mapflow')]
-                    result.outputs = clean_working_directory(result.outputs, cwd,
-                                                             self._interface.inputs,
-                                                             self.needed_outputs,
-                                                             dirs2keep=dirs2keep)
-            if result.runtime.returncode:
-                logger.error('STDERR:' + result.runtime.stderr)
-                logger.error('STDOUT:' + result.runtime.stdout)
-                self._result = result
-                raise RuntimeError(result.runtime.stderr)
-            else:
-                self._save_results(result, cwd)
-=======
                 self._result.runtime.stderr = msg
                 raise
             
@@ -1106,7 +1046,6 @@
                                                          self.needed_outputs,
                                                          dirs2keep=dirs2keep)
             self._save_results(result, cwd)
->>>>>>> 6572aa08
         else:
             logger.info("Collecting precomputed outputs")
             try:
@@ -1258,17 +1197,6 @@
                         fieldvals[i])
             node.config = self.config
             node.base_dir = os.path.join(cwd, 'mapflow') # for backwards compatibility
-<<<<<<< HEAD
-            yield node
-
-    def _node_runner(self, nodes, updatehash=False):
-        for node in nodes:
-            try:
-                node.run(updatehash=updatehash)
-            except RuntimeError, msg:
-                node.error_msg = msg
-            yield node
-=======
             yield i, node
 
     def _node_runner(self, nodes, updatehash=False):
@@ -1281,21 +1209,10 @@
                     self._result = node.result
                     raise
             yield i, node, err
->>>>>>> 6572aa08
 
     def _collate_results(self, nodes):
         self._result = InterfaceResult(interface=[], runtime=[],
                                        outputs=self.outputs)
-<<<<<<< HEAD
-        for i, node in enumerate(nodes):
-            runtime = Bunch(returncode = 0, environ = deepcopy(os.environ.data), hostname = gethostname())
-            self._result.runtime.insert(i, runtime)
-            if node.result and hasattr(node.result, 'runtime'):
-                self._result.runtime[i] = node.result.runtime
-                if node.result.runtime.returncode:
-                    raise Exception('iternode %s:%d did not run'%(node._id, i))
-                self._result.interface.insert(i, node.result.interface)
-=======
         returncode = []
         for i, node, err in nodes:
             self._result.runtime.insert(i, None)
@@ -1303,7 +1220,6 @@
                 self._result.interface.insert(i, node.result.interface)
                 self._result.runtime[i] = node.result.runtime
             returncode.insert(i, err)
->>>>>>> 6572aa08
             for key, _ in self.outputs.items():
                 if config.getboolean('execution', 'remove_unnecessary_outputs') and \
                 self.needed_outputs:
@@ -1318,12 +1234,6 @@
                     values.insert(i, None)
                 if any([val != Undefined for val in values]) and self._result.outputs:
                     setattr(self._result.outputs, key, values)
-<<<<<<< HEAD
-
-    def get_subnodes(self):
-        self._get_inputs()
-        return [node for node in self._make_nodes()]
-=======
         if returncode and any([code is not None for code in returncode]):
             msg = []
             for i, code in enumerate(returncode):
@@ -1336,7 +1246,6 @@
     def get_subnodes(self):
         self._get_inputs()
         return [node for _, node in self._make_nodes()]
->>>>>>> 6572aa08
     
     def _run_interface(self, execute=True, updatehash=False):
         """Run the mapnode interface
