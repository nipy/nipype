#!/usr/bin/env python
# -*- coding: utf-8 -*-
import os

import pytest
from nipype.testing import example_data
from nipype.algorithms.confounds import FramewiseDisplacement, ComputeDVARS, is_outlier
import numpy as np

nonitime = True
try:
    import nitime

    nonitime = False
except ImportError:
    pass

nogeomstats = True
try:
    import geomstats
    nogeomstats = False
except ImportError:
    pass


def test_fd(tmpdir):
    tempdir = tmpdir.strpath
<<<<<<< HEAD
    ground_truth = np.loadtxt(example_data('fsl_motion_outliers_fd.txt'))

=======
    ground_truth = np.loadtxt(example_data("fsl_motion_outliers_fd.txt"))
>>>>>>> 90491563
    fdisplacement = FramewiseDisplacement(
        in_file=example_data("fsl_mcflirt_movpar.txt"),
        out_file=tempdir + "/fd.txt",
        parameter_source="FSL",
    )
    res = fdisplacement.run()

    with open(res.outputs.out_file) as all_lines:
        for line in all_lines:
            assert "FramewiseDisplacement" in line
            break

    assert np.allclose(
        ground_truth, np.loadtxt(res.outputs.out_file, skiprows=1), atol=0.16
    )
    assert np.abs(ground_truth.mean() - res.outputs.fd_average) < 1e-2


@pytest.mark.skipif(nogeomstats, reason="geomstats is not installed")
def test_fd_riemannian(tmpdir):
    tempdir = tmpdir.strpath
    # TODO(nina): Adapt ground_truth w. SPM Euler angles convention
    ground_truth = np.loadtxt(example_data('fsl_motion_outliers_fd.txt'))

    fdisplacement = FramewiseDisplacement(
        in_file=example_data('fsl_mcflirt_movpar.txt'),
        out_file=tempdir + '/fd.txt',
        parameter_source="FSL",
        metric='riemannian')
    res = fdisplacement.run()

    with open(res.outputs.out_file) as all_lines:
        for line in all_lines:
            assert 'FramewiseDisplacement' in line
            break

    assert np.allclose(
        ground_truth, np.loadtxt(res.outputs.out_file, skiprows=1), atol=.16)
    assert np.abs(ground_truth.mean() - res.outputs.fd_average) < 1e-2


@pytest.mark.skipif(nonitime, reason="nitime is not installed")
def test_dvars(tmpdir):
    ground_truth = np.loadtxt(example_data("ds003_sub-01_mc.DVARS"))
    dvars = ComputeDVARS(
        in_file=example_data("ds003_sub-01_mc.nii.gz"),
        in_mask=example_data("ds003_sub-01_mc_brainmask.nii.gz"),
        save_all=True,
        intensity_normalization=0,
    )
    tmpdir.chdir()
    res = dvars.run()

    dv1 = np.loadtxt(res.outputs.out_all, skiprows=1)
    assert (np.abs(dv1[:, 0] - ground_truth[:, 0]).sum() / len(dv1)) < 0.05

    assert (np.abs(dv1[:, 1] - ground_truth[:, 1]).sum() / len(dv1)) < 0.05

    assert (np.abs(dv1[:, 2] - ground_truth[:, 2]).sum() / len(dv1)) < 0.05

    dvars = ComputeDVARS(
        in_file=example_data("ds003_sub-01_mc.nii.gz"),
        in_mask=example_data("ds003_sub-01_mc_brainmask.nii.gz"),
        save_all=True,
    )
    res = dvars.run()

    dv1 = np.loadtxt(res.outputs.out_all, skiprows=1)
    assert (np.abs(dv1[:, 0] - ground_truth[:, 0]).sum() / len(dv1)) < 0.05

    assert (np.abs(dv1[:, 1] - ground_truth[:, 1]).sum() / len(dv1)) > 0.05

    assert (np.abs(dv1[:, 2] - ground_truth[:, 2]).sum() / len(dv1)) < 0.05


def test_outliers():
    np.random.seed(0)
    in_data = np.random.randn(100)
    in_data[0] += 10

    assert is_outlier(in_data) == 1<|MERGE_RESOLUTION|>--- conflicted
+++ resolved
@@ -18,6 +18,7 @@
 nogeomstats = True
 try:
     import geomstats
+
     nogeomstats = False
 except ImportError:
     pass
@@ -25,12 +26,8 @@
 
 def test_fd(tmpdir):
     tempdir = tmpdir.strpath
-<<<<<<< HEAD
-    ground_truth = np.loadtxt(example_data('fsl_motion_outliers_fd.txt'))
+    ground_truth = np.loadtxt(example_data("fsl_motion_outliers_fd.txt"))
 
-=======
-    ground_truth = np.loadtxt(example_data("fsl_motion_outliers_fd.txt"))
->>>>>>> 90491563
     fdisplacement = FramewiseDisplacement(
         in_file=example_data("fsl_mcflirt_movpar.txt"),
         out_file=tempdir + "/fd.txt",
@@ -53,22 +50,24 @@
 def test_fd_riemannian(tmpdir):
     tempdir = tmpdir.strpath
     # TODO(nina): Adapt ground_truth w. SPM Euler angles convention
-    ground_truth = np.loadtxt(example_data('fsl_motion_outliers_fd.txt'))
+    ground_truth = np.loadtxt(example_data("fsl_motion_outliers_fd.txt"))
 
     fdisplacement = FramewiseDisplacement(
-        in_file=example_data('fsl_mcflirt_movpar.txt'),
-        out_file=tempdir + '/fd.txt',
+        in_file=example_data("fsl_mcflirt_movpar.txt"),
+        out_file=tempdir + "/fd.txt",
         parameter_source="FSL",
-        metric='riemannian')
+        metric="riemannian",
+    )
     res = fdisplacement.run()
 
     with open(res.outputs.out_file) as all_lines:
         for line in all_lines:
-            assert 'FramewiseDisplacement' in line
+            assert "FramewiseDisplacement" in line
             break
 
     assert np.allclose(
-        ground_truth, np.loadtxt(res.outputs.out_file, skiprows=1), atol=.16)
+        ground_truth, np.loadtxt(res.outputs.out_file, skiprows=1), atol=0.16
+    )
     assert np.abs(ground_truth.mean() - res.outputs.fd_average) < 1e-2
 
 
