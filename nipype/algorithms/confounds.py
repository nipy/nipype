# -*- coding: utf-8 -*-
# emacs: -*- mode: python; py-indent-offset: 4; indent-tabs-mode: nil -*-
# vi: set ft=python sts=4 ts=4 sw=4 et:
'''
Algorithms to compute confounds in :abbr:`fMRI (functional MRI)`
'''
from __future__ import (print_function, division, unicode_literals,
                        absolute_import)
from builtins import range

import os
import os.path as op

import nibabel as nb
import numpy as np

from geomstats.invariant_metric import InvariantMetric
from geomstats.special_euclidean_group import SpecialEuclideanGroup
from numpy.polynomial import Legendre
from scipy import linalg

from .. import config, logging
from ..external.due import BibTeX
from ..interfaces.base import (traits, TraitedSpec, BaseInterface,
                               BaseInterfaceInputSpec, File, isdefined,
                               InputMultiPath, OutputMultiPath)
from ..utils import NUMPY_MMAP
from ..utils.misc import normalize_mc_params

IFLOGGER = logging.getLogger('nipype.interface')

SE3_GROUP = SpecialEuclideanGroup(n=3)
DIM_TRANSLATIONS = SE3_GROUP.translations.dimension
DIM_ROTATIONS = SE3_GROUP.rotations.dimension

SE3_GROUP = SpecialEuclideanGroup(n=3)
DIM_TRANSLATIONS = SE3_GROUP.translations.dimension
DIM_ROTATIONS = SE3_GROUP.rotations.dimension

SE3_GROUP = SpecialEuclideanGroup(n=3)
DIM_TRANSLATIONS = SE3_GROUP.translations.dimension
DIM_ROTATIONS = SE3_GROUP.rotations.dimension


class ComputeDVARSInputSpec(BaseInterfaceInputSpec):
    in_file = File(
        exists=True, mandatory=True, desc='functional data, after HMC')
    in_mask = File(exists=True, mandatory=True, desc='a brain mask')
    remove_zerovariance = traits.Bool(
        True, usedefault=True, desc='remove voxels with zero variance')
    save_std = traits.Bool(
        True, usedefault=True, desc='save standardized DVARS')
    save_nstd = traits.Bool(
        False, usedefault=True, desc='save non-standardized DVARS')
    save_vxstd = traits.Bool(
        False, usedefault=True, desc='save voxel-wise standardized DVARS')
    save_all = traits.Bool(False, usedefault=True, desc='output all DVARS')

    series_tr = traits.Float(desc='repetition time in sec.')
    save_plot = traits.Bool(False, usedefault=True, desc='write DVARS plot')
    figdpi = traits.Int(100, usedefault=True, desc='output dpi for the plot')
    figsize = traits.Tuple(
        traits.Float(11.7),
        traits.Float(2.3),
        usedefault=True,
        desc='output figure size')
    figformat = traits.Enum(
        'png', 'pdf', 'svg', usedefault=True, desc='output format for figures')
    intensity_normalization = traits.Float(
        1000.0,
        usedefault=True,
        desc='Divide value in each voxel at each timepoint '
        'by the median calculated across all voxels'
        'and timepoints within the mask (if specified)'
        'and then multiply by the value specified by'
        'this parameter. By using the default (1000)'
        'output DVARS will be expressed in '
        'x10 % BOLD units compatible with Power et al.'
        '2012. Set this to 0 to disable intensity'
        'normalization altogether.')


class ComputeDVARSOutputSpec(TraitedSpec):
    out_std = File(exists=True, desc='output text file')
    out_nstd = File(exists=True, desc='output text file')
    out_vxstd = File(exists=True, desc='output text file')
    out_all = File(exists=True, desc='output text file')
    avg_std = traits.Float()
    avg_nstd = traits.Float()
    avg_vxstd = traits.Float()
    fig_std = File(exists=True, desc='output DVARS plot')
    fig_nstd = File(exists=True, desc='output DVARS plot')
    fig_vxstd = File(exists=True, desc='output DVARS plot')


class ComputeDVARS(BaseInterface):
    """
    Computes the DVARS.
    """
    input_spec = ComputeDVARSInputSpec
    output_spec = ComputeDVARSOutputSpec
    references_ = [{
        'entry':
        BibTeX("""\
@techreport{nichols_notes_2013,
    address = {Coventry, UK},
    title = {Notes on {Creating} a {Standardized} {Version} of {DVARS}},
    url = {http://www2.warwick.ac.uk/fac/sci/statistics/staff/academic-\
research/nichols/scripts/fsl/standardizeddvars.pdf},
    urldate = {2016-08-16},
    institution = {University of Warwick},
    author = {Nichols, Thomas},
    year = {2013}
}"""),
        'tags': ['method']
    }, {
        'entry':
        BibTeX("""\
@article{power_spurious_2012,
    title = {Spurious but systematic correlations in functional connectivity {MRI} networks \
arise from subject motion},
    volume = {59},
    doi = {10.1016/j.neuroimage.2011.10.018},
    number = {3},
    urldate = {2016-08-16},
    journal = {NeuroImage},
    author = {Power, Jonathan D. and Barnes, Kelly A. and Snyder, Abraham Z. and Schlaggar, \
Bradley L. and Petersen, Steven E.},
    year = {2012},
    pages = {2142--2154},
}
"""),
        'tags': ['method']
    }]

    def __init__(self, **inputs):
        self._results = {}
        super(ComputeDVARS, self).__init__(**inputs)

    def _gen_fname(self, suffix, ext=None):
        fname, in_ext = op.splitext(op.basename(self.inputs.in_file))

        if in_ext == '.gz':
            fname, in_ext2 = op.splitext(fname)
            in_ext = in_ext2 + in_ext

        if ext is None:
            ext = in_ext

        if ext.startswith('.'):
            ext = ext[1:]

        return op.abspath('{}_{}.{}'.format(fname, suffix, ext))

    def _run_interface(self, runtime):
        dvars = compute_dvars(
            self.inputs.in_file,
            self.inputs.in_mask,
            remove_zerovariance=self.inputs.remove_zerovariance,
            intensity_normalization=self.inputs.intensity_normalization)

        (self._results['avg_std'], self._results['avg_nstd'],
         self._results['avg_vxstd']) = np.mean(
             dvars, axis=1).astype(float)

        tr = None
        if isdefined(self.inputs.series_tr):
            tr = self.inputs.series_tr

        if self.inputs.save_std:
            out_file = self._gen_fname('dvars_std', ext='tsv')
            np.savetxt(out_file, dvars[0], fmt=b'%0.6f')
            self._results['out_std'] = out_file

            if self.inputs.save_plot:
                self._results['fig_std'] = self._gen_fname(
                    'dvars_std', ext=self.inputs.figformat)
                fig = plot_confound(
                    dvars[0],
                    self.inputs.figsize,
                    'Standardized DVARS',
                    series_tr=tr)
                fig.savefig(
                    self._results['fig_std'],
                    dpi=float(self.inputs.figdpi),
                    format=self.inputs.figformat,
                    bbox_inches='tight')
                fig.clf()

        if self.inputs.save_nstd:
            out_file = self._gen_fname('dvars_nstd', ext='tsv')
            np.savetxt(out_file, dvars[1], fmt=b'%0.6f')
            self._results['out_nstd'] = out_file

            if self.inputs.save_plot:
                self._results['fig_nstd'] = self._gen_fname(
                    'dvars_nstd', ext=self.inputs.figformat)
                fig = plot_confound(
                    dvars[1], self.inputs.figsize, 'DVARS', series_tr=tr)
                fig.savefig(
                    self._results['fig_nstd'],
                    dpi=float(self.inputs.figdpi),
                    format=self.inputs.figformat,
                    bbox_inches='tight')
                fig.clf()

        if self.inputs.save_vxstd:
            out_file = self._gen_fname('dvars_vxstd', ext='tsv')
            np.savetxt(out_file, dvars[2], fmt=b'%0.6f')
            self._results['out_vxstd'] = out_file

            if self.inputs.save_plot:
                self._results['fig_vxstd'] = self._gen_fname(
                    'dvars_vxstd', ext=self.inputs.figformat)
                fig = plot_confound(
                    dvars[2],
                    self.inputs.figsize,
                    'Voxelwise std DVARS',
                    series_tr=tr)
                fig.savefig(
                    self._results['fig_vxstd'],
                    dpi=float(self.inputs.figdpi),
                    format=self.inputs.figformat,
                    bbox_inches='tight')
                fig.clf()

        if self.inputs.save_all:
            out_file = self._gen_fname('dvars', ext='tsv')
            np.savetxt(
                out_file,
                np.vstack(dvars).T,
                fmt=b'%0.8f',
                delimiter=b'\t',
                header='std DVARS\tnon-std DVARS\tvx-wise std DVARS',
                comments='')
            self._results['out_all'] = out_file

        return runtime

    def _list_outputs(self):
        return self._results


class FramewiseDisplacementInputSpec(BaseInterfaceInputSpec):
    in_file = File(exists=True, mandatory=True, desc='motion parameters')
    parameter_source = traits.Enum(
        "FSL",
        "AFNI",
        "SPM",
        "FSFAST",
        "NIPY",
        desc="Source of movement parameters",
        mandatory=True)
    metric = traits.Enum(
        'L1',
        'riemannian',
        usedefault=True,
        mandatory=True,
        desc='Distance metric to apply: '
        'L1 = Manhattan distance (original definition),'
        'riemannian = Canonical Riemannian distance on the'
        'Special Euclidean group in 3D (geodesic)')
    radius = traits.Float(
        50,
        usedefault=True,
        desc='radius in mm to calculate angular FDs, 50mm is the '
        'default since it is used in Power et al. 2012')
    out_file = File(
        'fd_power_2012.txt', usedefault=True, desc='output file name')
    out_figure = File(
        'fd_power_2012.pdf', usedefault=True, desc='output figure name')
    series_tr = traits.Float(desc='repetition time in sec.')
    save_plot = traits.Bool(False, usedefault=True, desc='write FD plot')
    normalize = traits.Bool(
        False, usedefault=True, desc='calculate FD in mm/s')
    figdpi = traits.Int(
        100, usedefault=True, desc='output dpi for the FD plot')
    figsize = traits.Tuple(
        traits.Float(11.7),
        traits.Float(2.3),
        usedefault=True,
        desc='output figure size')


class FramewiseDisplacementOutputSpec(TraitedSpec):
    out_file = File(desc='calculated FD per timestep')
    out_figure = File(desc='output image file')
    fd_average = traits.Float(desc='average FD')


class FramewiseDisplacement(BaseInterface):
    """
    Calculate the :abbr:`FD (framewise displacement)` as in [Power2012]_.
    This implementation reproduces the calculation in fsl_motion_outliers

    .. [Power2012] Power et al., Spurious but systematic correlations in functional
         connectivity MRI networks arise from subject motion, NeuroImage 59(3),
         2012. doi:`10.1016/j.neuroimage.2011.10.018
         <http://dx.doi.org/10.1016/j.neuroimage.2011.10.018>`_.


    """

    input_spec = FramewiseDisplacementInputSpec
    output_spec = FramewiseDisplacementOutputSpec

    references_ = [{
        'entry':
        BibTeX("""\
@article{power_spurious_2012,
    title = {Spurious but systematic correlations in functional connectivity {MRI} networks \
arise from subject motion},
    volume = {59},
    doi = {10.1016/j.neuroimage.2011.10.018},
    number = {3},
    urldate = {2016-08-16},
    journal = {NeuroImage},
    author = {Power, Jonathan D. and Barnes, Kelly A. and Snyder, Abraham Z. and Schlaggar, \
Bradley L. and Petersen, Steven E.},
    year = {2012},
    pages = {2142--2154},
}
"""),
        'tags': ['method']
    }]

    def _run_interface(self, runtime, metric='L1'):
        mpars = np.loadtxt(self.inputs.in_file)  # mpars is N_t x 6
        mpars = np.apply_along_axis(
            func1d=normalize_mc_params,
            axis=1,
            arr=mpars,
            source=self.inputs.parameter_source)

<<<<<<< HEAD
        if self.inputs.metric == 'L1':
=======
        if metric == 'L1':
>>>>>>> 9a1cb9d5
            diff = mpars[:-1, :6] - mpars[1:, :6]
            diff[:, 3:6] *= self.inputs.radius
            fd_res = np.abs(diff).sum(axis=1)

<<<<<<< HEAD
        elif self.inputs.metric == 'riemannian':
=======
        elif metric == 'riemannian':
>>>>>>> 9a1cb9d5
            # TODO(nina): convert to geomstats parameterization:
            se3pars = np.hstack(
                [mpars[:, DIM_TRANSLATIONS:], mpars[:, :DIM_TRANSLATIONS]])

            diag_rotations = self.inputs.radius * np.ones(DIM_ROTATIONS)
            diag_translations = np.ones(DIM_TRANSLATIONS)
            diag = np.concatenate([diag_rotations, diag_translations])
            inner_product = np.diag(diag)
            metric = InvariantMetric(
                       group=SE3_GROUP,
                       inner_product_mat_at_identity=inner_product,
                       left_or_right='left')
            fd_res = metric.dist(se3pars[:-1], se3pars[1:])

        else:
            raise ValueError(
                'The parameter \'metric\' should be \'L1\' or \'riemannian\'.')

        self._results = {
            'out_file': op.abspath(self.inputs.out_file),
            'fd_average': float(fd_res.mean())
        }
        np.savetxt(
            self.inputs.out_file,
            fd_res,
            header='FramewiseDisplacement',
            comments='')

        if self.inputs.save_plot:
            tr = None
            if isdefined(self.inputs.series_tr):
                tr = self.inputs.series_tr

            if self.inputs.normalize and tr is None:
                IFLOGGER.warn('FD plot cannot be normalized if TR is not set')

            self._results['out_figure'] = op.abspath(self.inputs.out_figure)
            fig = plot_confound(
                fd_res,
                self.inputs.figsize,
                'FD',
                units='mm',
                series_tr=tr,
                normalize=self.inputs.normalize)
            fig.savefig(
                self._results['out_figure'],
                dpi=float(self.inputs.figdpi),
                format=self.inputs.out_figure[-3:],
                bbox_inches='tight')
            fig.clf()

        return runtime

    def _list_outputs(self):
        return self._results


class CompCorInputSpec(BaseInterfaceInputSpec):
    realigned_file = File(
        exists=True, mandatory=True, desc='already realigned brain image (4D)')
    mask_files = InputMultiPath(
        File(exists=True),
        desc=('One or more mask files that determines '
              'ROI (3D). When more that one file is '
              'provided `merge_method` or '
              '`merge_index` must be provided'))
    merge_method = traits.Enum(
        'union',
        'intersect',
        'none',
        xor=['mask_index'],
        requires=['mask_files'],
        desc=('Merge method if multiple masks are '
              'present - `union` uses voxels included in'
              ' at least one input mask, `intersect` '
              'uses only voxels present in all input '
              'masks, `none` performs CompCor on '
              'each mask individually'))
    mask_index = traits.Range(
        low=0,
        xor=['merge_method'],
        requires=['mask_files'],
        desc=('Position of mask in `mask_files` to use - '
              'first is the default.'))
    components_file = traits.Str(
        'components_file.txt',
        usedefault=True,
        desc='Filename to store physiological components')
    num_components = traits.Int(6, usedefault=True)  # 6 for BOLD, 4 for ASL
    pre_filter = traits.Enum(
        'polynomial',
        'cosine',
        False,
        usedefault=True,
        desc='Detrend time series prior to component '
        'extraction')
    use_regress_poly = traits.Bool(
        deprecated='0.15.0',
        new_name='pre_filter',
        desc=('use polynomial regression '
              'pre-component extraction'))
    regress_poly_degree = traits.Range(
        low=1, value=1, usedefault=True, desc='the degree polynomial to use')
    header_prefix = traits.Str(
        desc=('the desired header for the output tsv '
              'file (one column). If undefined, will '
              'default to "CompCor"'))
    high_pass_cutoff = traits.Float(
        128,
        usedefault=True,
        desc='Cutoff (in seconds) for "cosine" pre-filter')
    repetition_time = traits.Float(
        desc='Repetition time (TR) of series - derived from image header if '
        'unspecified')
    save_pre_filter = traits.Either(
        traits.Bool, File, desc='Save pre-filter basis as text file')
    ignore_initial_volumes = traits.Range(
        low=0,
        usedefault=True,
        desc='Number of volumes at start of series to ignore')


class CompCorOutputSpec(TraitedSpec):
    components_file = File(
        exists=True, desc='text file containing the noise components')
    pre_filter_file = File(desc='text file containing high-pass filter basis')


class CompCor(BaseInterface):
    """
    Interface with core CompCor computation, used in aCompCor and tCompCor

    CompCor provides three pre-filter options, all of which include per-voxel
    mean removal:
      - polynomial: Legendre polynomial basis
      - cosine: Discrete cosine basis
      - False: mean-removal only

    In the case of ``polynomial`` and ``cosine`` filters, a pre-filter file may
    be saved with a row for each volume/timepoint, and a column for each
    non-constant regressor.
    If no non-constant (mean-removal) columns are used, this file may be empty.

    If ``ignore_initial_volumes`` is set, then the specified number of initial
    volumes are excluded both from pre-filtering and CompCor component
    extraction.
    Each column in the components and pre-filter files are prefixe with zeros
    for each excluded volume so that the number of rows continues to match the
    number of volumes in the input file.
    In addition, for each excluded volume, a column is added to the pre-filter
    file with a 1 in the corresponding row.

    Example
    -------

    >>> ccinterface = CompCor()
    >>> ccinterface.inputs.realigned_file = 'functional.nii'
    >>> ccinterface.inputs.mask_files = 'mask.nii'
    >>> ccinterface.inputs.num_components = 1
    >>> ccinterface.inputs.pre_filter = 'polynomial'
    >>> ccinterface.inputs.regress_poly_degree = 2

    """
    input_spec = CompCorInputSpec
    output_spec = CompCorOutputSpec
    references_ = [{
        'entry':
        BibTeX(
            "@article{compcor_2007,"
            "title = {A component based noise correction method (CompCor) for BOLD and perfusion based},"
            "volume = {37},"
            "number = {1},"
            "doi = {10.1016/j.neuroimage.2007.04.042},"
            "urldate = {2016-08-13},"
            "journal = {NeuroImage},"
            "author = {Behzadi, Yashar and Restom, Khaled and Liau, Joy and Liu, Thomas T.},"
            "year = {2007},"
            "pages = {90-101},}"),
        'tags': ['method', 'implementation']
    }]

    def __init__(self, *args, **kwargs):
        ''' exactly the same as compcor except the header '''
        super(CompCor, self).__init__(*args, **kwargs)
        self._header = 'CompCor'

    def _run_interface(self, runtime):
        mask_images = []
        if isdefined(self.inputs.mask_files):
            mask_images = combine_mask_files(self.inputs.mask_files,
                                             self.inputs.merge_method,
                                             self.inputs.mask_index)

        if self.inputs.use_regress_poly:
            self.inputs.pre_filter = 'polynomial'

        # Degree 0 == remove mean; see compute_noise_components
        degree = (self.inputs.regress_poly_degree
                  if self.inputs.pre_filter == 'polynomial' else 0)

        imgseries = nb.load(self.inputs.realigned_file, mmap=NUMPY_MMAP)

        if len(imgseries.shape) != 4:
            raise ValueError('{} expected a 4-D nifti file. Input {} has '
                             '{} dimensions (shape {})'.format(
                                 self._header, self.inputs.realigned_file,
                                 len(imgseries.shape), imgseries.shape))

        if len(mask_images) == 0:
            img = nb.Nifti1Image(
                np.ones(imgseries.shape[:3], dtype=np.bool),
                affine=imgseries.affine,
                header=imgseries.header)
            mask_images = [img]

        skip_vols = self.inputs.ignore_initial_volumes
        if skip_vols:
            imgseries = imgseries.__class__(
                imgseries.get_data()[..., skip_vols:], imgseries.affine,
                imgseries.header)

        mask_images = self._process_masks(mask_images, imgseries.get_data())

        TR = 0
        if self.inputs.pre_filter == 'cosine':
            if isdefined(self.inputs.repetition_time):
                TR = self.inputs.repetition_time
            else:
                # Derive TR from NIfTI header, if possible
                try:
                    TR = imgseries.header.get_zooms()[3]
                    if imgseries.header.get_xyzt_units()[1] == 'msec':
                        TR /= 1000
                except (AttributeError, IndexError):
                    TR = 0

                if TR == 0:
                    raise ValueError(
                        '{} cannot detect repetition time from image - '
                        'Set the repetition_time input'.format(self._header))

        components, filter_basis = compute_noise_components(
            imgseries.get_data(), mask_images, self.inputs.num_components,
            self.inputs.pre_filter, degree, self.inputs.high_pass_cutoff, TR)

        if skip_vols:
            old_comp = components
            nrows = skip_vols + components.shape[0]
            components = np.zeros(
                (nrows, components.shape[1]), dtype=components.dtype)
            components[skip_vols:] = old_comp

        components_file = os.path.join(os.getcwd(),
                                       self.inputs.components_file)
        np.savetxt(
            components_file,
            components,
            fmt=b"%.10f",
            delimiter='\t',
            header=self._make_headers(components.shape[1]),
            comments='')

        if self.inputs.pre_filter and self.inputs.save_pre_filter:
            pre_filter_file = self._list_outputs()['pre_filter_file']
            ftype = {
                'polynomial': 'Legendre',
                'cosine': 'Cosine'
            }[self.inputs.pre_filter]
            ncols = filter_basis.shape[1] if filter_basis.size > 0 else 0
            header = ['{}{:02d}'.format(ftype, i) for i in range(ncols)]
            if skip_vols:
                old_basis = filter_basis
                # nrows defined above
                filter_basis = np.zeros(
                    (nrows, ncols + skip_vols), dtype=filter_basis.dtype)
                if old_basis.size > 0:
                    filter_basis[skip_vols:, :ncols] = old_basis
                filter_basis[:skip_vols, -skip_vols:] = np.eye(skip_vols)
                header.extend([
                    'NonSteadyStateOutlier{:02d}'.format(i)
                    for i in range(skip_vols)
                ])
            np.savetxt(
                pre_filter_file,
                filter_basis,
                fmt=b'%.10f',
                delimiter='\t',
                header='\t'.join(header),
                comments='')

        return runtime

    def _process_masks(self, mask_images, timeseries=None):
        return mask_images

    def _list_outputs(self):
        outputs = self._outputs().get()
        outputs['components_file'] = os.path.abspath(
            self.inputs.components_file)

        save_pre_filter = self.inputs.save_pre_filter
        if save_pre_filter:
            if isinstance(save_pre_filter, bool):
                save_pre_filter = os.path.abspath('pre_filter.tsv')
            outputs['pre_filter_file'] = save_pre_filter

        return outputs

    def _make_headers(self, num_col):
        header = self.inputs.header_prefix if \
            isdefined(self.inputs.header_prefix) else self._header
        headers = ['{}{:02d}'.format(header, i) for i in range(num_col)]
        return '\t'.join(headers)


class ACompCor(CompCor):
    """
    Anatomical compcor: for inputs and outputs, see CompCor.
    When the mask provided is an anatomical mask, then CompCor
    is equivalent to ACompCor.
    """

    def __init__(self, *args, **kwargs):
        ''' exactly the same as compcor except the header '''
        super(ACompCor, self).__init__(*args, **kwargs)
        self._header = 'aCompCor'


class TCompCorInputSpec(CompCorInputSpec):
    # and all the fields in CompCorInputSpec
    percentile_threshold = traits.Range(
        low=0.,
        high=1.,
        value=.02,
        exclude_low=True,
        exclude_high=True,
        usedefault=True,
        desc='the percentile '
        'used to select highest-variance '
        'voxels, represented by a number '
        'between 0 and 1, exclusive. By '
        'default, this value is set to .02. '
        'That is, the 2% of voxels '
        'with the highest variance are used.')


class TCompCorOutputSpec(CompCorOutputSpec):
    # and all the fields in CompCorOutputSpec
    high_variance_masks = OutputMultiPath(
        File(exists=True),
        desc=(("voxels exceeding the variance"
               " threshold")))


class TCompCor(CompCor):
    """
    Interface for tCompCor. Computes a ROI mask based on variance of voxels.

    Example
    -------

    >>> ccinterface = TCompCor()
    >>> ccinterface.inputs.realigned_file = 'functional.nii'
    >>> ccinterface.inputs.mask_files = 'mask.nii'
    >>> ccinterface.inputs.num_components = 1
    >>> ccinterface.inputs.pre_filter = 'polynomial'
    >>> ccinterface.inputs.regress_poly_degree = 2
    >>> ccinterface.inputs.percentile_threshold = .03

    """

    input_spec = TCompCorInputSpec
    output_spec = TCompCorOutputSpec

    def __init__(self, *args, **kwargs):
        ''' exactly the same as compcor except the header '''
        super(TCompCor, self).__init__(*args, **kwargs)
        self._header = 'tCompCor'
        self._mask_files = []

    def _process_masks(self, mask_images, timeseries=None):
        out_images = []
        self._mask_files = []
        for i, img in enumerate(mask_images):
            mask = img.get_data().astype(np.bool)
            imgseries = timeseries[mask, :]
            imgseries = regress_poly(2, imgseries)[0]
            tSTD = _compute_tSTD(imgseries, 0, axis=-1)
            threshold_std = np.percentile(
                tSTD,
                np.round(100. *
                         (1. - self.inputs.percentile_threshold)).astype(int))
            mask_data = np.zeros_like(mask)
            mask_data[mask != 0] = tSTD >= threshold_std
            out_image = nb.Nifti1Image(
                mask_data, affine=img.affine, header=img.header)

            # save mask
            mask_file = os.path.abspath('mask_{:03d}.nii.gz'.format(i))
            out_image.to_filename(mask_file)
            IFLOGGER.debug('tCompcor computed and saved mask of shape %s to '
                           'mask_file %s', str(mask.shape), mask_file)
            self._mask_files.append(mask_file)
            out_images.append(out_image)
        return out_images

    def _list_outputs(self):
        outputs = super(TCompCor, self)._list_outputs()
        outputs['high_variance_masks'] = self._mask_files
        return outputs


class TSNRInputSpec(BaseInterfaceInputSpec):
    in_file = InputMultiPath(
        File(exists=True),
        mandatory=True,
        desc='realigned 4D file or a list of 3D files')
    regress_poly = traits.Range(low=1, desc='Remove polynomials')
    tsnr_file = File(
        'tsnr.nii.gz',
        usedefault=True,
        hash_files=False,
        desc='output tSNR file')
    mean_file = File(
        'mean.nii.gz',
        usedefault=True,
        hash_files=False,
        desc='output mean file')
    stddev_file = File(
        'stdev.nii.gz',
        usedefault=True,
        hash_files=False,
        desc='output tSNR file')
    detrended_file = File(
        'detrend.nii.gz',
        usedefault=True,
        hash_files=False,
        desc='input file after detrending')


class TSNROutputSpec(TraitedSpec):
    tsnr_file = File(exists=True, desc='tsnr image file')
    mean_file = File(exists=True, desc='mean image file')
    stddev_file = File(exists=True, desc='std dev image file')
    detrended_file = File(desc='detrended input file')


class TSNR(BaseInterface):
    """
    Computes the time-course SNR for a time series

    Typically you want to run this on a realigned time-series.

    Example
    -------

    >>> tsnr = TSNR()
    >>> tsnr.inputs.in_file = 'functional.nii'
    >>> res = tsnr.run() # doctest: +SKIP

    """
    input_spec = TSNRInputSpec
    output_spec = TSNROutputSpec

    def _run_interface(self, runtime):
        img = nb.load(self.inputs.in_file[0], mmap=NUMPY_MMAP)
        header = img.header.copy()
        vollist = [
            nb.load(filename, mmap=NUMPY_MMAP)
            for filename in self.inputs.in_file
        ]
        data = np.concatenate(
            [
                vol.get_data().reshape(vol.shape[:3] + (-1, ))
                for vol in vollist
            ],
            axis=3)
        data = np.nan_to_num(data)

        if data.dtype.kind == 'i':
            header.set_data_dtype(np.float32)
            data = data.astype(np.float32)

        if isdefined(self.inputs.regress_poly):
            data = regress_poly(
                self.inputs.regress_poly, data, remove_mean=False)[0]
            img = nb.Nifti1Image(data, img.affine, header)
            nb.save(img, op.abspath(self.inputs.detrended_file))

        meanimg = np.mean(data, axis=3)
        stddevimg = np.std(data, axis=3)
        tsnr = np.zeros_like(meanimg)
        tsnr[stddevimg > 1.e-3] = meanimg[stddevimg > 1.e-3] / stddevimg[
            stddevimg > 1.e-3]
        img = nb.Nifti1Image(tsnr, img.affine, header)
        nb.save(img, op.abspath(self.inputs.tsnr_file))
        img = nb.Nifti1Image(meanimg, img.affine, header)
        nb.save(img, op.abspath(self.inputs.mean_file))
        img = nb.Nifti1Image(stddevimg, img.affine, header)
        nb.save(img, op.abspath(self.inputs.stddev_file))
        return runtime

    def _list_outputs(self):
        outputs = self._outputs().get()
        for k in ['tsnr_file', 'mean_file', 'stddev_file']:
            outputs[k] = op.abspath(getattr(self.inputs, k))

        if isdefined(self.inputs.regress_poly):
            outputs['detrended_file'] = op.abspath(self.inputs.detrended_file)
        return outputs


class NonSteadyStateDetectorInputSpec(BaseInterfaceInputSpec):
    in_file = File(exists=True, mandatory=True, desc='4D NIFTI EPI file')


class NonSteadyStateDetectorOutputSpec(TraitedSpec):
    n_volumes_to_discard = traits.Int(desc='Number of non-steady state volumes'
                                      'detected in the beginning of the scan.')


class NonSteadyStateDetector(BaseInterface):
    """
    Returns the number of non-steady state volumes detected at the beginning
    of the scan.
    """

    input_spec = NonSteadyStateDetectorInputSpec
    output_spec = NonSteadyStateDetectorOutputSpec

    def _run_interface(self, runtime):
        in_nii = nb.load(self.inputs.in_file)
        global_signal = in_nii.get_data()[:, :, :, :50].mean(axis=0).mean(
            axis=0).mean(axis=0)

        self._results = {'n_volumes_to_discard': is_outlier(global_signal)}

        return runtime

    def _list_outputs(self):
        return self._results


def compute_dvars(in_file,
                  in_mask,
                  remove_zerovariance=False,
                  intensity_normalization=1000):
    """
    Compute the :abbr:`DVARS (D referring to temporal
    derivative of timecourses, VARS referring to RMS variance over voxels)`
    [Power2012]_.

    Particularly, the *standardized* :abbr:`DVARS (D referring to temporal
    derivative of timecourses, VARS referring to RMS variance over voxels)`
    [Nichols2013]_ are computed.

    .. [Nichols2013] Nichols T, `Notes on creating a standardized version of
         DVARS <http://www2.warwick.ac.uk/fac/sci/statistics/staff/academic-\
research/nichols/scripts/fsl/standardizeddvars.pdf>`_, 2013.

    .. note:: Implementation details

      Uses the implementation of the `Yule-Walker equations
      from nitime
      <http://nipy.org/nitime/api/generated/nitime.algorithms.autoregressive.html\
#nitime.algorithms.autoregressive.AR_est_YW>`_
      for the :abbr:`AR (auto-regressive)` filtering of the fMRI signal.

    :param numpy.ndarray func: functional data, after head-motion-correction.
    :param numpy.ndarray mask: a 3D mask of the brain
    :param bool output_all: write out all dvars
    :param str out_file: a path to which the standardized dvars should be saved.
    :return: the standardized DVARS

    """
    import numpy as np
    import nibabel as nb
    from nitime.algorithms import AR_est_YW
    import warnings

    func = nb.load(in_file, mmap=NUMPY_MMAP).get_data().astype(np.float32)
    mask = nb.load(in_mask, mmap=NUMPY_MMAP).get_data().astype(np.uint8)

    if len(func.shape) != 4:
        raise RuntimeError("Input fMRI dataset should be 4-dimensional")

    idx = np.where(mask > 0)
    mfunc = func[idx[0], idx[1], idx[2], :]

    if intensity_normalization != 0:
        mfunc = (mfunc / np.median(mfunc)) * intensity_normalization

    # Robust standard deviation (we are using "lower" interpolation
    # because this is what FSL is doing
    func_sd = (np.percentile(mfunc, 75, axis=1, interpolation="lower") -
               np.percentile(mfunc, 25, axis=1, interpolation="lower")) / 1.349

    if remove_zerovariance:
        mfunc = mfunc[func_sd != 0, :]
        func_sd = func_sd[func_sd != 0]

    # Compute (non-robust) estimate of lag-1 autocorrelation
    ar1 = np.apply_along_axis(AR_est_YW, 1,
                              regress_poly(0, mfunc,
                                           remove_mean=True)[0].astype(
                                               np.float32), 1)[:, 0]

    # Compute (predicted) standard deviation of temporal difference time series
    diff_sdhat = np.squeeze(np.sqrt(((1 - ar1) * 2).tolist())) * func_sd
    diff_sd_mean = diff_sdhat.mean()

    # Compute temporal difference time series
    func_diff = np.diff(mfunc, axis=1)

    # DVARS (no standardization)
    dvars_nstd = np.sqrt(np.square(func_diff).mean(axis=0))

    # standardization
    dvars_stdz = dvars_nstd / diff_sd_mean

    with warnings.catch_warnings():  # catch, e.g., divide by zero errors
        warnings.filterwarnings('error')

        # voxelwise standardization
        diff_vx_stdz = np.square(
            func_diff / np.array([diff_sdhat] * func_diff.shape[-1]).T)
        dvars_vx_stdz = np.sqrt(diff_vx_stdz.mean(axis=0))

    return (dvars_stdz, dvars_nstd, dvars_vx_stdz)


def plot_confound(tseries,
                  figsize,
                  name,
                  units=None,
                  series_tr=None,
                  normalize=False):
    """
    A helper function to plot :abbr:`fMRI (functional MRI)` confounds.

    """
    import matplotlib
    matplotlib.use(config.get('execution', 'matplotlib_backend'))
    import matplotlib.pyplot as plt
    from matplotlib.gridspec import GridSpec
    from matplotlib.backends.backend_pdf import FigureCanvasPdf as FigureCanvas
    import seaborn as sns

    fig = plt.Figure(figsize=figsize)
    FigureCanvas(fig)
    grid = GridSpec(1, 2, width_ratios=[3, 1], wspace=0.025)
    grid.update(hspace=1.0, right=0.95, left=0.1, bottom=0.2)

    ax = fig.add_subplot(grid[0, :-1])
    if normalize and series_tr is not None:
        tseries /= series_tr

    ax.plot(tseries)
    ax.set_xlim((0, len(tseries)))
    ylabel = name
    if units is not None:
        ylabel += (' speed [{}/s]' if normalize else ' [{}]').format(units)
    ax.set_ylabel(ylabel)

    xlabel = 'Frame #'
    if series_tr is not None:
        xlabel = 'Frame # ({} sec TR)'.format(series_tr)
    ax.set_xlabel(xlabel)
    ylim = ax.get_ylim()

    ax = fig.add_subplot(grid[0, -1])
    sns.distplot(tseries, vertical=True, ax=ax)
    ax.set_xlabel('Frames')
    ax.set_ylim(ylim)
    ax.set_yticklabels([])
    return fig


def is_outlier(points, thresh=3.5):
    """
    Returns a boolean array with True if points are outliers and False
    otherwise.

    :param nparray points: an numobservations by numdimensions numpy array of observations
    :param float thresh: the modified z-score to use as a threshold. Observations with
        a modified z-score (based on the median absolute deviation) greater
        than this value will be classified as outliers.

    :return: A bolean mask, of size numobservations-length array.

    .. note:: References

        Boris Iglewicz and David Hoaglin (1993), "Volume 16: How to Detect and
        Handle Outliers", The ASQC Basic References in Quality Control:
        Statistical Techniques, Edward F. Mykytka, Ph.D., Editor.

    """
    if len(points.shape) == 1:
        points = points[:, None]
    median = np.median(points, axis=0)
    diff = np.sum((points - median)**2, axis=-1)
    diff = np.sqrt(diff)
    med_abs_deviation = np.median(diff)

    modified_z_score = 0.6745 * diff / med_abs_deviation

    timepoints_to_discard = 0
    for i in range(len(modified_z_score)):
        if modified_z_score[i] <= thresh:
            break
        else:
            timepoints_to_discard += 1

    return timepoints_to_discard


def cosine_filter(data, timestep, period_cut, remove_mean=True, axis=-1):
    datashape = data.shape
    timepoints = datashape[axis]

    data = data.reshape((-1, timepoints))

    frametimes = timestep * np.arange(timepoints)
    X = _full_rank(_cosine_drift(period_cut, frametimes))[0]
    non_constant_regressors = X[:, :-1] if X.shape[1] > 1 else np.array([])

    betas = np.linalg.lstsq(X, data.T)[0]

    if not remove_mean:
        X = X[:, :-1]
        betas = betas[:-1]

    residuals = data - X.dot(betas).T

    return residuals.reshape(datashape), non_constant_regressors


def regress_poly(degree, data, remove_mean=True, axis=-1):
    """
    Returns data with degree polynomial regressed out.

    :param bool remove_mean: whether or not demean data (i.e. degree 0),
    :param int axis: numpy array axes along which regression is performed

    """
    IFLOGGER.debug('Performing polynomial regression on data of shape %s',
                   str(data.shape))

    datashape = data.shape
    timepoints = datashape[axis]

    # Rearrange all voxel-wise time-series in rows
    data = data.reshape((-1, timepoints))

    # Generate design matrix
    X = np.ones((timepoints, 1))  # quick way to calc degree 0
    for i in range(degree):
        polynomial_func = Legendre.basis(i + 1)
        value_array = np.linspace(-1, 1, timepoints)
        X = np.hstack((X, polynomial_func(value_array)[:, np.newaxis]))

    non_constant_regressors = X[:, :-1] if X.shape[1] > 1 else np.array([])

    # Calculate coefficients
    betas = np.linalg.pinv(X).dot(data.T)

    # Estimation
    if remove_mean:
        datahat = X.dot(betas).T
    else:  # disregard the first layer of X, which is degree 0
        datahat = X[:, 1:].dot(betas[1:, ...]).T
    regressed_data = data - datahat

    # Back to original shape
    return regressed_data.reshape(datashape), non_constant_regressors


def combine_mask_files(mask_files, mask_method=None, mask_index=None):
    """Combines input mask files into a single nibabel image

    A helper function for CompCor

    mask_files: a list
        one or more binary mask files
    mask_method: enum ('union', 'intersect', 'none')
        determines how to combine masks
    mask_index: an integer
        determines which file to return (mutually exclusive with mask_method)

    returns: a list of nibabel images
    """

    if isdefined(mask_index) or not isdefined(mask_method):
        if not isdefined(mask_index):
            if len(mask_files) == 1:
                mask_index = 0
            else:
                raise ValueError(('When more than one mask file is provided, '
                                  'one of merge_method or mask_index must be '
                                  'set'))
        if mask_index < len(mask_files):
            mask = nb.load(mask_files[mask_index], mmap=NUMPY_MMAP)
            return [mask]
        raise ValueError(('mask_index {0} must be less than number of mask '
                          'files {1}').format(mask_index, len(mask_files)))
    masks = []
    if mask_method == 'none':
        for filename in mask_files:
            masks.append(nb.load(filename, mmap=NUMPY_MMAP))
        return masks

    if mask_method == 'union':
        mask = None
        for filename in mask_files:
            img = nb.load(filename, mmap=NUMPY_MMAP)
            if mask is None:
                mask = img.get_data() > 0
            np.logical_or(mask, img.get_data() > 0, mask)
        img = nb.Nifti1Image(mask, img.affine, header=img.header)
        return [img]

    if mask_method == 'intersect':
        mask = None
        for filename in mask_files:
            img = nb.load(filename, mmap=NUMPY_MMAP)
            if mask is None:
                mask = img.get_data() > 0
            np.logical_and(mask, img.get_data() > 0, mask)
        img = nb.Nifti1Image(mask, img.affine, header=img.header)
        return [img]


def compute_noise_components(imgseries, mask_images, num_components,
                             filter_type, degree, period_cut, repetition_time):
    """Compute the noise components from the imgseries for each mask

    imgseries: a nibabel img
    mask_images: a list of nibabel images
    num_components: number of noise components to return
    filter_type: type off filter to apply to time series before computing
                 noise components.
        'polynomial' - Legendre polynomial basis
        'cosine' - Discrete cosine (DCT) basis
        False - None (mean-removal only)

    Filter options:

    degree: order of polynomial used to remove trends from the timeseries
    period_cut: minimum period (in sec) for DCT high-pass filter
    repetition_time: time (in sec) between volume acquisitions

    returns:

    components: a numpy array
    basis: a numpy array containing the (non-constant) filter regressors

    """
    components = None
    basis = np.array([])
    for img in mask_images:
        mask = img.get_data().astype(np.bool)
        if imgseries.shape[:3] != mask.shape:
            raise ValueError(
                'Inputs for CompCor, timeseries and mask, do not have '
                'matching spatial dimensions ({} and {}, respectively)'.format(
                    imgseries.shape[:3], mask.shape))

        voxel_timecourses = imgseries[mask, :]

        # Zero-out any bad values
        voxel_timecourses[np.isnan(np.sum(voxel_timecourses, axis=1)), :] = 0

        # Currently support Legendre-polynomial or cosine or detrending
        # With no filter, the mean is nonetheless removed (poly w/ degree 0)
        if filter_type == 'cosine':
            voxel_timecourses, basis = cosine_filter(
                voxel_timecourses, repetition_time, period_cut)
        elif filter_type in ('polynomial', False):
            # from paper:
            # "The constant and linear trends of the columns in the matrix M were
            # removed [prior to ...]"
            voxel_timecourses, basis = regress_poly(degree, voxel_timecourses)

        # "Voxel time series from the noise ROI (either anatomical or tSTD) were
        # placed in a matrix M of size Nxm, with time along the row dimension
        # and voxels along the column dimension."
        M = voxel_timecourses.T

        # "[... were removed] prior to column-wise variance normalization."
        M = M / _compute_tSTD(M, 1.)

        # "The covariance matrix C = MMT was constructed and decomposed into its
        # principal components using a singular value decomposition."
        u, _, _ = linalg.svd(M, full_matrices=False)
        if components is None:
            components = u[:, :num_components]
        else:
            components = np.hstack((components, u[:, :num_components]))
    if components is None and num_components > 0:
        raise ValueError('No components found')
    return components, basis


def _compute_tSTD(M, x, axis=0):
    stdM = np.std(M, axis=axis)
    # set bad values to x
    stdM[stdM == 0] = x
    stdM[np.isnan(stdM)] = x
    return stdM


# _cosine_drift and _full_rank copied from nipy/modalities/fmri/design_matrix
#
# Nipy release: 0.4.1
# Modified for smooth integration in CompCor classes


def _cosine_drift(period_cut, frametimes):
    """Create a cosine drift matrix with periods greater or equals to period_cut

    Parameters
    ----------
    period_cut: float
         Cut period of the low-pass filter (in sec)
    frametimes: array of shape(nscans)
         The sampling times (in sec)

    Returns
    -------
    cdrift:  array of shape(n_scans, n_drifts)
             cosin drifts plus a constant regressor at cdrift[:,0]

    Ref: http://en.wikipedia.org/wiki/Discrete_cosine_transform DCT-II
    """
    len_tim = len(frametimes)
    n_times = np.arange(len_tim)
    hfcut = 1. / period_cut  # input parameter is the period

    # frametimes.max() should be (len_tim-1)*dt
    dt = frametimes[1] - frametimes[0]
    # hfcut = 1/(2*dt) yields len_time
    # If series is too short, return constant regressor
    order = max(int(np.floor(2 * len_tim * hfcut * dt)), 1)
    cdrift = np.zeros((len_tim, order))
    nfct = np.sqrt(2.0 / len_tim)

    for k in range(1, order):
        cdrift[:, k - 1] = nfct * np.cos(
            (np.pi / len_tim) * (n_times + .5) * k)

    cdrift[:, order - 1] = 1.  # or 1./sqrt(len_tim) to normalize
    return cdrift


def _full_rank(X, cmax=1e15):
    """
    This function possibly adds a scalar matrix to X
    to guarantee that the condition number is smaller than a given threshold.

    Parameters
    ----------
    X: array of shape(nrows, ncols)
    cmax=1.e-15, float tolerance for condition number

    Returns
    -------
    X: array of shape(nrows, ncols) after regularization
    cmax=1.e-15, float tolerance for condition number
    """
    U, s, V = np.linalg.svd(X, 0)
    smax, smin = s.max(), s.min()
    c = smax / smin
    if c < cmax:
        return X, c
    IFLOGGER.warn('Matrix is singular at working precision, regularizing...')
    lda = (smax - cmax * smin) / (cmax - 1)
    s = s + lda
    X = np.dot(U, np.dot(np.diag(s), V))
    return X, cmax<|MERGE_RESOLUTION|>--- conflicted
+++ resolved
@@ -332,20 +332,12 @@
             arr=mpars,
             source=self.inputs.parameter_source)
 
-<<<<<<< HEAD
         if self.inputs.metric == 'L1':
-=======
-        if metric == 'L1':
->>>>>>> 9a1cb9d5
             diff = mpars[:-1, :6] - mpars[1:, :6]
             diff[:, 3:6] *= self.inputs.radius
             fd_res = np.abs(diff).sum(axis=1)
 
-<<<<<<< HEAD
         elif self.inputs.metric == 'riemannian':
-=======
-        elif metric == 'riemannian':
->>>>>>> 9a1cb9d5
             # TODO(nina): convert to geomstats parameterization:
             se3pars = np.hstack(
                 [mpars[:, DIM_TRANSLATIONS:], mpars[:, :DIM_TRANSLATIONS]])
