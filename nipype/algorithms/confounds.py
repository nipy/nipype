# -*- coding: utf-8 -*-
# emacs: -*- mode: python; py-indent-offset: 4; indent-tabs-mode: nil -*-
# vi: set ft=python sts=4 ts=4 sw=4 et:
"""
Algorithms to compute confounds in :abbr:`fMRI (functional MRI)`
"""
import os
import os.path as op
from collections import OrderedDict
from itertools import chain

import nibabel as nb
import numpy as np
from numpy.polynomial import Legendre

from .. import config, logging
from ..external.due import BibTeX
from ..interfaces.base import (
    traits,
    TraitedSpec,
    BaseInterface,
    BaseInterfaceInputSpec,
    File,
    isdefined,
    InputMultiPath,
    OutputMultiPath,
    SimpleInterface,
)
from ..utils.misc import normalize_mc_params

IFLOGGER = logging.getLogger("nipype.interface")


def fallback_svd(a, full_matrices=True, compute_uv=True):
    try:
        return np.linalg.svd(a, full_matrices=full_matrices, compute_uv=compute_uv)
    except np.linalg.LinAlgError:
        pass

    from scipy.linalg import svd

    return svd(
        a, full_matrices=full_matrices, compute_uv=compute_uv, lapack_driver="gesvd"
    )


class ComputeDVARSInputSpec(BaseInterfaceInputSpec):
    in_file = File(exists=True, mandatory=True, desc="functional data, after HMC")
    in_mask = File(exists=True, mandatory=True, desc="a brain mask")
    remove_zerovariance = traits.Bool(
        True, usedefault=True, desc="remove voxels with zero variance"
    )
    save_std = traits.Bool(True, usedefault=True, desc="save standardized DVARS")
    save_nstd = traits.Bool(False, usedefault=True, desc="save non-standardized DVARS")
    save_vxstd = traits.Bool(
        False, usedefault=True, desc="save voxel-wise standardized DVARS"
    )
    save_all = traits.Bool(False, usedefault=True, desc="output all DVARS")

    series_tr = traits.Float(desc="repetition time in sec.")
    save_plot = traits.Bool(False, usedefault=True, desc="write DVARS plot")
    figdpi = traits.Int(100, usedefault=True, desc="output dpi for the plot")
    figsize = traits.Tuple(
        traits.Float(11.7),
        traits.Float(2.3),
        usedefault=True,
        desc="output figure size",
    )
    figformat = traits.Enum(
        "png", "pdf", "svg", usedefault=True, desc="output format for figures"
    )
    intensity_normalization = traits.Float(
        1000.0,
        usedefault=True,
        desc="Divide value in each voxel at each timepoint "
        "by the median calculated across all voxels"
        "and timepoints within the mask (if specified)"
        "and then multiply by the value specified by"
        "this parameter. By using the default (1000)"
        "output DVARS will be expressed in "
        "x10 % BOLD units compatible with Power et al."
        "2012. Set this to 0 to disable intensity"
        "normalization altogether.",
    )


class ComputeDVARSOutputSpec(TraitedSpec):
    out_std = File(exists=True, desc="output text file")
    out_nstd = File(exists=True, desc="output text file")
    out_vxstd = File(exists=True, desc="output text file")
    out_all = File(exists=True, desc="output text file")
    avg_std = traits.Float()
    avg_nstd = traits.Float()
    avg_vxstd = traits.Float()
    fig_std = File(exists=True, desc="output DVARS plot")
    fig_nstd = File(exists=True, desc="output DVARS plot")
    fig_vxstd = File(exists=True, desc="output DVARS plot")


class ComputeDVARS(BaseInterface):
    """
    Computes the DVARS.
    """

    input_spec = ComputeDVARSInputSpec
    output_spec = ComputeDVARSOutputSpec
    references_ = [
        {
            "entry": BibTeX(
                """\
@techreport{nichols_notes_2013,
    address = {Coventry, UK},
    title = {Notes on {Creating} a {Standardized} {Version} of {DVARS}},
    url = {http://www2.warwick.ac.uk/fac/sci/statistics/staff/academic-\
research/nichols/scripts/fsl/standardizeddvars.pdf},
    urldate = {2016-08-16},
    institution = {University of Warwick},
    author = {Nichols, Thomas},
    year = {2013}
}"""
            ),
            "tags": ["method"],
        },
        {
            "entry": BibTeX(
                """\
@article{power_spurious_2012,
    title = {Spurious but systematic correlations in functional connectivity {MRI} networks \
arise from subject motion},
    volume = {59},
    doi = {10.1016/j.neuroimage.2011.10.018},
    number = {3},
    urldate = {2016-08-16},
    journal = {NeuroImage},
    author = {Power, Jonathan D. and Barnes, Kelly A. and Snyder, Abraham Z. and Schlaggar, \
Bradley L. and Petersen, Steven E.},
    year = {2012},
    pages = {2142--2154},
}
"""
            ),
            "tags": ["method"],
        },
    ]

    def __init__(self, **inputs):
        self._results = {}
        super(ComputeDVARS, self).__init__(**inputs)

    def _gen_fname(self, suffix, ext=None):
        fname, in_ext = op.splitext(op.basename(self.inputs.in_file))

        if in_ext == ".gz":
            fname, in_ext2 = op.splitext(fname)
            in_ext = in_ext2 + in_ext

        if ext is None:
            ext = in_ext

        if ext.startswith("."):
            ext = ext[1:]

        return op.abspath("{}_{}.{}".format(fname, suffix, ext))

    def _run_interface(self, runtime):
        dvars = compute_dvars(
            self.inputs.in_file,
            self.inputs.in_mask,
            remove_zerovariance=self.inputs.remove_zerovariance,
            intensity_normalization=self.inputs.intensity_normalization,
        )

        (
            self._results["avg_std"],
            self._results["avg_nstd"],
            self._results["avg_vxstd"],
        ) = np.mean(dvars, axis=1).astype(float)

        tr = None
        if isdefined(self.inputs.series_tr):
            tr = self.inputs.series_tr

        if self.inputs.save_std:
            out_file = self._gen_fname("dvars_std", ext="tsv")
            np.savetxt(out_file, dvars[0], fmt=b"%0.6f")
            self._results["out_std"] = out_file

            if self.inputs.save_plot:
                self._results["fig_std"] = self._gen_fname(
                    "dvars_std", ext=self.inputs.figformat
                )
                fig = plot_confound(
                    dvars[0], self.inputs.figsize, "Standardized DVARS", series_tr=tr
                )
                fig.savefig(
                    self._results["fig_std"],
                    dpi=float(self.inputs.figdpi),
                    format=self.inputs.figformat,
                    bbox_inches="tight",
                )
                fig.clf()

        if self.inputs.save_nstd:
            out_file = self._gen_fname("dvars_nstd", ext="tsv")
            np.savetxt(out_file, dvars[1], fmt=b"%0.6f")
            self._results["out_nstd"] = out_file

            if self.inputs.save_plot:
                self._results["fig_nstd"] = self._gen_fname(
                    "dvars_nstd", ext=self.inputs.figformat
                )
                fig = plot_confound(
                    dvars[1], self.inputs.figsize, "DVARS", series_tr=tr
                )
                fig.savefig(
                    self._results["fig_nstd"],
                    dpi=float(self.inputs.figdpi),
                    format=self.inputs.figformat,
                    bbox_inches="tight",
                )
                fig.clf()

        if self.inputs.save_vxstd:
            out_file = self._gen_fname("dvars_vxstd", ext="tsv")
            np.savetxt(out_file, dvars[2], fmt=b"%0.6f")
            self._results["out_vxstd"] = out_file

            if self.inputs.save_plot:
                self._results["fig_vxstd"] = self._gen_fname(
                    "dvars_vxstd", ext=self.inputs.figformat
                )
                fig = plot_confound(
                    dvars[2], self.inputs.figsize, "Voxelwise std DVARS", series_tr=tr
                )
                fig.savefig(
                    self._results["fig_vxstd"],
                    dpi=float(self.inputs.figdpi),
                    format=self.inputs.figformat,
                    bbox_inches="tight",
                )
                fig.clf()

        if self.inputs.save_all:
            out_file = self._gen_fname("dvars", ext="tsv")
            np.savetxt(
                out_file,
                np.vstack(dvars).T,
                fmt=b"%0.8f",
                delimiter=b"\t",
                header="std DVARS\tnon-std DVARS\tvx-wise std DVARS",
                comments="",
            )
            self._results["out_all"] = out_file

        return runtime

    def _list_outputs(self):
        return self._results


class FramewiseDisplacementInputSpec(BaseInterfaceInputSpec):
    in_file = File(exists=True, mandatory=True, desc="motion parameters")
    parameter_source = traits.Enum(
        "FSL",
        "AFNI",
        "SPM",
        "FSFAST",
        "NIPY",
        desc="Source of movement parameters",
<<<<<<< HEAD
        mandatory=True)
    metric = traits.Enum(
        'L1',
        'riemannian',
        usedefault=True,
        mandatory=True,
        desc='Distance metric to apply: '
        'L1 = Manhattan distance (original definition); '
        'riemannian = Riemannian distance on the '
        'Special Euclidean group in 3D (geodesic)')
=======
        mandatory=True,
    )
>>>>>>> 90491563
    radius = traits.Float(
        50,
        usedefault=True,
        desc="radius in mm to calculate angular FDs, 50mm is the "
        "default since it is used in Power et al. 2012",
    )
    out_file = File("fd_power_2012.txt", usedefault=True, desc="output file name")
    out_figure = File("fd_power_2012.pdf", usedefault=True, desc="output figure name")
    series_tr = traits.Float(desc="repetition time in sec.")
    save_plot = traits.Bool(False, usedefault=True, desc="write FD plot")
    normalize = traits.Bool(False, usedefault=True, desc="calculate FD in mm/s")
    figdpi = traits.Int(100, usedefault=True, desc="output dpi for the FD plot")
    figsize = traits.Tuple(
        traits.Float(11.7),
        traits.Float(2.3),
        usedefault=True,
        desc="output figure size",
    )


class FramewiseDisplacementOutputSpec(TraitedSpec):
    out_file = File(desc="calculated FD per timestep")
    out_figure = File(desc="output image file")
    fd_average = traits.Float(desc="average FD")


class FramewiseDisplacement(BaseInterface):
    """
    Calculate the :abbr:`FD (framewise displacement)` as in [Power2012]_.
    This implementation reproduces the calculation in fsl_motion_outliers

    .. [Power2012] Power et al., Spurious but systematic correlations in functional
         connectivity MRI networks arise from subject motion, NeuroImage 59(3),
         2012. doi:`10.1016/j.neuroimage.2011.10.018
         <https://doi.org/10.1016/j.neuroimage.2011.10.018>`_.


    """

    input_spec = FramewiseDisplacementInputSpec
    output_spec = FramewiseDisplacementOutputSpec

    references_ = [
        {
            "entry": BibTeX(
                """\
@article{power_spurious_2012,
    title = {Spurious but systematic correlations in functional connectivity {MRI} networks \
arise from subject motion},
    volume = {59},
    doi = {10.1016/j.neuroimage.2011.10.018},
    number = {3},
    urldate = {2016-08-16},
    journal = {NeuroImage},
    author = {Power, Jonathan D. and Barnes, Kelly A. and Snyder, Abraham Z. and Schlaggar, \
Bradley L. and Petersen, Steven E.},
    year = {2012},
    pages = {2142--2154},
}
"""
            ),
            "tags": ["method"],
        }
    ]

    def _run_interface(self, runtime):
        mpars = np.loadtxt(self.inputs.in_file)  # mpars is N_t x 6
        mpars = np.apply_along_axis(
            func1d=normalize_mc_params,
            axis=1,
            arr=mpars,
<<<<<<< HEAD
            source=self.inputs.parameter_source)

        if self.inputs.metric == 'L1':
            diff = mpars[:-1, :6] - mpars[1:, :6]
            diff[:, 3:6] *= self.inputs.radius
            fd_res = np.abs(diff).sum(axis=1)

        elif self.inputs.metric == 'riemannian':
            from geomstats.invariant_metric import InvariantMetric
            from geomstats.special_euclidean_group import SpecialEuclideanGroup

            SE3_GROUP = SpecialEuclideanGroup(n=3)
            SO3_GROUP = SE3_GROUP.rotations
            DIM_TRANSLATIONS = SE3_GROUP.translations.dimension
            DIM_ROTATIONS = SE3_GROUP.rotations.dimension

            so3pars = mpars[:, DIM_TRANSLATIONS:]
            so3pars = SO3_GROUP.rotation_vector_from_tait_bryan_angles(
                so3pars,
                extrinsic_or_intrinsic='extrinsic',
                order='zyx')

            se3pars = np.hstack(
                [so3pars, mpars[:, :DIM_TRANSLATIONS]])

            diag_rotations = self.inputs.radius * np.ones(DIM_ROTATIONS)
            diag_translations = np.ones(DIM_TRANSLATIONS)
            diag = np.concatenate([diag_rotations, diag_translations])
            inner_product = np.diag(diag)
            metric = InvariantMetric(
                       group=SE3_GROUP,
                       inner_product_mat_at_identity=inner_product,
                       left_or_right='left')
            fd_res = metric.dist(se3pars[:-1], se3pars[1:])
=======
            source=self.inputs.parameter_source,
        )
        diff = mpars[:-1, :6] - mpars[1:, :6]
        diff[:, 3:6] *= self.inputs.radius
        fd_res = np.abs(diff).sum(axis=1)
>>>>>>> 90491563

        self._results = {
            "out_file": op.abspath(self.inputs.out_file),
            "fd_average": float(fd_res.mean()),
        }
        np.savetxt(
            self.inputs.out_file, fd_res, header="FramewiseDisplacement", comments=""
        )

        if self.inputs.save_plot:
            tr = None
            if isdefined(self.inputs.series_tr):
                tr = self.inputs.series_tr

            if self.inputs.normalize and tr is None:
                IFLOGGER.warning("FD plot cannot be normalized if TR is not set")

            self._results["out_figure"] = op.abspath(self.inputs.out_figure)
            fig = plot_confound(
                fd_res,
                self.inputs.figsize,
                "FD",
                units="mm",
                series_tr=tr,
                normalize=self.inputs.normalize,
            )
            fig.savefig(
                self._results["out_figure"],
                dpi=float(self.inputs.figdpi),
                format=self.inputs.out_figure[-3:],
                bbox_inches="tight",
            )
            fig.clf()

        return runtime

    def _list_outputs(self):
        return self._results


class CompCorInputSpec(BaseInterfaceInputSpec):
    realigned_file = File(
        exists=True, mandatory=True, desc="already realigned brain image (4D)"
    )
    mask_files = InputMultiPath(
        File(exists=True),
        desc=(
            "One or more mask files that determines "
            "ROI (3D). When more that one file is "
            "provided ``merge_method`` or "
            "``merge_index`` must be provided"
        ),
    )
    merge_method = traits.Enum(
        "union",
        "intersect",
        "none",
        xor=["mask_index"],
        requires=["mask_files"],
        desc=(
            "Merge method if multiple masks are "
            "present - ``union`` uses voxels included in"
            " at least one input mask, ``intersect`` "
            "uses only voxels present in all input "
            "masks, ``none`` performs CompCor on "
            "each mask individually"
        ),
    )
    mask_index = traits.Range(
        low=0,
        xor=["merge_method"],
        requires=["mask_files"],
        desc="Position of mask in ``mask_files`` to use - first is the default.",
    )
    mask_names = traits.List(
        traits.Str,
        desc="Names for provided masks (for printing into metadata). "
        "If provided, it must be as long as the final mask list "
        "(after any merge and indexing operations).",
    )
    components_file = traits.Str(
        "components_file.txt",
        usedefault=True,
        desc="Filename to store physiological components",
    )
    num_components = traits.Either(
        "all",
        traits.Range(low=1),
        xor=["variance_threshold"],
        desc="Number of components to return from the decomposition. If "
        "``num_components`` is ``all``, then all components will be "
        "retained.",
    )
    # 6 for BOLD, 4 for ASL
    # automatically instantiated to 6 in CompCor below if neither
    # ``num_components`` nor ``variance_threshold`` is defined (for
    # backward compatibility)
    variance_threshold = traits.Range(
        low=0.0,
        high=1.0,
        exclude_low=True,
        exclude_high=True,
        xor=["num_components"],
        desc="Select the number of components to be returned automatically "
        "based on their ability to explain variance in the dataset. "
        "``variance_threshold`` is a fractional value between 0 and 1; "
        "the number of components retained will be equal to the minimum "
        "number of components necessary to explain the provided "
        "fraction of variance in the masked time series.",
    )
    pre_filter = traits.Enum(
        "polynomial",
        "cosine",
        False,
        usedefault=True,
        desc="Detrend time series prior to component " "extraction",
    )
    use_regress_poly = traits.Bool(
        deprecated="0.15.0",
        new_name="pre_filter",
        desc=("use polynomial regression " "pre-component extraction"),
    )
    regress_poly_degree = traits.Range(
        low=1, value=1, usedefault=True, desc="the degree polynomial to use"
    )
    header_prefix = traits.Str(
        desc=(
            "the desired header for the output tsv "
            "file (one column). If undefined, will "
            'default to "CompCor"'
        )
    )
    high_pass_cutoff = traits.Float(
        128, usedefault=True, desc='Cutoff (in seconds) for "cosine" pre-filter'
    )
    repetition_time = traits.Float(
        desc="Repetition time (TR) of series - derived from image header if "
        "unspecified"
    )
    save_pre_filter = traits.Either(
        traits.Bool,
        File,
        default=False,
        usedefault=True,
        desc="Save pre-filter basis as text file",
    )
    save_metadata = traits.Either(
        traits.Bool,
        File,
        default=False,
        usedefault=True,
        desc="Save component metadata as text file",
    )
    ignore_initial_volumes = traits.Range(
        low=0, usedefault=True, desc="Number of volumes at start of series to ignore"
    )
    failure_mode = traits.Enum(
        "error",
        "NaN",
        usedefault=True,
        desc="When no components are found or convergence fails, raise an error "
        "or silently return columns of NaNs.",
    )


class CompCorOutputSpec(TraitedSpec):
    components_file = File(
        exists=True, desc="text file containing the noise components"
    )
    pre_filter_file = File(desc="text file containing high-pass filter basis")
    metadata_file = File(desc="text file containing component metadata")


class CompCor(SimpleInterface):
    """
    Interface with core CompCor computation, used in aCompCor and tCompCor.

    CompCor provides three pre-filter options, all of which include per-voxel
    mean removal:

      - ``'polynomial'``: Legendre polynomial basis
      - ``'cosine'``: Discrete cosine basis
      - ``False``: mean-removal only

    In the case of ``polynomial`` and ``cosine`` filters, a pre-filter file may
    be saved with a row for each volume/timepoint, and a column for each
    non-constant regressor.
    If no non-constant (mean-removal) columns are used, this file may be empty.

    If ``ignore_initial_volumes`` is set, then the specified number of initial
    volumes are excluded both from pre-filtering and CompCor component
    extraction.
    Each column in the components and pre-filter files are prefixe with zeros
    for each excluded volume so that the number of rows continues to match the
    number of volumes in the input file.
    In addition, for each excluded volume, a column is added to the pre-filter
    file with a 1 in the corresponding row.

    Example
    -------
    >>> ccinterface = CompCor()
    >>> ccinterface.inputs.realigned_file = 'functional.nii'
    >>> ccinterface.inputs.mask_files = 'mask.nii'
    >>> ccinterface.inputs.num_components = 1
    >>> ccinterface.inputs.pre_filter = 'polynomial'
    >>> ccinterface.inputs.regress_poly_degree = 2

    """

    input_spec = CompCorInputSpec
    output_spec = CompCorOutputSpec
    references_ = [
        {
            "tags": ["method", "implementation"],
            "entry": BibTeX(
                """\
@article{compcor_2007,
    title = {A component based noise correction method (CompCor) for BOLD and perfusion based},
    volume = {37},
    number = {1},
    doi = {10.1016/j.neuroimage.2007.04.042},
    urldate = {2016-08-13},
    journal = {NeuroImage},
    author = {Behzadi, Yashar and Restom, Khaled and Liau, Joy and Liu, Thomas T.},
    year = {2007},
    pages = {90-101}
}"""
            ),
        }
    ]

    def __init__(self, *args, **kwargs):
        """ exactly the same as compcor except the header """
        super(CompCor, self).__init__(*args, **kwargs)
        self._header = "CompCor"

    def _run_interface(self, runtime):
        mask_images = []
        if isdefined(self.inputs.mask_files):
            mask_images = combine_mask_files(
                self.inputs.mask_files, self.inputs.merge_method, self.inputs.mask_index
            )

        if self.inputs.use_regress_poly:
            self.inputs.pre_filter = "polynomial"

        # Degree 0 == remove mean; see compute_noise_components
        degree = (
            self.inputs.regress_poly_degree
            if self.inputs.pre_filter == "polynomial"
            else 0
        )

        imgseries = nb.load(self.inputs.realigned_file)

        if len(imgseries.shape) != 4:
            raise ValueError(
                "{} expected a 4-D nifti file. Input {} has "
                "{} dimensions (shape {})".format(
                    self._header,
                    self.inputs.realigned_file,
                    len(imgseries.shape),
                    imgseries.shape,
                )
            )

        if len(mask_images) == 0:
            img = nb.Nifti1Image(
                np.ones(imgseries.shape[:3], dtype=np.bool),
                affine=imgseries.affine,
                header=imgseries.header,
            )
            mask_images = [img]

        skip_vols = self.inputs.ignore_initial_volumes
        if skip_vols:
            imgseries = imgseries.__class__(
                imgseries.dataobj[..., skip_vols:], imgseries.affine, imgseries.header
            )

        mask_images = self._process_masks(mask_images, imgseries.dataobj)

        TR = 0
        if self.inputs.pre_filter == "cosine":
            if isdefined(self.inputs.repetition_time):
                TR = self.inputs.repetition_time
            else:
                # Derive TR from NIfTI header, if possible
                try:
                    TR = imgseries.header.get_zooms()[3]
                    if imgseries.header.get_xyzt_units()[1] == "msec":
                        TR /= 1000
                except (AttributeError, IndexError):
                    TR = 0

                if TR == 0:
                    raise ValueError(
                        "{} cannot detect repetition time from image - "
                        "Set the repetition_time input".format(self._header)
                    )

        if isdefined(self.inputs.variance_threshold):
            components_criterion = self.inputs.variance_threshold
        elif isdefined(self.inputs.num_components):
            components_criterion = self.inputs.num_components
        else:
            components_criterion = 6
            IFLOGGER.warning(
                "`num_components` and `variance_threshold` are "
                "not defined. Setting number of components to 6 "
                "for backward compatibility. Please set either "
                "`num_components` or `variance_threshold`, as "
                "this feature may be deprecated in the future."
            )

        components, filter_basis, metadata = compute_noise_components(
            imgseries.get_fdata(dtype=np.float32),
            mask_images,
            components_criterion,
            self.inputs.pre_filter,
            degree,
            self.inputs.high_pass_cutoff,
            TR,
            self.inputs.failure_mode,
            self.inputs.mask_names,
        )

        if skip_vols:
            old_comp = components
            nrows = skip_vols + components.shape[0]
            components = np.zeros((nrows, components.shape[1]), dtype=components.dtype)
            components[skip_vols:] = old_comp

        components_file = os.path.join(os.getcwd(), self.inputs.components_file)
        components_header = self._make_headers(components.shape[1])
        np.savetxt(
            components_file,
            components,
            fmt=b"%.10f",
            delimiter="\t",
            header="\t".join(components_header),
            comments="",
        )
        self._results["components_file"] = os.path.join(
            runtime.cwd, self.inputs.components_file
        )

        save_pre_filter = False
        if self.inputs.pre_filter in ["polynomial", "cosine"]:
            save_pre_filter = self.inputs.save_pre_filter

        if save_pre_filter:
            self._results["pre_filter_file"] = save_pre_filter
            if save_pre_filter is True:
                self._results["pre_filter_file"] = os.path.join(
                    runtime.cwd, "pre_filter.tsv"
                )

            ftype = {"polynomial": "Legendre", "cosine": "Cosine"}[
                self.inputs.pre_filter
            ]
            ncols = filter_basis.shape[1] if filter_basis.size > 0 else 0
            header = ["{}{:02d}".format(ftype, i) for i in range(ncols)]
            if skip_vols:
                old_basis = filter_basis
                # nrows defined above
                filter_basis = np.zeros(
                    (nrows, ncols + skip_vols), dtype=filter_basis.dtype
                )
                if old_basis.size > 0:
                    filter_basis[skip_vols:, :ncols] = old_basis
                filter_basis[:skip_vols, -skip_vols:] = np.eye(skip_vols)
                header.extend(
                    ["NonSteadyStateOutlier{:02d}".format(i) for i in range(skip_vols)]
                )
            np.savetxt(
                self._results["pre_filter_file"],
                filter_basis,
                fmt=b"%.10f",
                delimiter="\t",
                header="\t".join(header),
                comments="",
            )

        metadata_file = self.inputs.save_metadata
        if metadata_file:
            self._results["metadata_file"] = metadata_file
            if metadata_file is True:
                self._results["metadata_file"] = os.path.join(
                    runtime.cwd, "component_metadata.tsv"
                )
            components_names = np.empty(len(metadata["mask"]), dtype="object_")
            retained = np.where(metadata["retained"])
            not_retained = np.where(np.logical_not(metadata["retained"]))
            components_names[retained] = components_header
            components_names[not_retained] = [
                "dropped{}".format(i) for i in range(len(not_retained[0]))
            ]
            with open(self._results["metadata_file"], "w") as f:
                f.write("\t".join(["component"] + list(metadata.keys())) + "\n")
                for i in zip(components_names, *metadata.values()):
                    f.write(
                        "{0[0]}\t{0[1]}\t{0[2]:.10f}\t"
                        "{0[3]:.10f}\t{0[4]:.10f}\t{0[5]}\n".format(i)
                    )

        return runtime

    def _process_masks(self, mask_images, timeseries=None):
        return mask_images

    def _make_headers(self, num_col):
        header = (
            self.inputs.header_prefix
            if isdefined(self.inputs.header_prefix)
            else self._header
        )
        headers = ["{}{:02d}".format(header, i) for i in range(num_col)]
        return headers


class ACompCor(CompCor):
    """
    Anatomical compcor: for inputs and outputs, see CompCor.
    When the mask provided is an anatomical mask, then CompCor
    is equivalent to ACompCor.
    """

    def __init__(self, *args, **kwargs):
        """ exactly the same as compcor except the header """
        super(ACompCor, self).__init__(*args, **kwargs)
        self._header = "aCompCor"


class TCompCorInputSpec(CompCorInputSpec):
    # and all the fields in CompCorInputSpec
    percentile_threshold = traits.Range(
        low=0.0,
        high=1.0,
        value=0.02,
        exclude_low=True,
        exclude_high=True,
        usedefault=True,
        desc="the percentile "
        "used to select highest-variance "
        "voxels, represented by a number "
        "between 0 and 1, exclusive. By "
        "default, this value is set to .02. "
        "That is, the 2% of voxels "
        "with the highest variance are used.",
    )


class TCompCorOutputSpec(CompCorOutputSpec):
    # and all the fields in CompCorOutputSpec
    high_variance_masks = OutputMultiPath(
        File(exists=True), desc=(("voxels exceeding the variance" " threshold"))
    )


class TCompCor(CompCor):
    """
    Interface for tCompCor. Computes a ROI mask based on variance of voxels.

    Example
    -------
    >>> ccinterface = TCompCor()
    >>> ccinterface.inputs.realigned_file = 'functional.nii'
    >>> ccinterface.inputs.mask_files = 'mask.nii'
    >>> ccinterface.inputs.num_components = 1
    >>> ccinterface.inputs.pre_filter = 'polynomial'
    >>> ccinterface.inputs.regress_poly_degree = 2
    >>> ccinterface.inputs.percentile_threshold = .03

    """

    input_spec = TCompCorInputSpec
    output_spec = TCompCorOutputSpec

    def __init__(self, *args, **kwargs):
        """ exactly the same as compcor except the header """
        super(TCompCor, self).__init__(*args, **kwargs)
        self._header = "tCompCor"
        self._mask_files = []

    def _process_masks(self, mask_images, timeseries=None):
        out_images = []
        self._mask_files = []
        timeseries = np.asanyarray(timeseries)
        for i, img in enumerate(mask_images):
            mask = np.asanyarray(img.dataobj).astype(np.bool)
            imgseries = timeseries[mask, :]
            imgseries = regress_poly(2, imgseries)[0]
            tSTD = _compute_tSTD(imgseries, 0, axis=-1)
            threshold_std = np.percentile(
                tSTD,
                np.round(100.0 * (1.0 - self.inputs.percentile_threshold)).astype(int),
            )
            mask_data = np.zeros_like(mask)
            mask_data[mask != 0] = tSTD >= threshold_std
            out_image = nb.Nifti1Image(mask_data, affine=img.affine, header=img.header)

            # save mask
            mask_file = os.path.abspath("mask_{:03d}.nii.gz".format(i))
            out_image.to_filename(mask_file)
            IFLOGGER.debug(
                "tCompcor computed and saved mask of shape %s to " "mask_file %s",
                str(mask.shape),
                mask_file,
            )
            self._mask_files.append(mask_file)
            out_images.append(out_image)
        return out_images

    def _list_outputs(self):
        outputs = super(TCompCor, self)._list_outputs()
        outputs["high_variance_masks"] = self._mask_files
        return outputs


class TSNRInputSpec(BaseInterfaceInputSpec):
    in_file = InputMultiPath(
        File(exists=True),
        mandatory=True,
        desc="realigned 4D file or a list of 3D files",
    )
    regress_poly = traits.Range(low=1, desc="Remove polynomials")
    tsnr_file = File(
        "tsnr.nii.gz", usedefault=True, hash_files=False, desc="output tSNR file"
    )
    mean_file = File(
        "mean.nii.gz", usedefault=True, hash_files=False, desc="output mean file"
    )
    stddev_file = File(
        "stdev.nii.gz", usedefault=True, hash_files=False, desc="output tSNR file"
    )
    detrended_file = File(
        "detrend.nii.gz",
        usedefault=True,
        hash_files=False,
        desc="input file after detrending",
    )


class TSNROutputSpec(TraitedSpec):
    tsnr_file = File(exists=True, desc="tsnr image file")
    mean_file = File(exists=True, desc="mean image file")
    stddev_file = File(exists=True, desc="std dev image file")
    detrended_file = File(desc="detrended input file")


class TSNR(BaseInterface):
    """
    Computes the time-course SNR for a time series

    Typically you want to run this on a realigned time-series.

    Example
    -------
    >>> tsnr = TSNR()
    >>> tsnr.inputs.in_file = 'functional.nii'
    >>> res = tsnr.run() # doctest: +SKIP

    """

    input_spec = TSNRInputSpec
    output_spec = TSNROutputSpec

    def _run_interface(self, runtime):
        img = nb.load(self.inputs.in_file[0])
        header = img.header.copy()
        vollist = [nb.load(filename) for filename in self.inputs.in_file]
        data = np.concatenate(
            [
                vol.get_fdata(dtype=np.float32).reshape(vol.shape[:3] + (-1,))
                for vol in vollist
            ],
            axis=3,
        )
        data = np.nan_to_num(data)

        if data.dtype.kind == "i":
            header.set_data_dtype(np.float32)
            data = data.astype(np.float32)

        if isdefined(self.inputs.regress_poly):
            data = regress_poly(self.inputs.regress_poly, data, remove_mean=False)[0]
            img = nb.Nifti1Image(data, img.affine, header)
            nb.save(img, op.abspath(self.inputs.detrended_file))

        meanimg = np.mean(data, axis=3)
        stddevimg = np.std(data, axis=3)
        tsnr = np.zeros_like(meanimg)
        stddevimg_nonzero = stddevimg > 1.0e-3
        tsnr[stddevimg_nonzero] = (
            meanimg[stddevimg_nonzero] / stddevimg[stddevimg_nonzero]
        )
        img = nb.Nifti1Image(tsnr, img.affine, header)
        nb.save(img, op.abspath(self.inputs.tsnr_file))
        img = nb.Nifti1Image(meanimg, img.affine, header)
        nb.save(img, op.abspath(self.inputs.mean_file))
        img = nb.Nifti1Image(stddevimg, img.affine, header)
        nb.save(img, op.abspath(self.inputs.stddev_file))
        return runtime

    def _list_outputs(self):
        outputs = self._outputs().get()
        for k in ["tsnr_file", "mean_file", "stddev_file"]:
            outputs[k] = op.abspath(getattr(self.inputs, k))

        if isdefined(self.inputs.regress_poly):
            outputs["detrended_file"] = op.abspath(self.inputs.detrended_file)
        return outputs


class NonSteadyStateDetectorInputSpec(BaseInterfaceInputSpec):
    in_file = File(exists=True, mandatory=True, desc="4D NIFTI EPI file")


class NonSteadyStateDetectorOutputSpec(TraitedSpec):
    n_volumes_to_discard = traits.Int(
        desc="Number of non-steady state volumes"
        "detected in the beginning of the scan."
    )


class NonSteadyStateDetector(BaseInterface):
    """
    Returns the number of non-steady state volumes detected at the beginning
    of the scan.
    """

    input_spec = NonSteadyStateDetectorInputSpec
    output_spec = NonSteadyStateDetectorOutputSpec

    def _run_interface(self, runtime):
        in_nii = nb.load(self.inputs.in_file)
        global_signal = (
            in_nii.dataobj[:, :, :, :50].mean(axis=0).mean(axis=0).mean(axis=0)
        )

        self._results = {"n_volumes_to_discard": is_outlier(global_signal)}

        return runtime

    def _list_outputs(self):
        return self._results


def compute_dvars(
    in_file, in_mask, remove_zerovariance=False, intensity_normalization=1000
):
    """
    Compute the :abbr:`DVARS (D referring to temporal
    derivative of timecourses, VARS referring to RMS variance over voxels)`
    [Power2012]_.

    Particularly, the *standardized* :abbr:`DVARS (D referring to temporal
    derivative of timecourses, VARS referring to RMS variance over voxels)`
    [Nichols2013]_ are computed.

    .. [Nichols2013] Nichols T, `Notes on creating a standardized version of
         DVARS <http://www2.warwick.ac.uk/fac/sci/statistics/staff/academic-\
research/nichols/scripts/fsl/standardizeddvars.pdf>`_, 2013.

    .. note:: Implementation details

      Uses the implementation of the `Yule-Walker equations
      from nitime
      <http://nipy.org/nitime/api/generated/nitime.algorithms.autoregressive.html\
#nitime.algorithms.autoregressive.AR_est_YW>`_
      for the :abbr:`AR (auto-regressive)` filtering of the fMRI signal.

    :param numpy.ndarray func: functional data, after head-motion-correction.
    :param numpy.ndarray mask: a 3D mask of the brain
    :param bool output_all: write out all dvars
    :param str out_file: a path to which the standardized dvars should be saved.
    :return: the standardized DVARS

    """
    import numpy as np
    import nibabel as nb
    from nitime.algorithms import AR_est_YW
    import warnings

    func = nb.load(in_file).get_fdata(dtype=np.float32)
    mask = np.asanyarray(nb.load(in_mask).dataobj).astype(np.uint8)

    if len(func.shape) != 4:
        raise RuntimeError("Input fMRI dataset should be 4-dimensional")

    idx = np.where(mask > 0)
    mfunc = func[idx[0], idx[1], idx[2], :]

    if intensity_normalization != 0:
        mfunc = (mfunc / np.median(mfunc)) * intensity_normalization

    # Robust standard deviation (we are using "lower" interpolation
    # because this is what FSL is doing
    func_sd = (
        np.percentile(mfunc, 75, axis=1, interpolation="lower")
        - np.percentile(mfunc, 25, axis=1, interpolation="lower")
    ) / 1.349

    if remove_zerovariance:
        mfunc = mfunc[func_sd != 0, :]
        func_sd = func_sd[func_sd != 0]

    # Compute (non-robust) estimate of lag-1 autocorrelation
    ar1 = np.apply_along_axis(
        AR_est_YW, 1, regress_poly(0, mfunc, remove_mean=True)[0].astype(np.float32), 1
    )[:, 0]

    # Compute (predicted) standard deviation of temporal difference time series
    diff_sdhat = np.squeeze(np.sqrt(((1 - ar1) * 2).tolist())) * func_sd
    diff_sd_mean = diff_sdhat.mean()

    # Compute temporal difference time series
    func_diff = np.diff(mfunc, axis=1)

    # DVARS (no standardization)
    dvars_nstd = np.sqrt(np.square(func_diff).mean(axis=0))

    # standardization
    dvars_stdz = dvars_nstd / diff_sd_mean

    with warnings.catch_warnings():  # catch, e.g., divide by zero errors
        warnings.filterwarnings("error")

        # voxelwise standardization
        diff_vx_stdz = np.square(
            func_diff / np.array([diff_sdhat] * func_diff.shape[-1]).T
        )
        dvars_vx_stdz = np.sqrt(diff_vx_stdz.mean(axis=0))

    return (dvars_stdz, dvars_nstd, dvars_vx_stdz)


def plot_confound(tseries, figsize, name, units=None, series_tr=None, normalize=False):
    """
    A helper function to plot :abbr:`fMRI (functional MRI)` confounds.

    """
    import matplotlib

    matplotlib.use(config.get("execution", "matplotlib_backend"))
    import matplotlib.pyplot as plt
    from matplotlib.gridspec import GridSpec
    from matplotlib.backends.backend_pdf import FigureCanvasPdf as FigureCanvas
    import seaborn as sns

    fig = plt.Figure(figsize=figsize)
    FigureCanvas(fig)
    grid = GridSpec(1, 2, width_ratios=[3, 1], wspace=0.025)
    grid.update(hspace=1.0, right=0.95, left=0.1, bottom=0.2)

    ax = fig.add_subplot(grid[0, :-1])
    if normalize and series_tr is not None:
        tseries /= series_tr

    ax.plot(tseries)
    ax.set_xlim((0, len(tseries)))
    ylabel = name
    if units is not None:
        ylabel += (" speed [{}/s]" if normalize else " [{}]").format(units)
    ax.set_ylabel(ylabel)

    xlabel = "Frame #"
    if series_tr is not None:
        xlabel = "Frame # ({} sec TR)".format(series_tr)
    ax.set_xlabel(xlabel)
    ylim = ax.get_ylim()

    ax = fig.add_subplot(grid[0, -1])
    sns.distplot(tseries, vertical=True, ax=ax)
    ax.set_xlabel("Frames")
    ax.set_ylim(ylim)
    ax.set_yticklabels([])
    return fig


def is_outlier(points, thresh=3.5):
    """
    Returns a boolean array with True if points are outliers and False
    otherwise.

    :param nparray points: an numobservations by numdimensions numpy array of observations
    :param float thresh: the modified z-score to use as a threshold. Observations with
        a modified z-score (based on the median absolute deviation) greater
        than this value will be classified as outliers.

    :return: A bolean mask, of size numobservations-length array.

    .. note:: References

        Boris Iglewicz and David Hoaglin (1993), "Volume 16: How to Detect and
        Handle Outliers", The ASQC Basic References in Quality Control:
        Statistical Techniques, Edward F. Mykytka, Ph.D., Editor.

    """
    if len(points.shape) == 1:
        points = points[:, None]
    median = np.median(points, axis=0)
    diff = np.sum((points - median) ** 2, axis=-1)
    diff = np.sqrt(diff)
    med_abs_deviation = np.median(diff)

    modified_z_score = 0.6745 * diff / med_abs_deviation

    timepoints_to_discard = 0
    for i in range(len(modified_z_score)):
        if modified_z_score[i] <= thresh:
            break
        else:
            timepoints_to_discard += 1

    return timepoints_to_discard


def cosine_filter(
    data, timestep, period_cut, remove_mean=True, axis=-1, failure_mode="error"
):
    datashape = data.shape
    timepoints = datashape[axis]
    if datashape[0] == 0 and failure_mode != "error":
        return data, np.array([])

    data = data.reshape((-1, timepoints))

    frametimes = timestep * np.arange(timepoints)
    X = _full_rank(_cosine_drift(period_cut, frametimes))[0]
    non_constant_regressors = X[:, :-1] if X.shape[1] > 1 else np.array([])

    betas = np.linalg.lstsq(X, data.T)[0]

    if not remove_mean:
        X = X[:, :-1]
        betas = betas[:-1]

    residuals = data - X.dot(betas).T

    return residuals.reshape(datashape), non_constant_regressors


def regress_poly(degree, data, remove_mean=True, axis=-1, failure_mode="error"):
    """
    Returns data with degree polynomial regressed out.

    :param bool remove_mean: whether or not demean data (i.e. degree 0),
    :param int axis: numpy array axes along which regression is performed

    """
    IFLOGGER.debug(
        "Performing polynomial regression on data of shape %s", str(data.shape)
    )

    datashape = data.shape
    timepoints = datashape[axis]
    if datashape[0] == 0 and failure_mode != "error":
        return data, np.array([])

    # Rearrange all voxel-wise time-series in rows
    data = data.reshape((-1, timepoints))

    # Generate design matrix
    X = np.ones((timepoints, 1))  # quick way to calc degree 0
    for i in range(degree):
        polynomial_func = Legendre.basis(i + 1)
        value_array = np.linspace(-1, 1, timepoints)
        X = np.hstack((X, polynomial_func(value_array)[:, np.newaxis]))

    non_constant_regressors = X[:, :-1] if X.shape[1] > 1 else np.array([])

    # Calculate coefficients
    betas = np.linalg.pinv(X).dot(data.T)

    # Estimation
    if remove_mean:
        datahat = X.dot(betas).T
    else:  # disregard the first layer of X, which is degree 0
        datahat = X[:, 1:].dot(betas[1:, ...]).T
    regressed_data = data - datahat

    # Back to original shape
    return regressed_data.reshape(datashape), non_constant_regressors


def combine_mask_files(mask_files, mask_method=None, mask_index=None):
    """Combines input mask files into a single nibabel image

    A helper function for CompCor

    Parameters
    ----------
    mask_files: a list
        one or more binary mask files
    mask_method: enum ('union', 'intersect', 'none')
        determines how to combine masks
    mask_index: an integer
        determines which file to return (mutually exclusive with mask_method)

    Returns
    -------
    masks: a list of nibabel images

    """

    if isdefined(mask_index) or not isdefined(mask_method):
        if not isdefined(mask_index):
            if len(mask_files) == 1:
                mask_index = 0
            else:
                raise ValueError(
                    (
                        "When more than one mask file is provided, "
                        "one of merge_method or mask_index must be "
                        "set"
                    )
                )
        if mask_index < len(mask_files):
            mask = nb.load(mask_files[mask_index])
            return [mask]
        raise ValueError(
            ("mask_index {0} must be less than number of mask " "files {1}").format(
                mask_index, len(mask_files)
            )
        )
    masks = []
    if mask_method == "none":
        for filename in mask_files:
            masks.append(nb.load(filename))
        return masks

    if mask_method == "union":
        mask = None
        for filename in mask_files:
            img = nb.load(filename)
            img_as_mask = np.asanyarray(img.dataobj).astype("int32") > 0
            if mask is None:
                mask = img_as_mask
            np.logical_or(mask, img_as_mask, mask)
        img = nb.Nifti1Image(mask, img.affine, header=img.header)
        return [img]

    if mask_method == "intersect":
        mask = None
        for filename in mask_files:
            img = nb.load(filename)
            img_as_mask = np.asanyarray(img.dataobj).astype("int32") > 0
            if mask is None:
                mask = img_as_mask
            np.logical_and(mask, img_as_mask, mask)
        img = nb.Nifti1Image(mask, img.affine, header=img.header)
        return [img]


def compute_noise_components(
    imgseries,
    mask_images,
    components_criterion=0.5,
    filter_type=False,
    degree=0,
    period_cut=128,
    repetition_time=None,
    failure_mode="error",
    mask_names=None,
):
    """
    Compute the noise components from the image series for each mask.

    Parameters
    ----------
    imgseries: nibabel image
        Time series data to be decomposed.
    mask_images: list
        List of nibabel images. Time series data from ``img_series`` is subset
        according to the spatial extent of each mask, and the subset data is
        then decomposed using principal component analysis. Masks should be
        coextensive with either anatomical or spatial noise ROIs.
    components_criterion: float
        Number of noise components to return. If this is a decimal value
        between 0 and 1, then ``create_noise_components`` will instead return
        the smallest number of components necessary to explain the indicated
        fraction of variance. If ``components_criterion`` is ``all``, then all
        components will be returned.
    filter_type: str
        Type of filter to apply to time series before computing noise components.

            - 'polynomial' - Legendre polynomial basis
            - 'cosine' - Discrete cosine (DCT) basis
            - False - None (mean-removal only)

    failure_mode: str
        Action to be taken in the event that any decomposition fails to
        identify any components. ``error`` indicates that the routine should
        raise an exception and exit, while any other value indicates that the
        routine should return a matrix of NaN values equal in size to the
        requested decomposition matrix.
    mask_names: list or None
        List of names for each image in ``mask_images``. This should be equal in
        length to ``mask_images``, with the ith element of ``mask_names`` naming
        the ith element of ``mask_images``.
    degree: int
        Order of polynomial used to remove trends from the timeseries
    period_cut: float
        Minimum period (in sec) for DCT high-pass filter
    repetition_time: float
        Time (in sec) between volume acquisitions. This must be defined if
        the ``filter_type`` is ``cosine``.

    Returns
    -------
    components: numpy array
        Numpy array containing the requested set of noise components
    basis: numpy array
        Numpy array containing the (non-constant) filter regressors
    metadata: OrderedDict{str: numpy array}
        Dictionary of eigenvalues, fractional explained variances, and
        cumulative explained variances.

    """
    basis = np.array([])
    if components_criterion == "all":
        components_criterion = -1
    mask_names = mask_names or range(len(mask_images))

    components = []
    md_mask = []
    md_sv = []
    md_var = []
    md_cumvar = []
    md_retained = []

    for name, img in zip(mask_names, mask_images):
        mask = np.asanyarray(nb.squeeze_image(img).dataobj).astype(np.bool)
        if imgseries.shape[:3] != mask.shape:
            raise ValueError(
                "Inputs for CompCor, timeseries and mask, do not have "
                "matching spatial dimensions ({} and {}, respectively)".format(
                    imgseries.shape[:3], mask.shape
                )
            )

        voxel_timecourses = imgseries[mask, :]

        # Zero-out any bad values
        voxel_timecourses[np.isnan(np.sum(voxel_timecourses, axis=1)), :] = 0

        # Currently support Legendre-polynomial or cosine or detrending
        # With no filter, the mean is nonetheless removed (poly w/ degree 0)
        if filter_type == "cosine":
            if repetition_time is None:
                raise ValueError("Repetition time must be provided for cosine filter")
            voxel_timecourses, basis = cosine_filter(
                voxel_timecourses,
                repetition_time,
                period_cut,
                failure_mode=failure_mode,
            )
        elif filter_type in ("polynomial", False):
            # from paper:
            # "The constant and linear trends of the columns in the matrix M were
            # removed [prior to ...]"
            voxel_timecourses, basis = regress_poly(
                degree, voxel_timecourses, failure_mode=failure_mode
            )

        # "Voxel time series from the noise ROI (either anatomical or tSTD) were
        # placed in a matrix M of size Nxm, with time along the row dimension
        # and voxels along the column dimension."
        M = voxel_timecourses.T

        # "[... were removed] prior to column-wise variance normalization."
        M = M / _compute_tSTD(M, 1.0)

        # "The covariance matrix C = MMT was constructed and decomposed into its
        # principal components using a singular value decomposition."
        try:
            u, s, _ = fallback_svd(M, full_matrices=False)
        except (np.linalg.LinAlgError, ValueError):
            if failure_mode == "error":
                raise
            s = np.full(M.shape[0], np.nan, dtype=np.float32)
            if components_criterion >= 1:
                u = np.full(
                    (M.shape[0], components_criterion), np.nan, dtype=np.float32
                )
            else:
                u = np.full((M.shape[0], 1), np.nan, dtype=np.float32)

        variance_explained = (s ** 2) / np.sum(s ** 2)
        cumulative_variance_explained = np.cumsum(variance_explained)

        num_components = int(components_criterion)
        if 0 < components_criterion < 1:
            num_components = (
                np.searchsorted(cumulative_variance_explained, components_criterion) + 1
            )
        elif components_criterion == -1:
            num_components = len(s)

        num_components = int(num_components)
        if num_components == 0:
            break

        components.append(u[:, :num_components])
        md_mask.append([name] * len(s))
        md_sv.append(s)
        md_var.append(variance_explained)
        md_cumvar.append(cumulative_variance_explained)
        md_retained.append([i < num_components for i in range(len(s))])

    if len(components) > 0:
        components = np.hstack(components)
    else:
        if failure_mode == "error":
            raise ValueError("No components found")
        components = np.full((M.shape[0], num_components), np.nan, dtype=np.float32)

    metadata = OrderedDict(
        [
            ("mask", list(chain(*md_mask))),
            ("singular_value", np.hstack(md_sv)),
            ("variance_explained", np.hstack(md_var)),
            ("cumulative_variance_explained", np.hstack(md_cumvar)),
            ("retained", list(chain(*md_retained))),
        ]
    )

    return components, basis, metadata


def _compute_tSTD(M, x, axis=0):
    stdM = np.std(M, axis=axis)
    # set bad values to x
    stdM[stdM == 0] = x
    stdM[np.isnan(stdM)] = x
    return stdM


# _cosine_drift and _full_rank copied from nipy/modalities/fmri/design_matrix
#
# Nipy release: 0.4.1
# Modified for smooth integration in CompCor classes


def _cosine_drift(period_cut, frametimes):
    """Create a cosine drift matrix with periods greater or equals to period_cut

    Parameters
    ----------
    period_cut: float
         Cut period of the low-pass filter (in sec)
    frametimes: array of shape(nscans)
         The sampling times (in sec)

    Returns
    -------
    cdrift:  array of shape(n_scans, n_drifts)
             cosin drifts plus a constant regressor at cdrift[:,0]

    Ref: http://en.wikipedia.org/wiki/Discrete_cosine_transform DCT-II
    """
    len_tim = len(frametimes)
    n_times = np.arange(len_tim)
    hfcut = 1.0 / period_cut  # input parameter is the period

    # frametimes.max() should be (len_tim-1)*dt
    dt = frametimes[1] - frametimes[0]
    # hfcut = 1/(2*dt) yields len_time
    # If series is too short, return constant regressor
    order = max(int(np.floor(2 * len_tim * hfcut * dt)), 1)
    cdrift = np.zeros((len_tim, order))
    nfct = np.sqrt(2.0 / len_tim)

    for k in range(1, order):
        cdrift[:, k - 1] = nfct * np.cos((np.pi / len_tim) * (n_times + 0.5) * k)

    cdrift[:, order - 1] = 1.0  # or 1./sqrt(len_tim) to normalize
    return cdrift


def _full_rank(X, cmax=1e15):
    """
    This function possibly adds a scalar matrix to X
    to guarantee that the condition number is smaller than a given threshold.

    Parameters
    ----------
    X: array of shape(nrows, ncols)
    cmax=1.e-15, float tolerance for condition number

    Returns
    -------
    X: array of shape(nrows, ncols) after regularization
    cmax=1.e-15, float tolerance for condition number
    """
    U, s, V = fallback_svd(X, full_matrices=False)
    smax, smin = s.max(), s.min()
    c = smax / smin
    if c < cmax:
        return X, c
    IFLOGGER.warning("Matrix is singular at working precision, regularizing...")
    lda = (smax - cmax * smin) / (cmax - 1)
    s = s + lda
    X = np.dot(U, np.dot(np.diag(s), V))
    return X, cmax<|MERGE_RESOLUTION|>--- conflicted
+++ resolved
@@ -267,21 +267,18 @@
         "FSFAST",
         "NIPY",
         desc="Source of movement parameters",
-<<<<<<< HEAD
-        mandatory=True)
+        mandatory=True,
+    )
     metric = traits.Enum(
-        'L1',
-        'riemannian',
+        "L1",
+        "riemannian",
         usedefault=True,
         mandatory=True,
-        desc='Distance metric to apply: '
-        'L1 = Manhattan distance (original definition); '
-        'riemannian = Riemannian distance on the '
-        'Special Euclidean group in 3D (geodesic)')
-=======
-        mandatory=True,
-    )
->>>>>>> 90491563
+        desc="Distance metric to apply: "
+        "L1 = Manhattan distance (original definition); "
+        "riemannian = Riemannian distance on the "
+        "Special Euclidean group in 3D (geodesic)",
+    )
     radius = traits.Float(
         50,
         usedefault=True,
@@ -353,15 +350,15 @@
             func1d=normalize_mc_params,
             axis=1,
             arr=mpars,
-<<<<<<< HEAD
-            source=self.inputs.parameter_source)
-
-        if self.inputs.metric == 'L1':
+            source=self.inputs.parameter_source,
+        )
+
+        if self.inputs.metric == "L1":
             diff = mpars[:-1, :6] - mpars[1:, :6]
             diff[:, 3:6] *= self.inputs.radius
             fd_res = np.abs(diff).sum(axis=1)
 
-        elif self.inputs.metric == 'riemannian':
+        elif self.inputs.metric == "riemannian":
             from geomstats.invariant_metric import InvariantMetric
             from geomstats.special_euclidean_group import SpecialEuclideanGroup
 
@@ -372,29 +369,21 @@
 
             so3pars = mpars[:, DIM_TRANSLATIONS:]
             so3pars = SO3_GROUP.rotation_vector_from_tait_bryan_angles(
-                so3pars,
-                extrinsic_or_intrinsic='extrinsic',
-                order='zyx')
-
-            se3pars = np.hstack(
-                [so3pars, mpars[:, :DIM_TRANSLATIONS]])
+                so3pars, extrinsic_or_intrinsic="extrinsic", order="zyx"
+            )
+
+            se3pars = np.hstack([so3pars, mpars[:, :DIM_TRANSLATIONS]])
 
             diag_rotations = self.inputs.radius * np.ones(DIM_ROTATIONS)
             diag_translations = np.ones(DIM_TRANSLATIONS)
             diag = np.concatenate([diag_rotations, diag_translations])
             inner_product = np.diag(diag)
             metric = InvariantMetric(
-                       group=SE3_GROUP,
-                       inner_product_mat_at_identity=inner_product,
-                       left_or_right='left')
+                group=SE3_GROUP,
+                inner_product_mat_at_identity=inner_product,
+                left_or_right="left",
+            )
             fd_res = metric.dist(se3pars[:-1], se3pars[1:])
-=======
-            source=self.inputs.parameter_source,
-        )
-        diff = mpars[:-1, :6] - mpars[1:, :6]
-        diff[:, 3:6] *= self.inputs.radius
-        fd_res = np.abs(diff).sum(axis=1)
->>>>>>> 90491563
 
         self._results = {
             "out_file": op.abspath(self.inputs.out_file),
