# emacs: -*- mode: python; py-indent-offset: 4; indent-tabs-mode: nil -*-
# vi: set ft=python sts=4 ts=4 sw=4 et:
"""
Miscellaneous algorithms for 2D contours and 3D triangularized meshes handling

  .. testsetup::
    # Change directory to provide relative paths for doctests
    >>> import os
    >>> filepath = os.path.dirname(os.path.realpath( __file__ ))
    >>> datadir = os.path.realpath(os.path.join(filepath, '../testing/data'))
    >>> os.chdir(datadir)

"""
from __future__ import division

import os.path as op
import numpy as np
from numpy import linalg as nla

from builtins import zip

from .. import logging
from ..external.six import string_types
<<<<<<< HEAD
from ..interfaces.base import traits, File, GenFile, BaseInterface, BaseInputSpec, TraitedSpec

=======
from ..interfaces.base import (BaseInterface, traits, TraitedSpec, File,
                               BaseInterfaceInputSpec)
from ..interfaces.vtkbase import tvtk
from ..interfaces import vtkbase as VTKInfo
>>>>>>> 47587b97
IFLOGGER = logging.getLogger('interface')


class TVTKBaseInterface(BaseInterface):
    """ A base class for interfaces using VTK """

    _redirect_x = True

    def __init__(self, **inputs):
<<<<<<< HEAD
        try:
            from tvtk.tvtk_classes.vtk_version import vtk_build_version
            self._vtk_major = int(vtk_build_version[0])
        except ImportError:
            IFLOGGER.warning('VTK version-major inspection using tvtk failed.')

=======
        if VTKInfo.no_tvtk():
            raise ImportError('This interface requires tvtk to run.')
>>>>>>> 47587b97
        super(TVTKBaseInterface, self).__init__(**inputs)


class WarpPointsInputSpec(BaseInputSpec):
    points = File(exists=True, mandatory=True,
                  desc='file containing the point set')
    warp = File(exists=True, mandatory=True,
                desc='dense deformation field to be applied')
    interp = traits.Enum('cubic', 'nearest', 'linear', usedefault=True,
                         mandatory=True, desc='interpolation')
    out_points = GenFile(template='{points}_warped', keep_extension=True,
                         desc='the warped point set')


class WarpPointsOutputSpec(TraitedSpec):
    out_points = File(desc='the warped point set')


class WarpPoints(TVTKBaseInterface):
    """
    Applies a displacement field to a point set given in vtk format.
    Any discrete deformation field, given in physical coordinates and
    which volume covers the extent of the vtk point set, is a valid
    ``warp`` file. FSL interfaces are compatible, for instance any
    field computed with :class:`nipype.interfaces.fsl.utils.ConvertWarp`.

    Example::

        from nipype.algorithms.mesh import WarpPoints
        wp = WarpPoints()
        wp.inputs.points = 'surf1.vtk'
        wp.inputs.warp = 'warpfield.nii'
        res = wp.run()

    """
<<<<<<< HEAD
    _input_spec = WarpPointsInputSpec
    _output_spec = WarpPointsOutputSpec
=======
    input_spec = WarpPointsInputSpec
    output_spec = WarpPointsOutputSpec

    def _gen_fname(self, in_file, suffix='generated', ext=None):
        fname, fext = op.splitext(op.basename(in_file))

        if fext == '.gz':
            fname, fext2 = op.splitext(fname)
            fext = fext2 + fext

        if ext is None:
            ext = fext

        if ext[0] == '.':
            ext = ext[1:]
        return op.abspath('%s_%s.%s' % (fname, suffix, ext))
>>>>>>> 47587b97

    def _run_interface(self, runtime):
        import nibabel as nb
        from scipy import ndimage

        r = tvtk.PolyDataReader(file_name=self.inputs.points)
        r.update()
        mesh = VTKInfo.vtk_output(r)
        points = np.array(mesh.points)
        warp_dims = nb.funcs.four_to_three(nb.load(self.inputs.warp))

        affine = warp_dims[0].affine
        # voxsize = warp_dims[0].header.get_zooms()
        vox2ras = affine[0:3, 0:3]
        ras2vox = np.linalg.inv(vox2ras)
        origin = affine[0:3, 3]
        voxpoints = np.array([np.dot(ras2vox, (p - origin)) for p in points])

        warps = []
        for axis in warp_dims:
            wdata = axis.get_data()
            if np.any(wdata != 0):

                warp = ndimage.map_coordinates(wdata,
                                               voxpoints.transpose())
            else:
                warp = np.zeros((points.shape[0],))

            warps.append(warp)

        disps = np.squeeze(np.dstack(warps))
        newpoints = [p + d for p, d in zip(points, disps)]
        mesh.points = newpoints
        w = tvtk.PolyDataWriter()
<<<<<<< HEAD
        if self._vtk_major <= 5:
            w.input = mesh
        else:
            w.set_input_data_object(mesh)

        w.file_name = self.inputs.out_points
        w.write()
        return runtime

=======
        VTKInfo.configure_input_data(w, mesh)
        w.file_name = self._gen_fname(self.inputs.points, suffix='warped', ext='.vtk')
        w.write()
        return runtime

    def _list_outputs(self):
        outputs = self._outputs().get()
        outputs['out_points'] = self._gen_fname(self.inputs.points, suffix='warped',
                                                ext='.vtk')
        return outputs
>>>>>>> 47587b97

class ComputeMeshWarpInputSpec(BaseInputSpec):
    surface1 = File(exists=True, mandatory=True,
                    desc=('Reference surface (vtk format) to which compute '
                          'distance.'))
    surface2 = File(exists=True, mandatory=True,

                    desc=('Test surface (vtk format) from which compute '
                          'distance.'))
    metric = traits.Enum('euclidean', 'sqeuclidean', usedefault=True,
                         desc='norm used to report distance')
    weighting = traits.Enum(
        'none', 'area', usedefault=True,
        desc=('"none": no weighting is performed, surface": edge distance is '
              'weighted by the corresponding surface area'))
    out_warp = File('surfwarp.vtk', usedefault=True,
                    desc='vtk file based on surface1 and warpings mapping it '
                    'to surface2')
    out_file = File('distance.npy', usedefault=True,
                    desc='numpy file keeping computed distances and weights')


class ComputeMeshWarpOutputSpec(TraitedSpec):
    distance = traits.Float(desc="computed distance")
    out_warp = File(exists=True, desc=('vtk file with the vertex-wise '
                                       'mapping of surface1 to surface2'))
    out_file = File(exists=True,
                    desc='numpy file keeping computed distances and weights')


class ComputeMeshWarp(TVTKBaseInterface):
    """
    Calculates a the vertex-wise warping to get surface2 from surface1.
    It also reports the average distance of vertices, using the norm specified
    as input.

    .. warning:

      A point-to-point correspondence between surfaces is required


    Example::

        import nipype.algorithms.mesh as m
        dist = m.ComputeMeshWarp()
        dist.inputs.surface1 = 'surf1.vtk'
        dist.inputs.surface2 = 'surf2.vtk'
        res = dist.run()

    """

    _input_spec = ComputeMeshWarpInputSpec
    _output_spec = ComputeMeshWarpOutputSpec

    def _triangle_area(self, A, B, C):
        A = np.array(A)
        B = np.array(B)
        C = np.array(C)
        ABxAC = nla.norm(A - B) * nla.norm(A - C)
        prod = np.dot(B - A, C - A)
        angle = np.arccos(prod / ABxAC)
        area = 0.5 * ABxAC * np.sin(angle)
        return area

    def _run_interface(self, runtime):
        r1 = tvtk.PolyDataReader(file_name=self.inputs.surface1)
        r2 = tvtk.PolyDataReader(file_name=self.inputs.surface2)
        vtk1 = VTKInfo.vtk_output(r1)
        vtk2 = VTKInfo.vtk_output(r2)
        r1.update()
        r2.update()
        assert(len(vtk1.points) == len(vtk2.points))

        points1 = np.array(vtk1.points)
        points2 = np.array(vtk2.points)

        diff = points2 - points1
        weights = np.ones(len(diff))

        try:
            errvector = nla.norm(diff, axis=1)
        except TypeError:  # numpy < 1.9
            errvector = np.apply_along_axis(nla.norm, 1, diff)

        if self.inputs.metric == 'sqeuclidean':
            errvector **= 2

        if self.inputs.weighting == 'area':
            faces = vtk1.polys.to_array().reshape(-1, 4).astype(int)[:, 1:]

            for i, p1 in enumerate(points2):
                # compute surfaces, set in weight
                w = 0.0
                point_faces = faces[(faces[:, :] == i).any(axis=1)]

                for idset in point_faces:
                    fp1 = points1[int(idset[0])]
                    fp2 = points1[int(idset[1])]
                    fp3 = points1[int(idset[2])]
                    w += self._triangle_area(fp1, fp2, fp3)
                weights[i] = w

        result = np.vstack([errvector, weights])
        np.save(op.abspath(self.inputs.out_file), result.transpose())

        out_mesh = tvtk.PolyData()
        out_mesh.points = vtk1.points
        out_mesh.polys = vtk1.polys
        out_mesh.point_data.vectors = diff
        out_mesh.point_data.vectors.name = 'warpings'
        writer = tvtk.PolyDataWriter(
            file_name=op.abspath(self.inputs.out_warp))
        VTKInfo.configure_input_data(writer, out_mesh)
        writer.write()

        _distance = np.average(errvector, weights=weights)

        self.outputs.out_file = op.abspath(self.inputs.out_file)
        self.outputs.out_warp = op.abspath(self.inputs.out_warp)
        self.outputs.distance = _distance
        return runtime


class MeshWarpMathsInputSpec(BaseInputSpec):
    in_surf = File(exists=True, mandatory=True,
                   desc=('Input surface in vtk format, with associated warp '
                         'field as point data (ie. from ComputeMeshWarp'))
    float_trait = traits.Either(traits.Float(1.0), traits.Tuple(
        traits.Float(1.0), traits.Float(1.0), traits.Float(1.0)))

    operator = traits.Either(
        float_trait, File(exists=True), default=1.0, mandatory=True,
        desc='image, float or tuple of floats to act as operator')

    operation = traits.Enum('sum', 'sub', 'mul', 'div', usedefault=True,
                            desc='operation to be performed')

    out_warp = GenFile(template='{in_surf}_warping', keep_extension=True,
                       desc='vtk file based on in_surf and warpings mapping it to out_file')
    out_file = File(template='{in_surf}_warped', keep_extension=True,
                    desc='vtk with surface warped')


class MeshWarpMathsOutputSpec(TraitedSpec):
    out_warp = File(exists=True, desc=('vtk file with the vertex-wise '
                                       'mapping of surface1 to surface2'))
    out_file = File(exists=True, desc='vtk with surface warped')


class MeshWarpMaths(TVTKBaseInterface):
    """
    Performs the most basic mathematical operations on the warping field
    defined at each vertex of the input surface. A surface with scalar
    or vector data can be used as operator for non-uniform operations.

    .. warning:

      A point-to-point correspondence between surfaces is required


    Example::

        import nipype.algorithms.mesh as m
        mmath = m.MeshWarpMaths()
        mmath.inputs.in_surf = 'surf1.vtk'
        mmath.inputs.operator = 'surf2.vtk'
        mmath.inputs.operation = 'mul'
        res = mmath.run()

    """

    _input_spec = MeshWarpMathsInputSpec
    _output_spec = MeshWarpMathsOutputSpec

    def _run_interface(self, runtime):
        r1 = tvtk.PolyDataReader(file_name=self.inputs.in_surf)
        vtk1 = VTKInfo.vtk_output(r1)
        r1.update()
        points1 = np.array(vtk1.points)

        if vtk1.point_data.vectors is None:
            raise RuntimeError('No warping field was found in in_surf')

        operator = self.inputs.operator
        opfield = np.ones_like(points1)

        if isinstance(operator, string_types):
            r2 = tvtk.PolyDataReader(file_name=self.inputs.surface2)
            vtk2 = VTKInfo.vtk_output(r2)
            r2.update()
            assert(len(points1) == len(vtk2.points))

            opfield = vtk2.point_data.vectors

            if opfield is None:
                opfield = vtk2.point_data.scalars

            if opfield is None:
                raise RuntimeError(
                    'No operator values found in operator file')

            opfield = np.array(opfield)

            if opfield.shape[1] < points1.shape[1]:
                opfield = np.array([opfield.tolist()] * points1.shape[1]).T
        else:
            operator = np.atleast_1d(operator)
            opfield *= operator

        warping = np.array(vtk1.point_data.vectors)

        if self.inputs.operation == 'sum':
            warping += opfield
        elif self.inputs.operation == 'sub':
            warping -= opfield
        elif self.inputs.operation == 'mul':
            warping *= opfield
        elif self.inputs.operation == 'div':
            warping /= opfield

        vtk1.point_data.vectors = warping
        writer = tvtk.PolyDataWriter(file_name=op.abspath(self.inputs.out_warp))
        VTKInfo.configure_input_data(writer, vtk1)
        writer.write()

        vtk1.point_data.vectors = None
        vtk1.points = points1 + warping
        writer = tvtk.PolyDataWriter(file_name=op.abspath(self.inputs.out_file))
        VTKInfo.configure_input_data(writer, vtk1)
        writer.write()
        return runtime


class P2PDistance(ComputeMeshWarp):
    """
    Calculates a point-to-point (p2p) distance between two corresponding
    VTK-readable meshes or contours.

    A point-to-point correspondence between nodes is required

    .. deprecated:: 1.0-dev
       Use :py:class:`ComputeMeshWarp` instead.
    """

    def __init__(self, **inputs):
        super(P2PDistance, self).__init__(**inputs)
        IFLOGGER.warn('This interface has been deprecated since 1.0, please use '
                      'ComputeMeshWarp')<|MERGE_RESOLUTION|>--- conflicted
+++ resolved
@@ -21,15 +21,11 @@
 
 from .. import logging
 from ..external.six import string_types
-<<<<<<< HEAD
-from ..interfaces.base import traits, File, GenFile, BaseInterface, BaseInputSpec, TraitedSpec
-
-=======
-from ..interfaces.base import (BaseInterface, traits, TraitedSpec, File,
-                               BaseInterfaceInputSpec)
+from ..interfaces.base import (traits, File, GenFile, BaseInterface, BaseInputSpec,
+                               TraitedSpec)
 from ..interfaces.vtkbase import tvtk
 from ..interfaces import vtkbase as VTKInfo
->>>>>>> 47587b97
+
 IFLOGGER = logging.getLogger('interface')
 
 
@@ -39,17 +35,8 @@
     _redirect_x = True
 
     def __init__(self, **inputs):
-<<<<<<< HEAD
-        try:
-            from tvtk.tvtk_classes.vtk_version import vtk_build_version
-            self._vtk_major = int(vtk_build_version[0])
-        except ImportError:
-            IFLOGGER.warning('VTK version-major inspection using tvtk failed.')
-
-=======
         if VTKInfo.no_tvtk():
             raise ImportError('This interface requires tvtk to run.')
->>>>>>> 47587b97
         super(TVTKBaseInterface, self).__init__(**inputs)
 
 
@@ -85,27 +72,8 @@
         res = wp.run()
 
     """
-<<<<<<< HEAD
     _input_spec = WarpPointsInputSpec
     _output_spec = WarpPointsOutputSpec
-=======
-    input_spec = WarpPointsInputSpec
-    output_spec = WarpPointsOutputSpec
-
-    def _gen_fname(self, in_file, suffix='generated', ext=None):
-        fname, fext = op.splitext(op.basename(in_file))
-
-        if fext == '.gz':
-            fname, fext2 = op.splitext(fname)
-            fext = fext2 + fext
-
-        if ext is None:
-            ext = fext
-
-        if ext[0] == '.':
-            ext = ext[1:]
-        return op.abspath('%s_%s.%s' % (fname, suffix, ext))
->>>>>>> 47587b97
 
     def _run_interface(self, runtime):
         import nibabel as nb
@@ -140,28 +108,12 @@
         newpoints = [p + d for p, d in zip(points, disps)]
         mesh.points = newpoints
         w = tvtk.PolyDataWriter()
-<<<<<<< HEAD
-        if self._vtk_major <= 5:
-            w.input = mesh
-        else:
-            w.set_input_data_object(mesh)
-
+
+        VTKInfo.configure_input_data(w, mesh)
         w.file_name = self.inputs.out_points
         w.write()
         return runtime
 
-=======
-        VTKInfo.configure_input_data(w, mesh)
-        w.file_name = self._gen_fname(self.inputs.points, suffix='warped', ext='.vtk')
-        w.write()
-        return runtime
-
-    def _list_outputs(self):
-        outputs = self._outputs().get()
-        outputs['out_points'] = self._gen_fname(self.inputs.points, suffix='warped',
-                                                ext='.vtk')
-        return outputs
->>>>>>> 47587b97
 
 class ComputeMeshWarpInputSpec(BaseInputSpec):
     surface1 = File(exists=True, mandatory=True,
