--- conflicted
+++ resolved
@@ -5,15 +5,10 @@
 The dwi module of niftyfit, which wraps the fitting methods in NiftyFit.
 """
 
-<<<<<<< HEAD
 import warnings
 
 from ..base import TraitedSpec, traits, isdefined, CommandLineInputSpec
 from .base import NiftyFitCommand, get_custom_path
-
-
-warn = warnings.warn
-warnings.filterwarnings('always', category=UserWarning)
 
 
 class FitDwiInputSpec(CommandLineInputSpec):
@@ -112,57 +107,6 @@
     mono_flag = traits.Bool(desc=desc,
                             argstr='-mono',
                             position=4,
-=======
-from nipype.interfaces.niftyfit.base import NiftyFitCommand, get_custom_path
-from nipype.interfaces.base import (TraitedSpec, File, traits, isdefined,
-                                    CommandLineInputSpec)
-
-
-class FitDwiInputSpec(CommandLineInputSpec):
-    # Input options
-    source_file = File(exists=True, argstr='-source %s', mandatory=True,
-                       desc='The source image containing the dwi data')
-    bval_file = File(exists=True, argstr='-bval %s', mandatory=True,
-                     desc='The file containing the bvalues of the source DWI')
-    bvec_file = File(exists=True, argstr='-bvec %s', mandatory=True,
-                     desc='The file containing the bvectors of the source DWI')
-    mask_file = File(exists=True, desc='The image mask',
-                     argstr='-mask %s', mandatory=False)
-    prior_file = File(exists=True, argstr='-prior %s', mandatory=False,
-                      desc='Filename of parameter priors for -ball and -nod')
-    rotsform_flag = traits.Int(
-        0, desc='Rotate the output tensors according to the q/s form of \
-the image (resulting tensors will be in mm coordinates, default: 0).',
-        argstr='-rotsform %d', mandatory=False, usedefault=False)
-    bvallowthreshold = traits.Float(
-        20, argstr='-bvallowthreshold %f', mandatory=False, usedefault=False,
-        desc='B-value threshold used for detection of B0 and DWI images \
-[default: 20]')
-
-    # Output options, with templated output names based on the source image
-    mcmap_file = File(genfile=True, desc='Filename of multi-compartment model \
-parameter map (-ivim,-ball,-nod)', argstr='-mcmap %s', requires=['nodv_flag'])
-    error_file = File(genfile=True, desc='Filename of parameter error maps',
-                      argstr='-error %s')
-    res_file = File(genfile=True, desc='Filename of model residual map',
-                    argstr='-res %s')
-    syn_file = File(genfile=True, desc='Filename of synthetic image',
-                    argstr='-syn %s')
-    mdmap_file = File(genfile=True, desc='Filename of MD map/ADC',
-                      argstr='-mdmap %s')
-    famap_file = File(genfile=True, desc='Filename of FA map',
-                      argstr='-famap %s')
-    v1map_file = File(genfile=True, desc='Filename of PDD map [x,y,z]',
-                      argstr='-v1map %s')
-    rgbmap_file = File(genfile=True, desc='Filename of colour FA map',
-                       argstr='-rgbmap %s', requires=['dti_flag'])
-    tenmap_file = File(genfile=True, desc='Filename of tensor map in lower \
-triangular format', argstr='-tenmap2 %s', requires=['dti_flag'])
-
-    # Methods options
-    mono_flag = traits.Bool(desc='Fit single exponential to non-directional \
-data [default with no b-vectors]', argstr='-mono',
->>>>>>> 1a7c3347
                             xor=['ivim_flag', 'dti_flag', 'ball_flag',
                                  'ballv_flag', 'nod_flag', 'nodv_flag'])
     ivim_flag = traits.Bool(desc='Fit IVIM model to non-directional data.',
@@ -296,7 +240,6 @@
 
     def _gen_filename(self, name):
         if name == 'mcmap_file':
-<<<<<<< HEAD
             return self._gen_fname(self.inputs.source_file,
                                    suffix='_mcmap', ext='.nii.gz')
         if name == 'error_file':
@@ -335,34 +278,6 @@
         if name == 'mcout':
             return self._gen_fname(self.inputs.source_file,
                                    suffix='_mcout', ext='.txt')
-=======
-            return self._gen_fname(self.inputs.source_file, suffix='_mcmap',
-                                   ext='.nii.gz')
-        if name == 'error_file':
-            return self._gen_fname(self.inputs.source_file, suffix='_error',
-                                   ext='.nii.gz')
-        if name == 'res_file':
-            return self._gen_fname(self.inputs.source_file, suffix='_resmap',
-                                   ext='.nii.gz')
-        if name == 'syn_file':
-            return self._gen_fname(self.inputs.source_file, suffix='_syn',
-                                   ext='.nii.gz')
-        if name == 'mdmap_file':
-            return self._gen_fname(self.inputs.source_file, suffix='_mdmap',
-                                   ext='.nii.gz')
-        if name == 'famap_file':
-            return self._gen_fname(self.inputs.source_file, suffix='_famap',
-                                   ext='.nii.gz')
-        if name == 'v1map_file':
-            return self._gen_fname(self.inputs.source_file, suffix='_v1map',
-                                   ext='.nii.gz')
-        if name == 'rgbmap_file':
-            return self._gen_fname(self.inputs.source_file, suffix='_rgbmap',
-                                   ext='.nii.gz')
-        if name == 'tenmap_file':
-            return self._gen_fname(self.inputs.source_file, suffix='_tenmap2',
-                                   ext='.nii.gz')
->>>>>>> 1a7c3347
         return None
 
     def _list_outputs(self):
@@ -383,11 +298,7 @@
         else:
             outputs['res_file'] = self._gen_filename('res_file')
 
-<<<<<<< HEAD
         if isdefined(self.inputs.syn_file):
-=======
-        if isdefined(self.inputs.mcmap_file):
->>>>>>> 1a7c3347
             outputs['syn_file'] = self.inputs.syn_file
         else:
             outputs['syn_file'] = self._gen_filename('syn_file')
@@ -417,7 +328,6 @@
         else:
             outputs['tenmap_file'] = self._gen_filename('tenmap_file')
 
-<<<<<<< HEAD
         if isdefined(self.inputs.tenmap_file):
             outputs['tenmap2_file'] = self.inputs.tenmap_file
         else:
@@ -433,13 +343,10 @@
         else:
             outputs['mcout'] = self._gen_filename('mcout')
 
-=======
->>>>>>> 1a7c3347
         return outputs
 
 
 class DwiToolInputSpec(CommandLineInputSpec):
-<<<<<<< HEAD
     """ Input Spec for DwiTool. """
     desc = 'The source image containing the fitted model.'
     source_file = traits.File(position=1,
@@ -496,42 +403,6 @@
                               argstr='-logdti2 %s',
                               requires=['dti_flag'],
                               genfile=True)
-=======
-    # Input options
-    source_file = File(
-        exists=True, desc='The source image containing the fitted model',
-        argstr='-source %s', mandatory=True)
-    bval_file = File(
-        exists=True, desc='The file containing the bvalues of the source DWI',
-        argstr='-bval %s', mandatory=False)
-    bvec_file = File(
-        exists=True, desc='The file containing the bvectors of the source DWI',
-        argstr='-bvec %s', mandatory=False)
-    mask_file = File(exists=True, desc='The image mask',
-                     argstr='-mask %s', mandatory=False)
-    b0_file = File(exists=True, desc='The B0 image corresponding to the',
-                   argstr='-b0 %s', mandatory=False)
-
-    # Output options, with templated output names based on the source image
-    mcmap_file = File(genfile=True, desc='Filename of multi-compartment model \
-parameter map (-ivim,-ball,-nod)', argstr='-mcmap %s')
-    syn_file = File(genfile=True, desc='Filename of synthetic image',
-                    argstr='-syn %s')
-    mdmap_file = File(genfile=True, desc='Filename of MD map/ADC',
-                      argstr='-mdmap %s')
-    famap_file = File(genfile=True, desc='Filename of FA map',
-                      argstr='-famap %s')
-    v1map_file = File(genfile=True, desc='Filename of PDD map [x,y,z]',
-                      argstr='-v1map %s')
-    rgbmap_file = File(genfile=True, desc='Filename of colour FA map',
-                       argstr='-rgbmap %s', requires=['dti_flag'])
-    logdti_file = File(genfile=True, desc='Filename of output logdti map',
-                       argstr='-logdti2 %s', requires=['dti_flag'])
-    bvallowthreshold = traits.Float(
-        10, desc='B-value threshold used for detection of B0 and DWI images \
-[default: 10]', argstr='-bvallowthreshold %f', mandatory=False,
-        usedefault=False)
->>>>>>> 1a7c3347
 
     # Methods options
     desc = 'Input is a single exponential to non-directional data \
@@ -647,7 +518,6 @@
 
     def _gen_filename(self, name):
         if name == 'mcmap_file':
-<<<<<<< HEAD
             return self._gen_fname(self.inputs.source_file,
                                    suffix='_mcmap', ext='.nii.gz')
         if name == 'syn_file':
@@ -668,28 +538,6 @@
         if name == 'logdti_file':
             return self._gen_fname(self.inputs.source_file,
                                    suffix='_logdti2', ext='.nii.gz')
-=======
-            return self._gen_fname(self.inputs.source_file, suffix='_mcmap',
-                                   ext='.nii.gz')
-        if name == 'syn_file':
-            return self._gen_fname(self.inputs.source_file, suffix='_syn',
-                                   ext='.nii.gz')
-        if name == 'mdmap_file':
-            return self._gen_fname(self.inputs.source_file, suffix='_mdmap',
-                                   ext='.nii.gz')
-        if name == 'famap_file':
-            return self._gen_fname(self.inputs.source_file, suffix='_famap',
-                                   ext='.nii.gz')
-        if name == 'v1map_file':
-            return self._gen_fname(self.inputs.source_file, suffix='_v1map',
-                                   ext='.nii.gz')
-        if name == 'rgbmap_file':
-            return self._gen_fname(self.inputs.source_file, suffix='_rgbmap',
-                                   ext='.nii.gz')
-        if name == 'logdti_file':
-            return self._gen_fname(self.inputs.source_file, suffix='_logdti2',
-                                   ext='.nii.gz')
->>>>>>> 1a7c3347
         return None
 
     def _list_outputs(self):
@@ -700,11 +548,7 @@
         else:
             outputs['mcmap_file'] = self._gen_filename('mcmap_file')
 
-<<<<<<< HEAD
         if isdefined(self.inputs.syn_file):
-=======
-        if isdefined(self.inputs.mcmap_file):
->>>>>>> 1a7c3347
             outputs['syn_file'] = self.inputs.syn_file
         else:
             outputs['syn_file'] = self._gen_filename('syn_file')
