--- conflicted
+++ resolved
@@ -1,7 +1,6 @@
 # emacs: -*- mode: python; py-indent-offset: 4; indent-tabs-mode: nil -*-
 # vi: set ft=python sts=4 ts=4 sw=4 et:
 
-import os
 from nipype.interfaces.niftyfit import no_niftyfit, get_custom_path, FitDwi
 from nipype.testing import skipif, example_data
 import os
@@ -10,12 +9,7 @@
 
 @skipif(no_niftyfit(cmd='fit_dwi'))
 def test_fit_dwi():
-<<<<<<< HEAD
-
     # Create a node object
-=======
-    # Create a reg_aladin object
->>>>>>> 1a7c3347
     test_node = FitDwi()
 
     # Check if the command is properly defined
@@ -34,23 +28,17 @@
     test_node.inputs.bvec_file = bvec_file
     test_node.inputs.dti_flag = True
 
-<<<<<<< HEAD
     cmd_tmp = '{cmd} -source {in_file} -bval {bval} -bvec {bvec} -dti \
 -error {error} -famap {fa} -mcmap {mc} -mdmap {md} -nodiff {nodiff} \
 -res {res} -rgbmap {rgb} -syn {syn} -tenmap2 {ten2} \
 -tenmap {ten} -v1map {v1}'
-=======
-    cmd_tmp = '{cmd} -bval {bval} -bvec {bvec} -error {error} -famap {famap} \
--mcmap {mcmap} -mdmap {mdmap} -res {resmap} -rgbmap {rgbmap} \
--source {in_file} -syn {syn} -tenmap2 {tenmap} -v1map {v1map}'
->>>>>>> 1a7c3347
+
     expected_cmd = cmd_tmp.format(
         cmd=get_custom_path('fit_dwi'),
         in_file=in_file,
         bval=bval_file,
         bvec=bvec_file,
         error=os.path.join(os.getcwd(), 'diffusion_error.nii.gz'),
-<<<<<<< HEAD
         fa=os.path.join(os.getcwd(), 'diffusion_famap.nii.gz'),
         mc=os.path.join(os.getcwd(), 'diffusion_mcmap.nii.gz'),
         md=os.path.join(os.getcwd(), 'diffusion_mdmap.nii.gz'),
@@ -62,16 +50,4 @@
         v1=os.path.join(os.getcwd(), 'diffusion_v1map.nii.gz'),
         ten=os.path.join(os.getcwd(), 'diffusion_tenmap.nii.gz'))
 
-    assert test_node.cmdline == expected_cmd
-=======
-        famap=os.path.join(os.getcwd(), 'diffusion_famap.nii.gz'),
-        mcmap=os.path.join(os.getcwd(), 'diffusion_mcmap.nii.gz'),
-        mdmap=os.path.join(os.getcwd(), 'diffusion_mdmap.nii.gz'),
-        resmap=os.path.join(os.getcwd(), 'diffusion_resmap.nii.gz'),
-        rgbmap=os.path.join(os.getcwd(), 'diffusion_rgbmap.nii.gz'),
-        syn=os.path.join(os.getcwd(), 'diffusion_syn.nii.gz'),
-        tenmap=os.path.join(os.getcwd(), 'diffusion_tenmap2.nii.gz'),
-        v1map=os.path.join(os.getcwd(), 'diffusion_v1map.nii.gz'))
-
-    yield assert_equal, test_node.cmdline, expected_cmd
->>>>>>> 1a7c3347
+    assert test_node.cmdline == expected_cmd