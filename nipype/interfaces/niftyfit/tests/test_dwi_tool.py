--- conflicted
+++ resolved
@@ -1,7 +1,6 @@
 # emacs: -*- mode: python; py-indent-offset: 4; indent-tabs-mode: nil -*-
 # vi: set ft=python sts=4 ts=4 sw=4 et:
 
-import os
 from nipype.interfaces.niftyfit import no_niftyfit, get_custom_path, DwiTool
 from nipype.testing import skipif, example_data
 import os
@@ -10,12 +9,7 @@
 
 @skipif(no_niftyfit(cmd='dwi_tool'))
 def test_dwi_tool():
-<<<<<<< HEAD
-
     # Create a node object
-=======
-    # Create a reg_aladin object
->>>>>>> 1a7c3347
     test_node = DwiTool()
 
     # Check if the command is properly defined
@@ -32,7 +26,6 @@
     b0_file = example_data('b0.nii')
     mask_file = example_data('mask.nii')
     test_node.inputs.source_file = in_file
-<<<<<<< HEAD
     test_node.inputs.mask_file = mask_file
     test_node.inputs.bval_file = bval_file
     test_node.inputs.bvec_file = bvec_file
@@ -57,20 +50,4 @@
         syn=os.path.join(os.getcwd(), 'diffusion_syn.nii.gz'),
         v1=os.path.join(os.getcwd(), 'diffusion_v1map.nii.gz'))
 
-    assert test_node.cmdline == expected_cmd
-=======
-
-    cmd_tmp = '{cmd} -famap {famap} -logdti2 {logdti2} -mcmap {mcmap} \
--mdmap {mdmap} -rgbmap {rgbmap} -source {in_file}  -v1map {v1map}'
-    expected_cmd = cmd_tmp.format(
-        cmd=get_custom_path('dwi_tool'),
-        in_file=in_file,
-        famap=os.path.join(os.getcwd(), 'diffusion_famap.nii.gz'),
-        logdti2=os.path.join(os.getcwd(), 'diffusion_logdti2.nii.gz'),
-        mcmap=os.path.join(os.getcwd(), 'diffusion_mcmap.nii.gz'),
-        mdmap=os.path.join(os.getcwd(), 'diffusion_mdmap.nii.gz'),
-        rgbmap=os.path.join(os.getcwd(), 'diffusion_rgbmap.nii.gz'),
-        v1map=os.path.join(os.getcwd(), 'diffusion_v1map.nii.gz'))
-
-    yield assert_equal, test_node.cmdline, expected_cmd
->>>>>>> 1a7c3347
+    assert test_node.cmdline == expected_cmd