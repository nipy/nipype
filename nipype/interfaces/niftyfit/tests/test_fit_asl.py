--- conflicted
+++ resolved
@@ -8,13 +8,8 @@
 
 
 @skipif(no_niftyfit(cmd='fit_asl'))
-<<<<<<< HEAD
-def test_seg_em():
-    # Create a node object
-=======
 def test_fit_asl():
     # Create a reg_aladin object
->>>>>>> 1a7c3347
     test_node = FitAsl()
 
     # Check if the command is properly defined
