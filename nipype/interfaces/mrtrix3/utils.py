--- conflicted
+++ resolved
@@ -287,14 +287,11 @@
 
     out_fa = File(argstr="-fa %s", desc="output FA file")
     out_adc = File(argstr="-adc %s", desc="output ADC file")
-<<<<<<< HEAD
     out_ad = File(argstr="-ad %s", desc="output AD file")
     out_rd = File(argstr="-rd %s", desc="output RD file")
     out_cl = File(argstr="-cl %s", desc="output CL file")
     out_cp = File(argstr="-cp %s", desc="output CP file")
     out_cs = File(argstr="-cs %s", desc="output CS file")
-=======
->>>>>>> e263d362
     out_evec = File(
         argstr="-vector %s", desc="output selected eigenvector(s) file"
     )
