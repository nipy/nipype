# emacs: -*- mode: python; py-indent-offset: 4; indent-tabs-mode: nil -*-
# vi: set ft=python sts=4 ts=4 sw=4 et:
# -*- coding: utf-8 -*-

import os.path as op

from ...utils.filemanip import split_filename
from ..base import (
    CommandLine,
    CommandLineInputSpec,
    File,
    InputMultiPath,
    TraitedSpec,
    isdefined,
    traits,
)
from .base import MRTrix3Base, MRTrix3BaseInputSpec


class BrainMaskInputSpec(MRTrix3BaseInputSpec):
    in_file = File(
        exists=True,
        argstr="%s",
        mandatory=True,
        position=-2,
        desc="input diffusion weighted images",
    )
    out_file = File(
        "brainmask.mif",
        argstr="%s",
        mandatory=True,
        position=-1,
        usedefault=True,
        desc="output brain mask",
    )


class BrainMaskOutputSpec(TraitedSpec):
    out_file = File(exists=True, desc="the output response file")


class BrainMask(CommandLine):
    """
    Convert a mesh surface to a partial volume estimation image


    Example
    -------

    >>> import nipype.interfaces.mrtrix3 as mrt
    >>> bmsk = mrt.BrainMask()
    >>> bmsk.inputs.in_file = 'dwi.mif'
    >>> bmsk.cmdline                               # doctest: +ELLIPSIS
    'dwi2mask dwi.mif brainmask.mif'
    >>> bmsk.run()                                 # doctest: +SKIP
    """

    _cmd = "dwi2mask"
    input_spec = BrainMaskInputSpec
    output_spec = BrainMaskOutputSpec

    def _list_outputs(self):
        outputs = self.output_spec().get()
        outputs["out_file"] = op.abspath(self.inputs.out_file)
        return outputs


class MRCatInputSpec(MRTrix3BaseInputSpec):
    in_files = traits.List(
        File(exists=True),
        argstr="%s",
        position=-2,
        mandatory=True,
        desc="files to concatenate",
    )

    out_file = File(
        "concatenated.mif",
        argstr="%s",
        mandatory=True,
        position=-1,
        usedefault=True,
        desc="output concatenated image",
    )

    axis = traits.Int(
        argstr="-axis %s",
        desc="""specify axis along which concatenation should be performed. By default,
     the program will use the last non-singleton, non-spatial axis of any of
     the input images - in other words axis 3 or whichever axis (greater than
     3) of the input images has size greater than one""",
    )

    datatype = traits.Enum(
        "float32",
        "float32le",
        "float32be",
        "float64",
        "float64le",
        "float64be",
        "int64",
        "uint64",
        "int64le",
        "uint64le",
        "int64be",
        "uint64be",
        "int32",
        "uint32",
        "int32le",
        "uint32le",
        "int32be",
        "uint32be",
        "int16",
        "uint16",
        "int16le",
        "uint16le",
        "int16be",
        "uint16be",
        "cfloat32",
        "cfloat32le",
        "cfloat32be",
        "cfloat64",
        "cfloat64le",
        "cfloat64be",
        "int8",
        "uint8",
        "bit",
        argstr="-datatype %s",
        desc="specify output image data type",
    )


class MRCatOutputSpec(TraitedSpec):
    out_file = File(exists=True, desc="the output concatenated image")


class MRCat(CommandLine):
    """
    Concatenate several images into one


    Example
    -------

    >>> import nipype.interfaces.mrtrix3 as mrt
    >>> mrcat = mrt.MRCat()
    >>> mrcat.inputs.in_files = ['dwi.mif','mask.mif']
    >>> mrcat.cmdline                               # doctest: +ELLIPSIS
    'mrcat dwi.mif mask.mif concatenated.mif'
    >>> mrcat.run()                                 # doctest: +SKIP
    """

    _cmd = "mrcat"
    input_spec = MRCatInputSpec
    output_spec = MRCatOutputSpec

    def _list_outputs(self):
        outputs = self.output_spec().get()
        outputs["out_file"] = op.abspath(self.inputs.out_file)
        return outputs


class Mesh2PVEInputSpec(CommandLineInputSpec):
    in_file = File(
        exists=True,
        argstr="%s",
        mandatory=True,
        position=-3,
        desc="input mesh",
    )
    reference = File(
        exists=True,
        argstr="%s",
        mandatory=True,
        position=-2,
        desc="input reference image",
    )
    in_first = File(
        exists=True,
        argstr="-first %s",
        desc="indicates that the mesh file is provided by FSL FIRST",
    )

    out_file = File(
        "mesh2volume.nii.gz",
        argstr="%s",
        mandatory=True,
        position=-1,
        usedefault=True,
        desc="output file containing SH coefficients",
    )


class Mesh2PVEOutputSpec(TraitedSpec):
    out_file = File(exists=True, desc="the output response file")


class Mesh2PVE(CommandLine):
    """
    Convert a mesh surface to a partial volume estimation image


    Example
    -------

    >>> import nipype.interfaces.mrtrix3 as mrt
    >>> m2p = mrt.Mesh2PVE()
    >>> m2p.inputs.in_file = 'surf1.vtk'
    >>> m2p.inputs.reference = 'dwi.mif'
    >>> m2p.inputs.in_first = 'T1.nii.gz'
    >>> m2p.cmdline                               # doctest: +ELLIPSIS
    'mesh2pve -first T1.nii.gz surf1.vtk dwi.mif mesh2volume.nii.gz'
    >>> m2p.run()                                 # doctest: +SKIP
    """

    _cmd = "mesh2pve"
    input_spec = Mesh2PVEInputSpec
    output_spec = Mesh2PVEOutputSpec

    def _list_outputs(self):
        outputs = self.output_spec().get()
        outputs["out_file"] = op.abspath(self.inputs.out_file)
        return outputs


class Generate5ttInputSpec(MRTrix3BaseInputSpec):
    algorithm = traits.Enum(
        "fsl",
        "gif",
        "freesurfer",
        argstr="%s",
        position=-3,
        mandatory=True,
        desc="tissue segmentation algorithm",
    )
    in_file = File(
        exists=True,
        argstr="%s",
        mandatory=True,
        position=-2,
        desc="input image",
    )
    out_file = File(argstr="%s", mandatory=True, position=-1, desc="output image")


class Generate5ttOutputSpec(TraitedSpec):
    out_file = File(exists=True, desc="output image")


class Generate5tt(MRTrix3Base):
    """
    Generate a 5TT image suitable for ACT using the selected algorithm


    Example
    -------

    >>> import nipype.interfaces.mrtrix3 as mrt
    >>> gen5tt = mrt.Generate5tt()
    >>> gen5tt.inputs.in_file = 'T1.nii.gz'
    >>> gen5tt.inputs.algorithm = 'fsl'
    >>> gen5tt.inputs.out_file = '5tt.mif'
    >>> gen5tt.cmdline                             # doctest: +ELLIPSIS
    '5ttgen fsl T1.nii.gz 5tt.mif'
    >>> gen5tt.run()                               # doctest: +SKIP
    """

    _cmd = "5ttgen"
    input_spec = Generate5ttInputSpec
    output_spec = Generate5ttOutputSpec

    def _list_outputs(self):
        outputs = self.output_spec().get()
        outputs["out_file"] = op.abspath(self.inputs.out_file)
        return outputs


class TensorMetricsInputSpec(CommandLineInputSpec):
    in_file = File(
        exists=True,
        argstr="%s",
        mandatory=True,
        position=-1,
        desc="input DTI image",
    )

    out_fa = File(argstr="-fa %s", desc="output FA file")
    out_adc = File(argstr="-adc %s", desc="output ADC file")
    out_ad = File(argstr="-ad %s", desc="output AD file")
    out_rd = File(argstr="-rd %s", desc="output RD file")
    out_cl = File(argstr="-cl %s", desc="output CL file")
    out_cp = File(argstr="-cp %s", desc="output CP file")
    out_cs = File(argstr="-cs %s", desc="output CS file")
    out_evec = File(argstr="-vector %s", desc="output selected eigenvector(s) file")
    out_eval = File(argstr="-value %s", desc="output selected eigenvalue(s) file")
    component = traits.List(
        [1],
        usedefault=True,
        argstr="-num %s",
        sep=",",
        desc=(
            "specify the desired eigenvalue/eigenvector(s). Note that "
            "several eigenvalues can be specified as a number sequence"
        ),
    )
    in_mask = File(
        exists=True,
        argstr="-mask %s",
        desc=(
            "only perform computation within the specified binary" " brain mask image"
        ),
    )
    modulate = traits.Enum(
        "FA",
        "none",
        "eval",
        argstr="-modulate %s",
        desc=("how to modulate the magnitude of the" " eigenvectors"),
    )


class TensorMetricsOutputSpec(TraitedSpec):
    out_fa = File(desc="output FA file")
    out_adc = File(desc="output ADC file")
    out_ad = File(desc="output AD file")
    out_rd = File(desc="output RD file")
    out_cl = File(desc="output CL file")
    out_cp = File(desc="output CP file")
    out_cs = File(desc="output CS file")
    out_evec = File(desc="output selected eigenvector(s) file")
    out_eval = File(desc="output selected eigenvalue(s) file")


class TensorMetrics(CommandLine):
    """
    Compute metrics from tensors


    Example
    -------

    >>> import nipype.interfaces.mrtrix3 as mrt
    >>> comp = mrt.TensorMetrics()
    >>> comp.inputs.in_file = 'dti.mif'
    >>> comp.inputs.out_fa = 'fa.mif'
    >>> comp.cmdline                               # doctest: +ELLIPSIS
    'tensor2metric -num 1 -fa fa.mif dti.mif'
    >>> comp.run()                                 # doctest: +SKIP
    """

    _cmd = "tensor2metric"
    input_spec = TensorMetricsInputSpec
    output_spec = TensorMetricsOutputSpec

    def _list_outputs(self):
        outputs = self.output_spec().get()

        for k in list(outputs.keys()):
            if isdefined(getattr(self.inputs, k)):
                outputs[k] = op.abspath(getattr(self.inputs, k))

        return outputs


class ComputeTDIInputSpec(CommandLineInputSpec):
    in_file = File(
        exists=True,
        argstr="%s",
        mandatory=True,
        position=-2,
        desc="input tractography",
    )
    out_file = File(
        "tdi.mif",
        argstr="%s",
        usedefault=True,
        position=-1,
        desc="output TDI file",
    )
    reference = File(
        exists=True,
        argstr="-template %s",
        desc="a reference" "image to be used as template",
    )
    vox_size = traits.List(
        traits.Int, argstr="-vox %s", sep=",", desc="voxel dimensions"
    )
    data_type = traits.Enum(
        "float",
        "unsigned int",
        argstr="-datatype %s",
        desc="specify output image data type",
    )
    use_dec = traits.Bool(argstr="-dec", desc="perform mapping in DEC space")
    dixel = File(
        argstr="-dixel %s",
        desc="map streamlines to"
        "dixels within each voxel. Directions are stored as"
        "azimuth elevation pairs.",
    )
    max_tod = traits.Int(
        argstr="-tod %d",
        desc="generate a Track Orientation " "Distribution (TOD) in each voxel.",
    )

    contrast = traits.Enum(
        "tdi",
        "length",
        "invlength",
        "scalar_map",
        "scalar_map_conut",
        "fod_amp",
        "curvature",
        argstr="-constrast %s",
        desc="define the desired " "form of contrast for the output image",
    )
    in_map = File(
        exists=True,
        argstr="-image %s",
        desc="provide the"
        "scalar image map for generating images with "
        "'scalar_map' contrasts, or the SHs image for fod_amp",
    )

    stat_vox = traits.Enum(
        "sum",
        "min",
        "mean",
        "max",
        argstr="-stat_vox %s",
        desc="define the statistic for choosing the final"
        "voxel intesities for a given contrast",
    )
    stat_tck = traits.Enum(
        "mean",
        "sum",
        "min",
        "max",
        "median",
        "mean_nonzero",
        "gaussian",
        "ends_min",
        "ends_mean",
        "ends_max",
        "ends_prod",
        argstr="-stat_tck %s",
        desc="define the statistic for choosing "
        "the contribution to be made by each streamline as a function of"
        " the samples taken along their lengths.",
    )

    fwhm_tck = traits.Float(
        argstr="-fwhm_tck %f",
        desc="define the statistic for choosing the"
        " contribution to be made by each streamline as a function of the "
        "samples taken along their lengths",
    )

    map_zero = traits.Bool(
        argstr="-map_zero",
        desc="if a streamline has zero contribution based "
        "on the contrast & statistic, typically it is not mapped; use this "
        "option to still contribute to the map even if this is the case "
        "(these non-contributing voxels can then influence the mean value in "
        "each voxel of the map)",
    )

    upsample = traits.Int(
        argstr="-upsample %d",
        desc="upsample the tracks by"
        " some ratio using Hermite interpolation before "
        "mapping",
    )

    precise = traits.Bool(
        argstr="-precise",
        desc="use a more precise streamline mapping "
        "strategy, that accurately quantifies the length through each voxel "
        "(these lengths are then taken into account during TWI calculation)",
    )
    ends_only = traits.Bool(
        argstr="-ends_only",
        desc="only map the streamline" " endpoints to the image",
    )

    tck_weights = File(
        exists=True,
        argstr="-tck_weights_in %s",
        desc="specify" " a text scalar file containing the streamline weights",
    )
    nthreads = traits.Int(
        argstr="-nthreads %d",
        desc="number of threads. if zero, the number" " of available cpus will be used",
        nohash=True,
    )


class ComputeTDIOutputSpec(TraitedSpec):
    out_file = File(desc="output TDI file")


class ComputeTDI(MRTrix3Base):
    """
    Use track data as a form of contrast for producing a high-resolution
    image.

    .. admonition:: References

      * For TDI or DEC TDI: Calamante, F.; Tournier, J.-D.; Jackson, G. D. &
        Connelly, A. Track-density imaging (TDI): Super-resolution white
        matter imaging using whole-brain track-density mapping. NeuroImage,
        2010, 53, 1233-1243

      * If using -contrast length and -stat_vox mean: Pannek, K.; Mathias,
        J. L.; Bigler, E. D.; Brown, G.; Taylor, J. D. & Rose, S. E. The
        average pathlength map: A diffusion MRI tractography-derived index
        for studying brain pathology. NeuroImage, 2011, 55, 133-141

      * If using -dixel option with TDI contrast only: Smith, R.E., Tournier,
        J-D., Calamante, F., Connelly, A. A novel paradigm for automated
        segmentation of very large whole-brain probabilistic tractography
        data sets. In proc. ISMRM, 2011, 19, 673

      * If using -dixel option with any other contrast: Pannek, K., Raffelt,
        D., Salvado, O., Rose, S. Incorporating directional information in
        diffusion tractography derived maps: angular track imaging (ATI).
        In Proc. ISMRM, 2012, 20, 1912

      * If using -tod option: Dhollander, T., Emsell, L., Van Hecke, W., Maes,
        F., Sunaert, S., Suetens, P. Track Orientation Density Imaging (TODI)
        and Track Orientation Distribution (TOD) based tractography.
        NeuroImage, 2014, 94, 312-336

      * If using other contrasts / statistics: Calamante, F.; Tournier, J.-D.;
        Smith, R. E. & Connelly, A. A generalised framework for
        super-resolution track-weighted imaging. NeuroImage, 2012, 59,
        2494-2503

      * If using -precise mapping option: Smith, R. E.; Tournier, J.-D.;
        Calamante, F. & Connelly, A. SIFT: Spherical-deconvolution informed
        filtering of tractograms. NeuroImage, 2013, 67, 298-312 (Appendix 3)



    Example
    -------

    >>> import nipype.interfaces.mrtrix3 as mrt
    >>> tdi = mrt.ComputeTDI()
    >>> tdi.inputs.in_file = 'dti.mif'
    >>> tdi.cmdline                               # doctest: +ELLIPSIS
    'tckmap dti.mif tdi.mif'
    >>> tdi.run()                                 # doctest: +SKIP
    """

    _cmd = "tckmap"
    input_spec = ComputeTDIInputSpec
    output_spec = ComputeTDIOutputSpec

    def _list_outputs(self):
        outputs = self.output_spec().get()
        outputs["out_file"] = op.abspath(self.inputs.out_file)
        return outputs


class TCK2VTKInputSpec(CommandLineInputSpec):
    in_file = File(
        exists=True,
        argstr="%s",
        mandatory=True,
        position=-2,
        desc="input tractography",
    )
    out_file = File(
        "tracks.vtk",
        argstr="%s",
        usedefault=True,
        position=-1,
        desc="output VTK file",
    )
    reference = File(
        exists=True,
        argstr="-image %s",
        desc="if specified, the properties of"
        " this image will be used to convert track point positions from real "
        "(scanner) coordinates into image coordinates (in mm).",
    )
    voxel = File(
        exists=True,
        argstr="-image %s",
        desc="if specified, the properties of"
        " this image will be used to convert track point positions from real "
        "(scanner) coordinates into image coordinates.",
    )

    nthreads = traits.Int(
        argstr="-nthreads %d",
        desc="number of threads. if zero, the number" " of available cpus will be used",
        nohash=True,
    )


class TCK2VTKOutputSpec(TraitedSpec):
    out_file = File(desc="output VTK file")


class TCK2VTK(MRTrix3Base):
    """
    Convert a track file to a vtk format, cave: coordinates are in XYZ
    coordinates not reference

    Example
    -------

    >>> import nipype.interfaces.mrtrix3 as mrt
    >>> vtk = mrt.TCK2VTK()
    >>> vtk.inputs.in_file = 'tracks.tck'
    >>> vtk.inputs.reference = 'b0.nii'
    >>> vtk.cmdline                               # doctest: +ELLIPSIS
    'tck2vtk -image b0.nii tracks.tck tracks.vtk'
    >>> vtk.run()                                 # doctest: +SKIP
    """

    _cmd = "tck2vtk"
    input_spec = TCK2VTKInputSpec
    output_spec = TCK2VTKOutputSpec

    def _list_outputs(self):
        outputs = self.output_spec().get()
        outputs["out_file"] = op.abspath(self.inputs.out_file)
        return outputs


class DWIExtractInputSpec(MRTrix3BaseInputSpec):
    in_file = File(
        exists=True,
        argstr="%s",
        mandatory=True,
        position=-2,
        desc="input image",
    )
    out_file = File(argstr="%s", mandatory=True, position=-1, desc="output image")
    bzero = traits.Bool(argstr="-bzero", desc="extract b=0 volumes")
    nobzero = traits.Bool(argstr="-no_bzero", desc="extract non b=0 volumes")
    singleshell = traits.Bool(
        argstr="-singleshell", desc="extract volumes with a specific shell"
    )
    shell = traits.List(
        traits.Float,
        sep=",",
        argstr="-shell %s",
        desc="specify one or more gradient shells",
    )


class DWIExtractOutputSpec(TraitedSpec):
    out_file = File(exists=True, desc="output image")


class DWIExtract(MRTrix3Base):
    """
    Extract diffusion-weighted volumes, b=0 volumes, or certain shells from a
    DWI dataset

    Example
    -------

    >>> import nipype.interfaces.mrtrix3 as mrt
    >>> dwiextract = mrt.DWIExtract()
    >>> dwiextract.inputs.in_file = 'dwi.mif'
    >>> dwiextract.inputs.bzero = True
    >>> dwiextract.inputs.out_file = 'b0vols.mif'
    >>> dwiextract.inputs.grad_fsl = ('bvecs', 'bvals')
    >>> dwiextract.cmdline                             # doctest: +ELLIPSIS
    'dwiextract -bzero -fslgrad bvecs bvals dwi.mif b0vols.mif'
    >>> dwiextract.run()                               # doctest: +SKIP
    """

    _cmd = "dwiextract"
    input_spec = DWIExtractInputSpec
    output_spec = DWIExtractOutputSpec

    def _list_outputs(self):
        outputs = self.output_spec().get()
        outputs["out_file"] = op.abspath(self.inputs.out_file)
        return outputs


class MRConvertInputSpec(MRTrix3BaseInputSpec):
    in_file = File(
        exists=True,
        argstr="%s",
        mandatory=True,
        position=-2,
        desc="input image",
    )
    out_file = File(
        "dwi.mif",
        argstr="%s",
        mandatory=True,
        position=-1,
        usedefault=True,
        desc="output image",
    )
    coord = traits.List(
        traits.Int,
        sep=" ",
        argstr="-coord %s",
        desc="extract data at the specified coordinates",
    )
    vox = traits.List(
        traits.Float,
        sep=",",
        argstr="-vox %s",
        desc="change the voxel dimensions",
    )
    axes = traits.List(
        traits.Int,
        sep=",",
        argstr="-axes %s",
        desc="specify the axes that will be used",
    )
    scaling = traits.List(
        traits.Float,
        sep=",",
        argstr="-scaling %s",
        desc="specify the data scaling parameter",
    )
    json_import = File(
        exists=True,
        argstr="-json_import %s",
        mandatory=False,
        desc="import data from a JSON file into header key-value pairs",
    )
    json_export = File(
        exists=False,
        argstr="-json_export %s",
        mandatory=False,
        desc="export data from an image header key-value pairs into a JSON file",
    )
    clear_property = traits.List(
        traits.Str,
        sep=",",
        argstr="-clear_property %s",
        desc="remove the specified key(s) from the image header altogether",
    )
    copy_properties = File(
        exists=True,
        argstr="-copy_properties %s",
        mandatory=False,
        desc="clear all generic properties and replace with the properties from the image / file specified.",
    )
    datatype = traits.Enum(
        "float32",
        "float32le",
        "float32be",
        "float64",
        "float64le",
        "float64be",
        "int64",
        "uint64",
        "int64le",
        "uint64le",
        "int64be",
        "uint64be",
        "int32",
        "uint32",
        "int32le",
        "uint32le",
        "int32be",
        "uint32be",
        "int16",
        "uint16",
        "int16le",
        "uint16le",
        "int16be",
        "uint16be",
        "cfloat32",
        "cfloat32le",
        "cfloat32be",
        "cfloat64",
        "cfloat64le",
        "cfloat64be",
        "int8",
        "uint8",
        "bit",
        argstr="-datatype %s",
        desc="""specify output image data type.
        Valid choices are: float32, float32le, float32be, float64,
        float64le, float64be, int64, uint64, int64le, uint64le,
        int64be, uint64be, int32, uint32, int32le, uint32le,
        int32be, uint32be, int16, uint16, int16le, uint16le,
        int16be, uint16be, cfloat32, cfloat32le, cfloat32be,
        cfloat64, cfloat64le, cfloat64be, int8, uint8, bit.""",
    )
    out_grad_mrtrix = File(
        "grad.b",
        argstr="-export_grad_mrtrix %s",
        desc="export gradient files in mrtrix format",
    )
    out_grad_fsl = traits.Tuple(
        File("grad.bvecs", desc="bvecs"),
        File("grad.bvals", desc="bvals"),
        argstr="-export_grad_fsl %s, %s",
        desc="export gradient files in FSL format",
    )


class MRConvertOutputSpec(TraitedSpec):
    out_file = File(exists=True, desc="output image")
    json_export = File(
        exists=True,
        desc="exported data from an image header key-value pairs in a JSON file",
    )
    out_grad_mrtrix = File(
        "grad.b",
        argstr="%s",
        usedefault=True,
        desc="exported gradient files in mrtrix format",
    )
    out_bvec = File(exists=True, desc="export bvec file in FSL format")
    out_bval = File(exists=True, desc="export bvec file in FSL format")


class MRConvert(MRTrix3Base):
    """
    Perform conversion between different file types and optionally extract a
    subset of the input image

    Example
    -------

    >>> import nipype.interfaces.mrtrix3 as mrt
    >>> mrconvert = mrt.MRConvert()
    >>> mrconvert.inputs.in_file = 'dwi.nii.gz'
    >>> mrconvert.inputs.grad_fsl = ('bvecs', 'bvals')
    >>> mrconvert.cmdline                             # doctest: +ELLIPSIS
    'mrconvert -fslgrad bvecs bvals dwi.nii.gz dwi.mif'
    >>> mrconvert.run()                               # doctest: +SKIP
    """

    _cmd = "mrconvert"
    input_spec = MRConvertInputSpec
    output_spec = MRConvertOutputSpec

    def _list_outputs(self):
        outputs = self.output_spec().get()
        outputs["out_file"] = op.abspath(self.inputs.out_file)
        if self.inputs.json_export:
            outputs["json_export"] = op.abspath(self.inputs.json_export)
        if self.inputs.out_bvec:
            outputs["out_bvec"] = op.abspath(self.inputs.out_bvec)
        if self.inputs.out_bval:
            outputs["out_bval"] = op.abspath(self.inputs.out_bval)
        if self.inputs.out_grad_mrtrix:
            outputs["out_grad_mrtrix"] = op.abspath(self.inputs.out_grad_mrtrix)
        if self.inputs.out_grad_fsl:
            outputs["out_bvec"] = op.abspath(self.inputs.out_grad_fsl[0])
            outputs["out_bval"] = op.abspath(self.inputs.out_grad_fsl[1])
        return outputs


class TransformFSLConvertInputSpec(MRTrix3BaseInputSpec):
    in_file = File(
        exists=True,
        argstr="%s",
        mandatory=True,
        position=1,
        desc="FLIRT input image",
    )
    reference = File(
        exists=True,
        argstr="%s",
        mandatory=True,
        position=2,
        desc="FLIRT reference image",
    )
    in_transform = File(
        exists=True,
        argstr="%s",
        mandatory=True,
        position=0,
        desc="FLIRT output transformation matrix",
    )
    out_transform = File(
        "transform_mrtrix.txt",
        argstr="%s",
        mandatory=True,
        position=-1,
        usedefault=True,
        desc="output transformed affine in mrtrix3's format",
    )
    flirt_import = traits.Bool(
        True,
        argstr="flirt_import",
        mandatory=True,
        usedefault=True,
        position=-2,
        desc="import transform from FSL's FLIRT.",
    )


class TransformFSLConvertOutputSpec(TraitedSpec):
    out_transform = File(
        exists=True, desc="output transformed affine in mrtrix3's format"
    )


class TransformFSLConvert(MRTrix3Base):
    """
    Perform conversion between FSL's transformation matrix format to mrtrix3's.
    """

    _cmd = "transformconvert"
    input_spec = TransformFSLConvertInputSpec
    output_spec = TransformFSLConvertOutputSpec

    def _list_outputs(self):
        outputs = self.output_spec().get()
        outputs["out_transform"] = op.abspath(self.inputs.out_transform)
        return outputs


class MRTransformInputSpec(MRTrix3BaseInputSpec):
    in_files = InputMultiPath(
        File(exists=True),
        argstr="%s",
        mandatory=True,
        position=-2,
        desc="Input images to be transformed",
    )
    out_file = File(
        genfile=True,
        argstr="%s",
        position=-1,
        desc="Output image",
    )
    invert = traits.Bool(
        argstr="-inverse",
        position=1,
        desc="Invert the specified transform before using it",
    )
    linear_transform = File(
        exists=True,
        argstr="-linear %s",
        position=1,
        desc=(
            "Specify a linear transform to apply, in the form of a 3x4 or 4x4 ascii file. "
            "Note the standard reverse convention is used, "
            "where the transform maps points in the template image to the moving image. "
            "Note that the reverse convention is still assumed even if no -template image is supplied."
        ),
    )
    replace_transform = traits.Bool(
        argstr="-replace",
        position=1,
        desc="replace the current transform by that specified, rather than applying it to the current transform",
    )
    transformation_file = File(
        exists=True,
        argstr="-transform %s",
        position=1,
        desc="The transform to apply, in the form of a 4x4 ascii file.",
    )
    template_image = File(
        exists=True,
        argstr="-template %s",
        position=1,
        desc="Reslice the input image to match the specified template image.",
    )
    reference_image = File(
        exists=True,
        argstr="-reference %s",
        position=1,
        desc="in case the transform supplied maps from the input image onto a reference image, use this option to specify the reference. Note that this implicitly sets the -replace option.",
    )
    flip_x = traits.Bool(
        argstr="-flipx",
        position=1,
        desc="assume the transform is supplied assuming a coordinate system with the x-axis reversed relative to the MRtrix convention (i.e. x increases from right to left). This is required to handle transform matrices produced by FSL's FLIRT command. This is only used in conjunction with the -reference option.",
    )
    quiet = traits.Bool(
        argstr="-quiet",
        position=1,
        desc="Do not display information messages or progress status.",
    )
    debug = traits.Bool(argstr="-debug", position=1, desc="Display debugging messages.")


class MRTransformOutputSpec(TraitedSpec):
    out_file = File(exists=True, desc="the output image of the transformation")


class MRTransform(MRTrix3Base):
    """
    Apply spatial transformations or reslice images

    Example
    -------

    >>> MRxform = MRTransform()
    >>> MRxform.inputs.in_files = 'anat_coreg.mif'
    >>> MRxform.run()                                   # doctest: +SKIP
    """

    _cmd = "mrtransform"
    input_spec = MRTransformInputSpec
    output_spec = MRTransformOutputSpec

    def _list_outputs(self):
        outputs = self.output_spec().get()
        outputs["out_file"] = self.inputs.out_file
        if not isdefined(outputs["out_file"]):
            outputs["out_file"] = op.abspath(self._gen_outfilename())
        else:
            outputs["out_file"] = op.abspath(outputs["out_file"])
        return outputs

    def _gen_filename(self, name):
        if name == "out_file":
            return self._gen_outfilename()
        else:
            return None

    def _gen_outfilename(self):
        _, name, _ = split_filename(self.inputs.in_files[0])
        return name + "_MRTransform.mif"


class MRMathInputSpec(MRTrix3BaseInputSpec):
    in_file = File(
        exists=True,
        argstr="%s",
        mandatory=True,
        position=-3,
        desc="input image",
    )
    out_file = File(argstr="%s", mandatory=True, position=-1, desc="output image")
    operation = traits.Enum(
        "mean",
        "median",
        "sum",
        "product",
        "rms",
        "norm",
        "var",
        "std",
        "min",
        "max",
        "absmax",
        "magmax",
        argstr="%s",
        position=-2,
        mandatory=True,
        desc="operation to computer along a specified axis",
    )
    axis = traits.Int(
<<<<<<< HEAD
        0,
        argstr="-axis %d",
        desc="specfied axis to perform the operation along",
=======
        0, argstr="-axis %d", desc="specified axis to perform the operation along"
>>>>>>> bf48f772
    )


class MRMathOutputSpec(TraitedSpec):
    out_file = File(exists=True, desc="output image")


class MRMath(MRTrix3Base):
    """
    Compute summary statistic on image intensities
    along a specified axis of a single image

    Example
    -------

    >>> import nipype.interfaces.mrtrix3 as mrt
    >>> mrmath = mrt.MRMath()
    >>> mrmath.inputs.in_file = 'dwi.mif'
    >>> mrmath.inputs.operation = 'mean'
    >>> mrmath.inputs.axis = 3
    >>> mrmath.inputs.out_file = 'dwi_mean.mif'
    >>> mrmath.inputs.grad_fsl = ('bvecs', 'bvals')
    >>> mrmath.cmdline                             # doctest: +ELLIPSIS
    'mrmath -axis 3 -fslgrad bvecs bvals dwi.mif mean dwi_mean.mif'
    >>> mrmath.run()                               # doctest: +SKIP
    """

    _cmd = "mrmath"
    input_spec = MRMathInputSpec
    output_spec = MRMathOutputSpec

    def _list_outputs(self):
        outputs = self.output_spec().get()
        outputs["out_file"] = op.abspath(self.inputs.out_file)
        return outputs


class MRResizeInputSpec(MRTrix3BaseInputSpec):
    in_file = File(
        exists=True,
        argstr="%s",
        position=-2,
        mandatory=True,
        desc="input DWI image",
    )
    image_size = traits.Tuple(
        (traits.Int, traits.Int, traits.Int),
        argstr="-size %d,%d,%d",
        mandatory=True,
        desc="Number of voxels in each dimension of output image",
        xor=["voxel_size", "scale_factor"],
    )
    voxel_size = traits.Tuple(
        (traits.Float, traits.Float, traits.Float),
        argstr="-voxel %g,%g,%g",
        mandatory=True,
        desc="Desired voxel size in mm for the output image",
        xor=["image_size", "scale_factor"],
    )
    scale_factor = traits.Tuple(
        (traits.Float, traits.Float, traits.Float),
        argstr="-scale %g,%g,%g",
        mandatory=True,
        desc="Scale factors to rescale the image by in each dimension",
        xor=["image_size", "voxel_size"],
    )
    interpolation = traits.Enum(
        "cubic",
        "nearest",
        "linear",
        "sinc",
        argstr="-interp %s",
        usedefault=True,
        desc="set the interpolation method to use when resizing (choices: "
        "nearest, linear, cubic, sinc. Default: cubic).",
    )
    out_file = File(
        argstr="%s",
        name_template="%s_resized",
        name_source=["in_file"],
        keep_extension=True,
        position=-1,
        desc="the output resized DWI image",
    )


class MRResizeOutputSpec(TraitedSpec):
    out_file = File(desc="the output resized DWI image", exists=True)


class MRResize(MRTrix3Base):
    """
    Resize an image by defining the new image resolution, voxel size or a
    scale factor. If the image is 4D, then only the first 3 dimensions can be
    resized. Also, if the image is down-sampled, the appropriate smoothing is
    automatically applied using Gaussian smoothing.
    For more information, see
    <https://mrtrix.readthedocs.io/en/latest/reference/commands/mrresize.html>

    Example
    -------
    >>> import nipype.interfaces.mrtrix3 as mrt

    Defining the new image resolution:
    >>> image_resize = mrt.MRResize()
    >>> image_resize.inputs.in_file = 'dwi.mif'
    >>> image_resize.inputs.image_size = (256, 256, 144)
    >>> image_resize.cmdline                               # doctest: +ELLIPSIS
    'mrresize -size 256,256,144 -interp cubic dwi.mif dwi_resized.mif'
    >>> image_resize.run()                                 # doctest: +SKIP

    Defining the new image's voxel size:
    >>> voxel_resize = mrt.MRResize()
    >>> voxel_resize.inputs.in_file = 'dwi.mif'
    >>> voxel_resize.inputs.voxel_size = (1, 1, 1)
    >>> voxel_resize.cmdline                               # doctest: +ELLIPSIS
    'mrresize -interp cubic -voxel 1,1,1 dwi.mif dwi_resized.mif'
    >>> voxel_resize.run()                                 # doctest: +SKIP

    Defining the scale factor of each image dimension:
    >>> scale_resize = mrt.MRResize()
    >>> scale_resize.inputs.in_file = 'dwi.mif'
    >>> scale_resize.inputs.scale_factor = (0.5,0.5,0.5)
    >>> scale_resize.cmdline                               # doctest: +ELLIPSIS
    'mrresize -interp cubic -scale 0.5,0.5,0.5 dwi.mif dwi_resized.mif'
    >>> scale_resize.run()                                 # doctest: +SKIP
    """

    _cmd = "mrresize"
    input_spec = MRResizeInputSpec
    output_spec = MRResizeOutputSpec


class SHConvInputSpec(CommandLineInputSpec):
    in_file = File(
        exists=True,
        argstr="%s",
        mandatory=True,
        position=-3,
        desc="input ODF image",
    )
    # General options
    response = File(
        exists=True,
        mandatory=True,
        argstr="%s",
        position=-2,
        desc=("The response function"),
    )
    out_file = File(
        name_template="%s_shconv.mif",
        name_source=["in_file"],
        argstr="%s",
        position=-1,
        usedefault=True,
        desc="the output spherical harmonics",
    )


class SHConvOutputSpec(TraitedSpec):
    out_file = File(exists=True, desc="the output convoluted spherical harmonics file")


class SHConv(CommandLine):
    """
    Convolve spherical harmonics with a tissue response function. Useful for
    checking residuals of ODF estimates.


    Example
    -------

    >>> import nipype.interfaces.mrtrix3 as mrt
    >>> sh = mrt.SHConv()
    >>> sh.inputs.in_file = 'csd.mif'
    >>> sh.inputs.response = 'response.txt'
    >>> sh.cmdline
    'shconv csd.mif response.txt csd_shconv.mif'
    >>> sh.run()                                 # doctest: +SKIP
    """

    _cmd = "shconv"
    input_spec = SHConvInputSpec
    output_spec = SHConvOutputSpec

    def _list_outputs(self):
        outputs = self.output_spec().get()
        outputs["out_file"] = op.abspath(self.inputs.out_file)
        return outputs


class SH2AmpInputSpec(CommandLineInputSpec):
    in_file = File(
        exists=True,
        argstr="%s",
        mandatory=True,
        position=-3,
        desc="input ODF image",
    )
    # General options
    directions = File(
        exists=True,
        mandatory=True,
        argstr="%s",
        position=-2,
        desc=(
            "The gradient directions along which to sample the spherical "
            "harmonics MRtrix format"
        ),
    )
    out_file = File(
        name_template="%s_amp.mif",
        name_source=["in_file"],
        argstr="%s",
        position=-1,
        usedefault=True,
        desc="the output spherical harmonics",
    )
    nonnegative = traits.Bool(
        argstr="-nonnegative", desc="cap all negative amplitudes to zero"
    )


class SH2AmpOutputSpec(TraitedSpec):
    out_file = File(exists=True, desc="the output convoluted spherical harmonics file")


class SH2Amp(CommandLine):
    """
    Sample spherical harmonics on a set of gradient orientations.  Useful for
    checking residuals of ODF estimates.


    Example
    -------

    >>> import nipype.interfaces.mrtrix3 as mrt
    >>> sh = mrt.SH2Amp()
    >>> sh.inputs.in_file = 'sh.mif'
    >>> sh.inputs.directions = 'grads.txt'
    >>> sh.cmdline
    'sh2amp sh.mif grads.txt sh_amp.mif'
    >>> sh.run()                                 # doctest: +SKIP
    """

    _cmd = "sh2amp"
    input_spec = SH2AmpInputSpec
    output_spec = SH2AmpOutputSpec

    def _list_outputs(self):
        outputs = self.output_spec().get()
        outputs["out_file"] = op.abspath(self.inputs.out_file)
        return outputs<|MERGE_RESOLUTION|>--- conflicted
+++ resolved
@@ -1055,13 +1055,7 @@
         desc="operation to computer along a specified axis",
     )
     axis = traits.Int(
-<<<<<<< HEAD
-        0,
-        argstr="-axis %d",
-        desc="specfied axis to perform the operation along",
-=======
         0, argstr="-axis %d", desc="specified axis to perform the operation along"
->>>>>>> bf48f772
     )
 
 
