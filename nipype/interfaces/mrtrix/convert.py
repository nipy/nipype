--- conflicted
+++ resolved
@@ -198,12 +198,6 @@
     output_spec = MRTrix2TrackVisOutputSpec
 
     def _run_interface(self, runtime):
-<<<<<<< HEAD
-        from dipy.tracking.utils import (
-            move_streamlines,
-            affine_from_fsl_mat_file,
-        )
-=======
         from dipy.tracking.utils import affine_from_fsl_mat_file
 
         try:
@@ -212,7 +206,6 @@
             from dipy.tracking.utils import (
                 move_streamlines as transform_tracking_output,
             )
->>>>>>> 1342d62f
 
         dx, dy, dz = get_data_dims(self.inputs.image_file)
         vx, vy, vz = get_vox_dims(self.inputs.image_file)
