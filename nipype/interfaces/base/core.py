--- conflicted
+++ resolved
@@ -335,108 +335,6 @@
             outputs = self.output_spec()
 
         return outputs
-
-<<<<<<< HEAD
-    @classmethod
-    def _get_filecopy_info(cls):
-        """ Provides information about file inputs to copy or link to cwd.
-            Necessary for pipeline operation
-        """
-        info = []
-        if cls.input_spec is None:
-            return info
-        metadata = dict(copyfile=lambda t: t is not None)
-        for name, spec in sorted(cls.input_spec().traits(**metadata).items()):
-            info.append(dict(key=name, copy=spec.copyfile))
-        return info
-=======
-    def _check_requires(self, spec, name, value):
-        """ check if required inputs are satisfied
-        """
-        if spec.requires:
-            values = [
-                not isdefined(getattr(self.inputs, field))
-                for field in spec.requires
-            ]
-            if any(values) and isdefined(value):
-                msg = ("%s requires a value for input '%s' because one of %s "
-                       "is set. For a list of required inputs, see %s.help()" %
-                       (self.__class__.__name__, name,
-                        ', '.join(spec.requires), self.__class__.__name__))
-                raise ValueError(msg)
-
-    def _check_xor(self, spec, name, value):
-        """ check if mutually exclusive inputs are satisfied
-        """
-        if spec.xor:
-            values = [
-                isdefined(getattr(self.inputs, field)) for field in spec.xor
-            ]
-            if not any(values) and not isdefined(value):
-                msg = ("%s requires a value for one of the inputs '%s'. "
-                       "For a list of required inputs, see %s.help()" %
-                       (self.__class__.__name__, ', '.join(spec.xor),
-                        self.__class__.__name__))
-                raise ValueError(msg)
-
-    def _check_mandatory_inputs(self):
-        """ Raises an exception if a mandatory input is Undefined
-        """
-        for name, spec in list(self.inputs.traits(mandatory=True).items()):
-            value = getattr(self.inputs, name)
-            self._check_xor(spec, name, value)
-            if not isdefined(value) and spec.xor is None:
-                msg = ("%s requires a value for input '%s'. "
-                       "For a list of required inputs, see %s.help()" %
-                       (self.__class__.__name__, name,
-                        self.__class__.__name__))
-                raise ValueError(msg)
-            if isdefined(value):
-                self._check_requires(spec, name, value)
-        for name, spec in list(
-                self.inputs.traits(mandatory=None, transient=None).items()):
-            self._check_requires(spec, name, getattr(self.inputs, name))
-
-    def _check_version_requirements(self, trait_object, raise_exception=True):
-        """ Raises an exception on version mismatch
-        """
-        unavailable_traits = []
-        # check minimum version
-        check = dict(min_ver=lambda t: t is not None)
-        names = trait_object.trait_names(**check)
-
-        if names and self.version:
-            version = LooseVersion(str(self.version))
-            for name in names:
-                min_ver = LooseVersion(
-                    str(trait_object.traits()[name].min_ver))
-                if min_ver > version:
-                    unavailable_traits.append(name)
-                    if not isdefined(getattr(trait_object, name)):
-                        continue
-                    if raise_exception:
-                        raise Exception(
-                            'Trait %s (%s) (version %s < required %s)' %
-                            (name, self.__class__.__name__, version, min_ver))
-
-        # check maximum version
-        check = dict(max_ver=lambda t: t is not None)
-        names = trait_object.trait_names(**check)
-        if names and self.version:
-            version = LooseVersion(str(self.version))
-            for name in names:
-                max_ver = LooseVersion(
-                    str(trait_object.traits()[name].max_ver))
-                if max_ver < version:
-                    unavailable_traits.append(name)
-                    if not isdefined(getattr(trait_object, name)):
-                        continue
-                    if raise_exception:
-                        raise Exception(
-                            'Trait %s (%s) (version %s > required %s)' %
-                            (name, self.__class__.__name__, version, max_ver))
-        return unavailable_traits
->>>>>>> 11f8eb28
 
     def _run_interface(self, runtime):
         """ Core function that executes interface
