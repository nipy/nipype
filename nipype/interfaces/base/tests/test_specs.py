# -*- coding: utf-8 -*-
# emacs: -*- mode: python; py-indent-offset: 4; indent-tabs-mode: nil -*-
# vi: set ft=python sts=4 ts=4 sw=4 et:
<<<<<<< HEAD
=======
from __future__ import print_function, unicode_literals
>>>>>>> e7ab9cb2
import os
import warnings
from future import standard_library

import pytest

from ....utils.filemanip import split_filename
from ... import base as nib
from ...base import traits, Undefined
from ....interfaces import fsl
from ...utility.wrappers import Function
from ....pipeline import Node
from ..specs import get_filecopy_info


@pytest.fixture(scope="module")
def setup_file(request, tmpdir_factory):
    tmp_dir = tmpdir_factory.mktemp('files')
    tmp_infile = tmp_dir.join('foo.txt')
    with tmp_infile.open('w') as fp:
        fp.writelines(['123456789'])

    tmp_dir.chdir()

    return tmp_infile.strpath


def test_TraitedSpec():
    assert nib.TraitedSpec().get_hashval()
    assert nib.TraitedSpec().__repr__() == '\n\n'

    class spec(nib.TraitedSpec):
        foo = nib.traits.Int
        goo = nib.traits.Float(usedefault=True)

    assert spec().foo == Undefined
    assert spec().goo == 0.0
    specfunc = lambda x: spec(hoo=x)
    with pytest.raises(nib.traits.TraitError):
        specfunc(1)
    infields = spec(foo=1)
    hashval = ([('foo', 1), ('goo', '0.0000000000')],
               'e89433b8c9141aa0fda2f8f4d662c047')
    assert infields.get_hashval() == hashval
    assert infields.__repr__() == '\nfoo = 1\ngoo = 0.0\n'


def test_TraitedSpec_tab_completion():
    bet_nd = Node(fsl.BET(), name='bet')
    bet_interface = fsl.BET()
    bet_inputs = bet_nd.inputs.class_editable_traits()
    bet_outputs = bet_nd.outputs.class_editable_traits()

    # Check __all__ for bet node and interface inputs
    assert set(bet_nd.inputs.__all__) == set(bet_inputs)
    assert set(bet_interface.inputs.__all__) == set(bet_inputs)

    # Check __all__ for bet node outputs
    assert set(bet_nd.outputs.__all__) == set(bet_outputs)


@pytest.mark.skip
def test_TraitedSpec_dynamic():
    from pickle import dumps, loads
    a = nib.BaseTraitedSpec()
    a.add_trait('foo', nib.traits.Int)
    a.foo = 1
    assign_a = lambda: setattr(a, 'foo', 'a')
    with pytest.raises(Exception):
        assign_a
    pkld_a = dumps(a)
    unpkld_a = loads(pkld_a)
    assign_a_again = lambda: setattr(unpkld_a, 'foo', 'a')
    with pytest.raises(Exception):
        assign_a_again


def test_DynamicTraitedSpec_tab_completion():
    def extract_func(list_out):
        return list_out[0]

    # Define interface
    func_interface = Function(input_names=["list_out"],
                              output_names=["out_file", "another_file"],
                              function=extract_func)
    # Define node
    list_extract = Node(Function(
        input_names=["list_out"], output_names=["out_file"],
        function=extract_func), name="list_extract")

    # Check __all__ for interface inputs
    expected_input = set(list_extract.inputs.editable_traits())
    assert(set(func_interface.inputs.__all__) == expected_input)

    # Check __all__ for node inputs
    assert(set(list_extract.inputs.__all__) == expected_input)

    # Check __all__ for node outputs
    expected_output = set(list_extract.outputs.editable_traits())
    assert(set(list_extract.outputs.__all__) == expected_output)

    # Add trait and retest
    list_extract._interface._output_names.append('added_out_trait')
    expected_output.add('added_out_trait')
    assert(set(list_extract.outputs.__all__) == expected_output)


def test_TraitedSpec_logic():
    class spec3(nib.TraitedSpec):
        _xor_inputs = ('foo', 'bar')

        foo = nib.traits.Int(xor=_xor_inputs, desc='foo or bar, not both')
        bar = nib.traits.Int(xor=_xor_inputs, desc='bar or foo, not both')
        kung = nib.traits.Float(
            requires=('foo', ), position=0, desc='kung foo')

    class out3(nib.TraitedSpec):
        output = nib.traits.Int

    class MyInterface(nib.BaseInterface):
        input_spec = spec3
        output_spec = out3

    myif = MyInterface()
    # NOTE_dj, FAIL: I don't get a TypeError, only a UserWarning
    # with pytest.raises(TypeError):
    #     setattr(myif.inputs, 'kung', 10.0)
    myif.inputs.foo = 1
    assert myif.inputs.foo == 1
    set_bar = lambda: setattr(myif.inputs, 'bar', 1)
    with pytest.raises(IOError):
        set_bar()
    assert myif.inputs.foo == 1
    myif.inputs.kung = 2
    assert myif.inputs.kung == 2.0


def test_deprecation():
    with warnings.catch_warnings(record=True) as w:
        warnings.filterwarnings('always', '', UserWarning)

        class DeprecationSpec1(nib.TraitedSpec):
            foo = nib.traits.Int(deprecated='0.1')

        spec_instance = DeprecationSpec1()
        set_foo = lambda: setattr(spec_instance, 'foo', 1)
        with pytest.raises(nib.TraitError):
            set_foo()
        assert len(w) == 0, 'no warnings, just errors'

    with warnings.catch_warnings(record=True) as w:
        warnings.filterwarnings('always', '', UserWarning)

        class DeprecationSpec2(nib.TraitedSpec):
            foo = nib.traits.Int(deprecated='100', new_name='bar')

        spec_instance = DeprecationSpec2()
        set_foo = lambda: setattr(spec_instance, 'foo', 1)
        with pytest.raises(nib.TraitError):
            set_foo()
        assert len(w) == 0, 'no warnings, just errors'

    with warnings.catch_warnings(record=True) as w:
        warnings.filterwarnings('always', '', UserWarning)

        class DeprecationSpec3(nib.TraitedSpec):
            foo = nib.traits.Int(deprecated='1000', new_name='bar')
            bar = nib.traits.Int()

        spec_instance = DeprecationSpec3()
        not_raised = True
        try:
            spec_instance.foo = 1
        except nib.TraitError:
            not_raised = False
        assert not_raised
        assert len(
            w) == 1, 'deprecated warning 1 %s' % [w1.message for w1 in w]

    with warnings.catch_warnings(record=True) as w:
        warnings.filterwarnings('always', '', UserWarning)

        class DeprecationSpec3(nib.TraitedSpec):
            foo = nib.traits.Int(deprecated='1000', new_name='bar')
            bar = nib.traits.Int()

        spec_instance = DeprecationSpec3()
        not_raised = True
        try:
            spec_instance.foo = 1
        except nib.TraitError:
            not_raised = False
        assert not_raised
        assert spec_instance.foo == Undefined
        assert spec_instance.bar == 1
        assert len(
            w) == 1, 'deprecated warning 2 %s' % [w1.message for w1 in w]


def test_namesource(setup_file):
    tmp_infile = setup_file
    tmpd, nme, ext = split_filename(tmp_infile)

    class spec2(nib.CommandLineInputSpec):
        moo = nib.File(
            name_source=['doo'], hash_files=False, argstr="%s", position=2)
        doo = nib.File(exists=True, argstr="%s", position=1)
        goo = traits.Int(argstr="%d", position=4)
        poo = nib.File(
            name_source=['goo'], hash_files=False, argstr="%s", position=3)

    class TestName(nib.CommandLine):
        _cmd = "mycommand"
        input_spec = spec2

    testobj = TestName()
    testobj.inputs.doo = tmp_infile
    testobj.inputs.goo = 99
    assert '%s_generated' % nme in testobj.cmdline
    assert '%d_generated' % testobj.inputs.goo in testobj.cmdline
    testobj.inputs.moo = "my_%s_template"
    assert 'my_%s_template' % nme in testobj.cmdline


def test_chained_namesource(setup_file):
    tmp_infile = setup_file
    tmpd, nme, ext = split_filename(tmp_infile)

    class spec2(nib.CommandLineInputSpec):
        doo = nib.File(exists=True, argstr="%s", position=1)
        moo = nib.File(
            name_source=['doo'],
            hash_files=False,
            argstr="%s",
            position=2,
            name_template='%s_mootpl')
        poo = nib.File(
            name_source=['moo'], hash_files=False, argstr="%s", position=3)

    class TestName(nib.CommandLine):
        _cmd = "mycommand"
        input_spec = spec2

    testobj = TestName()
    testobj.inputs.doo = tmp_infile
    res = testobj.cmdline
    assert '%s' % tmp_infile in res
    assert '%s_mootpl ' % nme in res
    assert '%s_mootpl_generated' % nme in res


def test_cycle_namesource1(setup_file):
    tmp_infile = setup_file
    tmpd, nme, ext = split_filename(tmp_infile)

    class spec3(nib.CommandLineInputSpec):
        moo = nib.File(
            name_source=['doo'],
            hash_files=False,
            argstr="%s",
            position=1,
            name_template='%s_mootpl')
        poo = nib.File(
            name_source=['moo'], hash_files=False, argstr="%s", position=2)
        doo = nib.File(
            name_source=['poo'], hash_files=False, argstr="%s", position=3)

    class TestCycle(nib.CommandLine):
        _cmd = "mycommand"
        input_spec = spec3

    # Check that an exception is raised
    to0 = TestCycle()
    not_raised = True
    try:
        to0.cmdline
    except nib.NipypeInterfaceError:
        not_raised = False
    assert not not_raised


def test_cycle_namesource2(setup_file):
    tmp_infile = setup_file
    tmpd, nme, ext = split_filename(tmp_infile)

    class spec3(nib.CommandLineInputSpec):
        moo = nib.File(
            name_source=['doo'],
            hash_files=False,
            argstr="%s",
            position=1,
            name_template='%s_mootpl')
        poo = nib.File(
            name_source=['moo'], hash_files=False, argstr="%s", position=2)
        doo = nib.File(
            name_source=['poo'], hash_files=False, argstr="%s", position=3)

    class TestCycle(nib.CommandLine):
        _cmd = "mycommand"
        input_spec = spec3

    # Check that loop can be broken by setting one of the inputs
    to1 = TestCycle()
    to1.inputs.poo = tmp_infile

    not_raised = True
    try:
        res = to1.cmdline
    except nib.NipypeInterfaceError:
        not_raised = False
    print(res)

    assert not_raised
    assert '%s' % tmp_infile in res
    assert '%s_generated' % nme in res
    assert '%s_generated_mootpl' % nme in res


def test_namesource_constraints(setup_file):
    tmp_infile = setup_file
    tmpd, nme, ext = split_filename(tmp_infile)

    class constrained_spec(nib.CommandLineInputSpec):
        in_file = nib.File(argstr="%s", position=1)
        threshold = traits.Float(
            argstr="%g",
            xor=['mask_file'],
            position=2)
        mask_file = nib.File(
            argstr="%s",
            name_source=['in_file'],
            name_template='%s_mask',
            keep_extension=True,
            xor=['threshold'],
            position=2)
        out_file1 = nib.File(
            argstr="%s",
            name_source=['in_file'],
            name_template='%s_out1',
            keep_extension=True,
            position=3)
        out_file2 = nib.File(
            argstr="%s",
            name_source=['in_file'],
            name_template='%s_out2',
            keep_extension=True,
            requires=['threshold'],
            position=4)

    class TestConstrained(nib.CommandLine):
        _cmd = "mycommand"
        input_spec = constrained_spec

    tc = TestConstrained()

    # name_source undefined, so template traits remain undefined
    assert tc.cmdline == 'mycommand'

    # mask_file and out_file1 enabled by name_source definition
    tc.inputs.in_file = os.path.basename(tmp_infile)
    assert tc.cmdline == 'mycommand foo.txt foo_mask.txt foo_out1.txt'

    # mask_file disabled by threshold, out_file2 enabled by threshold
    tc.inputs.threshold = 10.
    assert tc.cmdline == 'mycommand foo.txt 10 foo_out1.txt foo_out2.txt'


def test_TraitedSpec_withFile(setup_file):
    tmp_infile = setup_file
    tmpd, nme = os.path.split(tmp_infile)
    assert os.path.exists(tmp_infile)

    class spec2(nib.TraitedSpec):
        moo = nib.File(exists=True)
        doo = nib.traits.List(nib.File(exists=True))

    infields = spec2(moo=tmp_infile, doo=[tmp_infile])
    hashval = infields.get_hashval(hash_method='content')
    assert hashval[1] == 'a00e9ee24f5bfa9545a515b7a759886b'


def test_TraitedSpec_withNoFileHashing(setup_file):
    tmp_infile = setup_file
    tmpd, nme = os.path.split(tmp_infile)
    assert os.path.exists(tmp_infile)

    class spec2(nib.TraitedSpec):
        moo = nib.File(exists=True, hash_files=False)
        doo = nib.traits.List(nib.File(exists=True))

    infields = spec2(moo=nme, doo=[tmp_infile])
    hashval = infields.get_hashval(hash_method='content')
    assert hashval[1] == '8da4669ff5d72f670a46ea3e7a203215'

    class spec3(nib.TraitedSpec):
        moo = nib.File(exists=True, name_source="doo")
        doo = nib.traits.List(nib.File(exists=True))

    infields = spec3(moo=nme, doo=[tmp_infile])
    hashval1 = infields.get_hashval(hash_method='content')

    class spec4(nib.TraitedSpec):
        moo = nib.File(exists=True)
        doo = nib.traits.List(nib.File(exists=True))

    infields = spec4(moo=nme, doo=[tmp_infile])
    hashval2 = infields.get_hashval(hash_method='content')
    assert hashval1[1] != hashval2[1]


def test_ImageFile():
    x = nib.BaseInterface().inputs

    # setup traits
    x.add_trait('nifti', nib.ImageFile(types=['nifti1', 'dicom']))
    x.add_trait('anytype', nib.ImageFile())
    with pytest.raises(ValueError):
        x.add_trait('newtype', nib.ImageFile(types=['nifti10']))
    x.add_trait('nocompress',
                nib.ImageFile(types=['mgh'], allow_compressed=False))

    with pytest.raises(nib.TraitError):
        x.nifti = 'test.mgz'
    x.nifti = 'test.nii'
    x.anytype = 'test.xml'
    with pytest.raises(nib.TraitError):
        x.nocompress = 'test.mgz'
    x.nocompress = 'test.mgh'


def test_filecopy_info():
    class InputSpec(nib.TraitedSpec):
        foo = nib.traits.Int(desc='a random int')
        goo = nib.traits.Int(desc='a random int', mandatory=True)
        moo = nib.traits.Int(desc='a random int', mandatory=False)
        hoo = nib.traits.Int(desc='a random int', usedefault=True)
        zoo = nib.File(desc='a file', copyfile=False)
        woo = nib.File(desc='a file', copyfile=True)

    class DerivedInterface(nib.BaseInterface):
        input_spec = InputSpec
        resource_monitor = False

        def normalize_filenames(self):
            """A mock normalize_filenames for freesurfer interfaces that have one"""
            self.inputs.zoo = 'normalized_filename.ext'

    assert get_filecopy_info(nib.BaseInterface) == []

    # Test on interface class, not instantiated
    info = get_filecopy_info(DerivedInterface)
    assert info[0]['key'] == 'woo'
    assert info[0]['copy']
    assert info[1]['key'] == 'zoo'
    assert not info[1]['copy']
    info = None

    # Test with instantiated interface
    derived = DerivedInterface()
    # First check that zoo is not defined
    assert derived.inputs.zoo == Undefined
    # After the first call to get_filecopy_info zoo is defined
    info = get_filecopy_info(derived)
    # Ensure that normalize_filenames was called
    assert derived.inputs.zoo == 'normalized_filename.ext'
    # Check the results are consistent
    assert info[0]['key'] == 'woo'
    assert info[0]['copy']
    assert info[1]['key'] == 'zoo'
    assert not info[1]['copy']<|MERGE_RESOLUTION|>--- conflicted
+++ resolved
@@ -1,13 +1,8 @@
 # -*- coding: utf-8 -*-
 # emacs: -*- mode: python; py-indent-offset: 4; indent-tabs-mode: nil -*-
 # vi: set ft=python sts=4 ts=4 sw=4 et:
-<<<<<<< HEAD
-=======
-from __future__ import print_function, unicode_literals
->>>>>>> e7ab9cb2
 import os
 import warnings
-from future import standard_library
 
 import pytest
 
