# -*- coding: utf-8 -*-
# emacs: -*- mode: python; py-indent-offset: 4; indent-tabs-mode: nil -*-
# vi: set ft=python sts=4 ts=4 sw=4 et:
"""
Nipype base interfaces
----------------------

This module defines the API of all nipype interfaces.

"""
from .core import (Interface, BaseInterface, SimpleInterface, CommandLine,
<<<<<<< HEAD
                   StdOutCommandLine, StdInCommandLine,
                   EnvironmentInputCommandLine, MpiCommandLine,
                   SEMLikeCommandLine, PackageInfo)
=======
                   StdOutCommandLine, MpiCommandLine, SEMLikeCommandLine,
                   LibraryBaseInterface, PackageInfo)
>>>>>>> 9eaa2a32

from .specs import (BaseTraitedSpec, TraitedSpec, DynamicTraitedSpec,
                    BaseInterfaceInputSpec, CommandLineInputSpec,
                    StdOutCommandLineInputSpec)

from .traits_extension import (
    traits, Undefined, TraitDictObject, TraitListObject, TraitError, isdefined,
    File, Directory, Str, DictStrStr, has_metadata, ImageFile,
    OutputMultiObject, InputMultiObject,
    OutputMultiPath, InputMultiPath)

from .support import (Bunch, InterfaceResult, load_template,
                      NipypeInterfaceError)<|MERGE_RESOLUTION|>--- conflicted
+++ resolved
@@ -9,14 +9,9 @@
 
 """
 from .core import (Interface, BaseInterface, SimpleInterface, CommandLine,
-<<<<<<< HEAD
                    StdOutCommandLine, StdInCommandLine,
                    EnvironmentInputCommandLine, MpiCommandLine,
-                   SEMLikeCommandLine, PackageInfo)
-=======
-                   StdOutCommandLine, MpiCommandLine, SEMLikeCommandLine,
-                   LibraryBaseInterface, PackageInfo)
->>>>>>> 9eaa2a32
+                   SEMLikeCommandLine, LibraryBaseInterface, PackageInfo)
 
 from .specs import (BaseTraitedSpec, TraitedSpec, DynamicTraitedSpec,
                     BaseInterfaceInputSpec, CommandLineInputSpec,
