--- conflicted
+++ resolved
@@ -1673,8 +1673,6 @@
     def _gen_filename(self, name):
         raise NotImplementedError
 
-<<<<<<< HEAD
-=======
     def _overload_extension(self, value):
         return value
 
@@ -1688,7 +1686,6 @@
                     os.path.abspath(self._filename_from_source(name))
             return outputs
 
->>>>>>> 66828594
     def _parse_inputs(self, skip=None):
         """Parse all inputs using the ``argstr`` format string in the Trait.
 
