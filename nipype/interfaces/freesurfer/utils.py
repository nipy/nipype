# emacs: -*- mode: python; py-indent-offset: 4; indent-tabs-mode: nil -*-
# vi: set ft=python sts=4 ts=4 sw=4 et:
"""Interfaces to assorted Freesurfer utility programs.

   Change directory to provide relative paths for doctests
   >>> import os
   >>> filepath = os.path.dirname( os.path.realpath( __file__ ) )
   >>> datadir = os.path.realpath(os.path.join(filepath, '../../testing/data'))
   >>> os.chdir(datadir)

"""
__docformat__ = 'restructuredtext'

import os
import re
from nipype.utils.filemanip import fname_presuffix, split_filename

from nipype.interfaces.freesurfer.base import FSCommand, FSTraitedSpec
from nipype.interfaces.base import TraitedSpec, File, traits, OutputMultiPath, isdefined, CommandLine, CommandLineInputSpec

filemap = dict(cor='cor', mgh='mgh', mgz='mgz', minc='mnc',
               afni='brik', brik='brik', bshort='bshort',
               spm='img', analyze='img', analyze4d='img',
               bfloat='bfloat', nifti1='img', nii='nii',
               niigz='nii.gz')

filetypes = ['cor', 'mgh', 'mgz', 'minc', 'analyze',
             'analyze4d', 'spm', 'afni', 'brik', 'bshort',
             'bfloat', 'sdt', 'outline', 'otl', 'gdf',
             'nifti1', 'nii', 'niigz']


class SampleToSurfaceInputSpec(FSTraitedSpec):

    source_file = File(exists=True, mandatory=True, argstr="--mov %s",
                         desc="volume to sample values from")
    reference_file = File(exists=True, argstr="--ref %s",
                          desc="reference volume (default is orig.mgz)")

    hemi = traits.Enum("lh", "rh", mandatory=True, argstr="--hemi %s",
                       desc="target hemisphere")
    surface = traits.String(argstr="--surf %s", desc="target surface (default is white)")

    reg_xors = ["reg_file", "reg_header", "mni152reg"]
    reg_file = File(exists=True, argstr="--reg %s", mandatory=True, xor=reg_xors,
                    desc="source-to-reference registration file")
    reg_header = traits.Bool(argstr="--regheader %s", requires=["subject_id"],
                             mandatory=True, xor=reg_xors,
                             desc="register based on header geometry")
    mni152reg = traits.Bool(argstr="--mni152reg",
                            mandatory=True, xor=reg_xors,
                            desc="source volume is in MNI152 space")

    apply_rot = traits.Tuple(traits.Float, traits.Float, traits.Float,
                             argstr="--rot %.3f %.3f %.3f",
                             desc="rotation angles (in degrees) to apply to reg matrix")
    apply_trans = traits.Tuple(traits.Float, traits.Float, traits.Float,
                             argstr="--trans %.3f %.3f %.3f",
                             desc="translation (in mm) to apply to reg matrix")
    override_reg_subj = traits.Bool(argstr="--srcsubject %s", requires=["subject_id"],
                        desc="override the subject in the reg file header")

    sampling_method = traits.Enum("point", "max", "average",
                                  mandatory=True, argstr="%s", xor=["projection_stem"],
                                  requires=["sampling_range", "sampling_units"],
               desc="how to sample -- at a point or at the max or average over a range")
    sampling_range = traits.Either(traits.Float,
                                   traits.Tuple(traits.Float, traits.Float, traits.Float),
                                   desc="sampling range - a point or a tuple of (min, max, step)")
    sampling_units = traits.Enum("mm", "frac", desc="sampling range type -- either 'mm' or 'frac'")
    projection_stem = traits.String(mandatory=True, xor=["sampling_method"],
                            desc="stem for precomputed linear estimates and volume fractions")

    smooth_vol = traits.Float(argstr="--fwhm %.3f", desc="smooth input volume (mm fwhm)")
    smooth_surf = traits.Float(argstr="--surf-fwhm %.3f", desc="smooth output surface (mm fwhm)")

    interp_method = traits.Enum("nearest", "trilinear", argstr="--interp %s",
                                desc="interpolation method")

    cortex_mask = traits.Bool(argstr="--cortex", xor=["mask_label"],
                              desc="mask the target surface with hemi.cortex.label")
    mask_label = File(exists=True, argstr="--mask %s", xor=["cortex_mask"],
                      desc="label file to mask output with")

    float2int_method = traits.Enum("round", "tkregister", argstr="--float2int %s",
                        desc="method to convert reg matrix values (default is round)")
    fix_tk_reg = traits.Bool(argstr="--fixtkreg", desc="make reg matrix round-compatible")

    subject_id = traits.String(desc="subject id")
    target_subject = traits.String(argstr="--trgsubject %s",
                     desc="sample to surface of different subject than source")
    surf_reg = traits.Bool(argstr="--surfreg", requires=["target_subject"],
                           desc="use surface registration to target subject")
    ico_order = traits.Int(argstr="--icoorder %d", requires=["target_subject"],
                           desc="icosahedron order when target_subject is 'ico'")

    reshape = traits.Bool(argstr="--reshape", xor=["no_reshape"],
                          desc="reshape surface vector to fit in non-mgh format")
    no_reshape = traits.Bool(argstr="--noreshape", xor=["reshape"],
                             desc="do not reshape surface vector (default)")
    reshape_slices = traits.Int(argstr="--rf %d", desc="number of 'slices' for reshaping")
    scale_input = traits.Float(argstr="--scale %.3f",
                               desc="multiple all intensities by scale factor")
    frame = traits.Int(argstr="--frame %d", desc="save only one frame (0-based)")

    out_file = File(argstr="--o %s", genfile=True, desc="surface file to write")
    out_type = traits.Enum(filetypes, argstr="--out_type %s", desc="output file type")
    hits_file = traits.Either(traits.Bool, File(exists=True), argstr="--srchit %s",
                              desc="save image with number of hits at each voxel")
    hits_type = traits.Enum(filetypes, argstr="--srchit_type", desc="hits file type")
    vox_file = traits.Either(traits.Bool, File, argstr="--nvox %s",
                           desc="text file with the number of voxels intersecting the surface")


class SampleToSurfaceOutputSpec(TraitedSpec):

    out_file = File(exists=True, desc="surface file")
    hits_file = File(exists=True, desc="image with number of hits at each voxel")
    vox_file = File(exists=True,
                    desc="text file with the number of voxels intersecting the surface")


class SampleToSurface(FSCommand):
    """Sample a volume to the cortical surface using Freesurfer's mri_vol2surf.

    You must supply a sampling method, range, and units.  You can project
    either a given distance (in mm) or a given fraction of the cortical
    thickness at that vertex along the surface normal from the target surface,
    and then set the value of that vertex to be either the value at that point
    or the average or maximum value found along the projection vector.

    By default, the surface will be saved as a vector with a length equal to the
    number of vertices on the target surface.  This is not a problem for Freesurfer
    programs, but if you intend to use the file with interfaces to another package,
    you must set the ``reshape`` input to True, which will factor the surface vector
    into a matrix with dimensions compatible with proper Nifti files.

    Examples
    --------

    >>> import nipype.interfaces.freesurfer as fs
    >>> sampler = fs.SampleToSurface(hemi="lh")
    >>> sampler.inputs.source_file = "cope1.nii.gz"
    >>> sampler.inputs.reg_file = "register.dat"
    >>> sampler.inputs.sampling_method = "average"
    >>> sampler.inputs.sampling_range = 1
    >>> sampler.inputs.sampling_units = "frac"
    >>> res = sampler.run() # doctest: +SKIP

    """
    _cmd = "mri_vol2surf"
    input_spec = SampleToSurfaceInputSpec
    output_spec = SampleToSurfaceOutputSpec

    filemap = dict(cor='cor', mgh='mgh', mgz='mgz', minc='mnc',
                   afni='brik', brik='brik', bshort='bshort',
                   spm='img', analyze='img', analyze4d='img',
                   bfloat='bfloat', nifti1='img', nii='nii',
                   niigz='nii.gz')

    def _format_arg(self, name, spec, value):
        if name == "sampling_method":
            range = self.inputs.sampling_range
            units = self.inputs.sampling_units
            if units == "mm":
                units = "dist"
            if isinstance(range, tuple):
                range = "%.3f %.3f %.3f" % range
            else:
                range = "%.3f" % range
            method = dict(point="", max="-max", average="-avg")[value]
            return "--proj%s%s %s" % (units, method, range)

        if name == "reg_header":
            return spec.argstr % self.inputs.subject_id
        if name == "override_reg_subj":
            return spec.argstr % self.inputs.subject_id
        if name in ["hits_file", "vox_file"]:
            return spec.argstr % self._get_outfilename(name)
        return super(SampleToSurface, self)._format_arg(name, spec, value)

    def _get_outfilename(self, opt="out_file"):
        outfile = getattr(self.inputs, opt)
        if not isdefined(outfile) or isinstance(outfile, bool):
            if isdefined(self.inputs.out_type):
                if opt == "hits_file":
                    suffix = '_hits.' + self.filemap[self.inputs.out_type]
                else:
                    suffix = '.' + self.filemap[self.inputs.out_type]
            elif opt == "hits_file":
                suffix = "_hits.mgz"
            else:
                suffix = '.mgz'
            outfile = fname_presuffix(self.inputs.source_file,
                                      newpath=os.getcwd(),
                                      prefix=self.inputs.hemi + ".",
                                      suffix=suffix,
                                      use_ext=False)
        return outfile

    def _list_outputs(self):
        outputs = self._outputs().get()
        outputs["out_file"] = os.path.abspath(self._get_outfilename())
        hitsfile = self.inputs.hits_file
        if isdefined(hitsfile):
            outputs["hits_file"] = hitsfile
            if isinstance(hitsfile, bool):
                hitsfile = self._get_outfilename("hits_file")
        voxfile = self.inputs.vox_file
        if isdefined(voxfile):
            if isinstance(voxfile, bool):
                voxfile = fname_presuffix(self.inputs.source_file,
                                          newpath=os.getcwd(),
                                          prefix=self.inputs.hemi + ".",
                                          suffix="_vox.txt",
                                          use_ext=False)
            outputs["vox_file"] = voxfile
        return outputs

    def _gen_filename(self, name):
        if name == "out_file":
            return self._list_outputs()[name]
        return None


class SurfaceSmoothInputSpec(FSTraitedSpec):

    in_file = File(mandatory=True, argstr="--sval %s", desc="source surface file")
    subject_id = traits.String(mandatory=True, argstr="--s %s", desc="subject id of surface file")
    hemi = traits.Enum("lh", "rh", argstr="--hemi %s", mandatory=True, desc="hemisphere to operate on")
    fwhm = traits.Float(argstr="--fwhm %.4f", xor=["smooth_iters"],
                        desc="effective FWHM of the smoothing process")
    smooth_iters = traits.Int(argstr="--smooth %d", xor=["fwhm"],
                              desc="iterations of the smoothing process")
    cortex = traits.Bool(True, argstr="--cortex", usedefault=True, desc="only smooth within $hemi.cortex.label")
    reshape = traits.Bool(argstr="--reshape",
                          desc="reshape surface vector to fit in non-mgh format")
    out_file = File(argstr="--tval %s", genfile=True, desc="surface file to write")


class SurfaceSmoothOutputSpec(TraitedSpec):

    out_file = File(exists=True, desc="smoothed surface file")


class SurfaceSmooth(FSCommand):
    """Smooth a surface image with mri_surf2surf.

    The surface is smoothed by an interative process of averaging the
    value at each vertex with those of its adjacent neighbors. You may supply
    either the number of iterations to run or a desired effective FWHM of the
    smoothing process.  If the latter, the underlying program will calculate
    the correct number of iterations internally.

    .. seealso::

        SmoothTessellation() Interface
            For smoothing a tessellated surface (e.g. in gifti or .stl)

    Examples
    --------

    >>> import nipype.interfaces.freesurfer as fs
    >>> smoother = fs.SurfaceSmooth()
    >>> smoother.inputs.in_file = "lh.cope1.mgz"
    >>> smoother.inputs.subject_id = "subj_1"
    >>> smoother.inputs.hemi = "lh"
    >>> smoother.inputs.fwhm = 5
    >>> smoother.run() # doctest: +SKIP

    """
    _cmd = "mri_surf2surf"
    input_spec = SurfaceSmoothInputSpec
    output_spec = SurfaceSmoothOutputSpec

    def _list_outputs(self):
        outputs = self._outputs().get()
        outputs["out_file"] = self.inputs.out_file
        if not isdefined(outputs["out_file"]):
            in_file = self.inputs.in_file
            if isdefined(self.inputs.fwhm):
                kernel = self.inputs.fwhm
            else:
                kernel = self.inputs.smooth_iters
            outputs["out_file"] = fname_presuffix(in_file,
                                                  suffix="_smooth%d" % kernel,
                                                  newpath=os.getcwd())
        return outputs

    def _gen_filename(self, name):
        if name == "out_file":
            return self._list_outputs()[name]
        return None


class SurfaceTransformInputSpec(FSTraitedSpec):
    source_file = File(exists=True, mandatory=True, argstr="--sval %s",
                       xor=['source_annot_file'],
                       desc="surface file with source values")
    source_annot_file = File(exists=True, mandatory=True,
                             argstr="--sval-annot %s",
                             xor=['source_file'],
                             desc="surface annotation file")
    source_subject = traits.String(mandatory=True, argstr="--srcsubject %s",
                                   desc="subject id for source surface")
    hemi = traits.Enum("lh", "rh", argstr="--hemi %s", mandatory=True,
                       desc="hemisphere to transform")
    target_subject = traits.String(mandatory=True, argstr="--trgsubject %s",
                                   desc="subject id of target surface")
    target_ico_order = traits.Enum(1, 2, 3, 4, 5, 6, 7,
                                   argstr="--trgicoorder %d",
                                   desc=("order of the icosahedron if "
                                         "target_subject is 'ico'"))
    source_type = traits.Enum(filetypes, argstr='--sfmt %s',
                              requires=['source_file'],
                              desc="source file format")
    target_type = traits.Enum(filetypes, argstr='--tfmt %s',
                              desc="output format")
    reshape = traits.Bool(argstr="--reshape",
                          desc="reshape output surface to conform with Nifti")
    reshape_factor = traits.Int(argstr="--reshape-factor",
                                desc="number of slices in reshaped image")
    out_file = File(argstr="--tval %s", genfile=True,
                    desc="surface file to write")


class SurfaceTransformOutputSpec(TraitedSpec):
    out_file = File(exists=True, desc="transformed surface file")


class SurfaceTransform(FSCommand):
    """Transform a surface file from one subject to another via a spherical registration.

    Both the source and target subject must reside in your Subjects Directory,
    and they must have been processed with recon-all, unless you are transforming
    to one of the icosahedron meshes.

    Examples
    --------

    >>> from nipype.interfaces.freesurfer import SurfaceTransform
    >>> sxfm = SurfaceTransform()
    >>> sxfm.inputs.source_file = "lh.cope1.nii.gz"
    >>> sxfm.inputs.source_subject = "my_subject"
    >>> sxfm.inputs.target_subject = "fsaverage"
    >>> sxfm.inputs.hemi = "lh"
    >>> sxfm.run() # doctest: +SKIP

    """
    _cmd = "mri_surf2surf"
    input_spec = SurfaceTransformInputSpec
    output_spec = SurfaceTransformOutputSpec

    def _list_outputs(self):
        outputs = self._outputs().get()
        outputs["out_file"] = self.inputs.out_file
        if not isdefined(outputs["out_file"]):
            source = self.inputs.source_file
            # Some recon-all files don't have a proper extension (e.g. "lh.thickness")
            # so we have to account for that here
            bad_extensions = [".%s" % e for e in ["area", "mid", "pial", "avg_curv", "curv", "inflated",
                                                  "jacobian_white", "orig", "nofix", "smoothwm", "crv",
                                                  "sphere", "sulc", "thickness", "volume", "white"]]
            use_ext = True
            if split_filename(source)[2] in bad_extensions:
                source = source + ".stripme"
                use_ext = False
            ext = ""
            if isdefined(self.inputs.target_type):
                ext = "." + filemap[self.inputs.target_type]
                use_ext = False
            outputs["out_file"] = fname_presuffix(source,
                                                  suffix=".%s%s" % (self.inputs.target_subject, ext),
                                                  newpath=os.getcwd(),
                                                  use_ext=use_ext)
        else:
            outputs["out_file"] = os.path.abspath(self.inputs.out_file)
        return outputs

    def _gen_filename(self, name):
        if name == "out_file":
            return self._list_outputs()[name]
        return None


class Surface2VolTransformInputSpec(FSTraitedSpec):
    source_file = File(exists=True, argstr='--surfval %s',
                      copyfile=False, mandatory=True,
                      desc='This is the source of the surface values')
    hemi = traits.Str(argstr='--hemi %s', mandatory=True,
                      desc='hemisphere of data')
    transformed_file = File(name_template="%s_asVol.nii", desc='Output volume',
                            argstr='--outvol %s',
                            name_source=['source_file'], hash_files=False)
    reg_file = File(exists=True, argstr='--volreg %s',
                    mandatory=True,
                    desc='tkRAS-to-tkRAS matrix   (tkregister2 format)',
                    xor=['subject_id'])
    template_file = File(exists=True, argstr='--template %s',
                      desc='Output template volume')
    mkmask = traits.Bool(desc='make a mask instead of loading surface values',
                         argstr='--mkmask')
    vertexvol_file = File(name_template="%s_asVol_vertex.nii",
                          desc=('Path name of the vertex output volume, which '
                                'is the same as output volume except that the '
                                'value of each voxel is the vertex-id that is '
                                'mapped to that voxel.'),
                          argstr='--vtxvol %s', name_source=['source_file'],
                          hash_files=False)
    surf_name = traits.Str(argstr='--surf %s',
                           desc='surfname (default is white)')
    projfrac = traits.Float(argstr='--projfrac %s', desc='thickness fraction')
    subjects_dir = traits.Str(argstr='--sd %s',
                              desc=('freesurfer subjects directory defaults to '
                                    '$SUBJECTS_DIR'))
    subject_id = traits.Str(argstr='--identity %s',desc='subject id',
                            xor=['reg_file'])


class Surface2VolTransformOutputSpec(TraitedSpec):
    transformed_file = File(exists=True,
                            desc='Path to output file if used normally')
    vertexvol_file = File(desc='vertex map volume path id. Optional')


class Surface2VolTransform(FSCommand):
    """Use FreeSurfer mri_surf2vol to apply a transform.

    Examples
    --------

    >>> from nipype.interfaces.freesurfer import Surface2VolTransform
    >>> xfm2vol = Surface2VolTransform()
    >>> xfm2vol.inputs.source_file = 'lh.cope1.mgz'
    >>> xfm2vol.inputs.reg_file = 'register.mat'
    >>> xfm2vol.inputs.hemi = 'lh'
    >>> xfm2vol.inputs.template_file = 'cope1.nii.gz'
    >>> xfm2vol.inputs.subjects_dir = '.'
    >>> xfm2vol.cmdline
    'mri_surf2vol --hemi lh --volreg register.mat --surfval lh.cope1.mgz --sd . --template cope1.nii.gz --outvol lh.cope1_asVol.nii --vtxvol lh.cope1_asVol_vertex.nii'
    >>> res = xfm2vol.run()# doctest: +SKIP

    """

    _cmd = 'mri_surf2vol'
    input_spec = Surface2VolTransformInputSpec
    output_spec = Surface2VolTransformOutputSpec


class ApplyMaskInputSpec(FSTraitedSpec):

    in_file = File(exists=True, mandatory=True, position=-3, argstr="%s",
                   desc="input image (will be masked)")
    mask_file = File(exists=True, mandatory=True, position=-2, argstr="%s",
                     desc="image defining mask space")
    out_file = File(genfile=True, position=-1, argstr="%s",
                    desc="final image to write")
    xfm_file = File(exists=True, argstr="-xform %s",
                    desc="LTA-format transformation matrix to align mask with input")
    invert_xfm = traits.Bool(argstr="-invert", desc="invert transformation")
    xfm_source = File(exists=True, argstr="-lta_src %s", desc="image defining transform source space")
    xfm_target = File(exists=True, argstr="-lta_dst %s", desc="image defining transform target space")
    use_abs = traits.Bool(argstr="-abs", desc="take absolute value of mask before applying")
    mask_thresh = traits.Float(argstr="-T %.4f", desc="threshold mask before applying")


class ApplyMaskOutputSpec(TraitedSpec):

    out_file = File(exists=True, desc="masked image")


class ApplyMask(FSCommand):
    """Use Freesurfer's mri_mask to apply a mask to an image.

    The mask file need not be binarized; it can be thresholded above a given
    value before application. It can also optionally be transformed into input
    space with an LTA matrix.

    """
    _cmd = "mri_mask"
    input_spec = ApplyMaskInputSpec
    output_spec = ApplyMaskOutputSpec

    def _list_outputs(self):
        outputs = self._outputs().get()
        outputs["out_file"] = self.inputs.out_file
        if not isdefined(outputs["out_file"]):
            outputs["out_file"] = fname_presuffix(self.inputs.in_file,
                                                  suffix="_masked",
                                                  newpath=os.getcwd(),
                                                  use_ext=True)
        else:
            outputs["out_file"] = os.path.abspath(outputs["out_file"])
        return outputs

    def _gen_filename(self, name):
        if name == "out_file":
            return self._list_outputs()[name]
        return None


class SurfaceSnapshotsInputSpec(FSTraitedSpec):

    subject_id = traits.String(position=1, argstr="%s", mandatory=True,
                               desc="subject to visualize")
    hemi = traits.Enum("lh", "rh", position=2, argstr="%s", mandatory=True,
                       desc="hemisphere to visualize")
    surface = traits.String(position=3, argstr="%s", mandatory=True,
                            desc="surface to visualize")

    show_curv = traits.Bool(argstr="-curv", desc="show curvature", xor=["show_gray_curv"])
    show_gray_curv = traits.Bool(argstr="-gray", desc="show curvature in gray", xor=["show_curv"])

    overlay = File(exists=True, argstr="-overlay %s", desc="load an overlay volume/surface",
                   requires=["overlay_range"])
    reg_xors = ["overlay_reg", "identity_reg", "mni152_reg"]
    overlay_reg = traits.File(exists=True, argstr="-overlay-reg %s", xor=reg_xors,
                              desc="registration matrix file to register overlay to surface")
    identity_reg = traits.Bool(argstr="-overlay-reg-identity", xor=reg_xors,
                   desc="use the identity matrix to register the overlay to the surface")
    mni152_reg = traits.Bool(argstr="-mni152reg", xor=reg_xors,
                 desc="use to display a volume in MNI152 space on the average subject")

    overlay_range = traits.Either(traits.Float,
                                  traits.Tuple(traits.Float, traits.Float),
                                  traits.Tuple(traits.Float, traits.Float, traits.Float),
                                  desc="overlay range--either min, (min, max) or (min, mid, max)",
                                  argstr="%s")
    overlay_range_offset = traits.Float(argstr="-foffset %.3f",
                           desc="overlay range will be symettric around offset value")

    truncate_overlay = traits.Bool(argstr="-truncphaseflag 1",
                                   desc="truncate the overlay display")
    reverse_overlay = traits.Bool(argstr="-revphaseflag 1",
                                  desc="reverse the overlay display")
    invert_overlay = traits.Bool(argstr="-invphaseflag 1",
                                 desc="invert the overlay display")
    demean_overlay = traits.Bool(argstr="-zm", desc="remove mean from overlay")

    annot_file = File(exists=True, argstr="-annotation %s", xor=["annot_name"],
                      desc="path to annotation file to display")
    annot_name = traits.String(argstr="-annotation %s", xor=["annot_file"],
            desc="name of annotation to display (must be in $subject/label directory")

    label_file = File(exists=True, argstr="-label %s", xor=["label_name"],
                      desc="path to label file to display")
    label_name = traits.String(argstr="-label %s", xor=["label_file"],
            desc="name of label to display (must be in $subject/label directory")

    colortable = File(exists=True, argstr="-colortable %s", desc="load colortable file")
    label_under = traits.Bool(argstr="-labels-under", desc="draw label/annotation under overlay")
    label_outline = traits.Bool(argstr="-label-outline", desc="draw label/annotation as outline")

    patch_file = File(exists=True, argstr="-patch %s", desc="load a patch")

    orig_suffix = traits.String(argstr="-orig %s", desc="set the orig surface suffix string")
    sphere_suffix = traits.String(argstr="-sphere %s", desc="set the sphere.reg suffix string")

    show_color_scale = traits.Bool(argstr="-colscalebarflag 1",
                                   desc="display the color scale bar")
    show_color_text = traits.Bool(argstr="-colscaletext 1",
                                  desc="display text in the color scale bar")

    six_images = traits.Bool(desc="also take anterior and posterior snapshots")
    screenshot_stem = traits.String(desc="stem to use for screenshot file names")
    stem_template_args = traits.List(traits.String, requires=["screenshot_stem"],
                    desc="input names to use as arguments for a string-formated stem template")
    tcl_script = File(exists=True, argstr="%s", genfile=True,
                             desc="override default screenshot script")


class SurfaceSnapshotsOutputSpec(TraitedSpec):

    snapshots = OutputMultiPath(File(exists=True),
                    desc="tiff images of the surface from different perspectives")


class SurfaceSnapshots(FSCommand):
    """Use Tksurfer to save pictures of the cortical surface.

    By default, this takes snapshots of the lateral, medial, ventral,
    and dorsal surfaces.  See the ``six_images`` option to add the
    anterior and posterior surfaces.

    You may also supply your own tcl script (see the Freesurfer wiki for
    information on scripting tksurfer). The screenshot stem is set as the
    environment variable "_SNAPSHOT_STEM", which you can use in your
    own scripts.

    Node that this interface will not run if you do not have graphics
    enabled on your system.

    Examples
    --------

    >>> import nipype.interfaces.freesurfer as fs
    >>> shots = fs.SurfaceSnapshots(subject_id="fsaverage", hemi="lh", surface="pial")
    >>> shots.inputs.overlay = "zstat1.nii.gz"
    >>> shots.inputs.overlay_range = (2.3, 6)
    >>> shots.inputs.overlay_reg = "register.dat"
    >>> res = shots.run() # doctest: +SKIP

    """
    _cmd = "tksurfer"
    input_spec = SurfaceSnapshotsInputSpec
    output_spec = SurfaceSnapshotsOutputSpec

    def _format_arg(self, name, spec, value):
        if name == "tcl_script":
            if not isdefined(value):
                return "-tcl snapshots.tcl"
            else:
                return "-tcl %s" % value
        elif name == "overlay_range":
            if isinstance(value, float):
                return "-fthresh %.3f" % value
            else:
                if len(value) == 2:
                    return "-fminmax %.3f %.3f" % value
                else:
                    return "-fminmax %.3f %.3f -fmid %.3f" % (value[0], value[2], value[1])
        elif name == "annot_name" and isdefined(value):
            # Matching annot by name needs to strip the leading hemi and trailing
            # extension strings
            if value.endswith(".annot"):
                value = value[:-6]
            if re.match("%s[\.\-_]" % self.inputs.hemi, value[:3]):
                value = value[3:]
            return "-annotation %s" % value
        return super(SurfaceSnapshots, self)._format_arg(name, spec, value)

    def _run_interface(self, runtime):
        if not isdefined(self.inputs.screenshot_stem):
            stem = "%s_%s_%s" % (
                    self.inputs.subject_id, self.inputs.hemi, self.inputs.surface)
        else:
            stem = self.inputs.screenshot_stem
            stem_args = self.inputs.stem_template_args
            if isdefined(stem_args):
                args = tuple([getattr(self.inputs, arg) for arg in stem_args])
                stem = stem % args
        # Check if the DISPLAY variable is set -- should avoid crashes (might not?)
        if not "DISPLAY" in os.environ:
            raise RuntimeError("Graphics are not enabled -- cannot run tksurfer")
        runtime.environ["_SNAPSHOT_STEM"] = stem
        self._write_tcl_script()
        runtime = super(SurfaceSnapshots, self)._run_interface(runtime)
        # If a display window can't be opened, this will crash on
        # aggregate_outputs.  Let's try to parse stderr and raise a
        # better exception here if that happened.
        errors = ["surfer: failed, no suitable display found",
                  "Fatal Error in tksurfer.bin: could not open display"]
        for err in errors:
            if err in runtime.stderr:
                self.raise_exception(runtime)
        # Tksurfer always (or at least always when you run a tcl script)
        # exits with a nonzero returncode.  We have to force it to 0 here.
        runtime.returncode = 0
        return runtime

    def _write_tcl_script(self):
        fid = open("snapshots.tcl", "w")
        script = ["save_tiff $env(_SNAPSHOT_STEM)-lat.tif",
                  "make_lateral_view",
                  "rotate_brain_y 180",
                  "redraw",
                  "save_tiff $env(_SNAPSHOT_STEM)-med.tif",
                  "make_lateral_view",
                  "rotate_brain_x 90",
                  "redraw",
                  "save_tiff $env(_SNAPSHOT_STEM)-ven.tif",
                  "make_lateral_view",
                  "rotate_brain_x -90",
                  "redraw",
                  "save_tiff $env(_SNAPSHOT_STEM)-dor.tif"]
        if isdefined(self.inputs.six_images) and self.inputs.six_images:
            script.extend(["make_lateral_view",
                           "rotate_brain_y 90",
                           "redraw",
                           "save_tiff $env(_SNAPSHOT_STEM)-pos.tif",
                           "make_lateral_view",
                           "rotate_brain_y -90",
                           "redraw",
                           "save_tiff $env(_SNAPSHOT_STEM)-ant.tif"])

        script.append("exit")
        fid.write("\n".join(script))
        fid.close()

    def _list_outputs(self):
        outputs = self._outputs().get()
        if not isdefined(self.inputs.screenshot_stem):
            stem = "%s_%s_%s" % (self.inputs.subject_id, self.inputs.hemi, self.inputs.surface)
        else:
            stem = self.inputs.screenshot_stem
            stem_args = self.inputs.stem_template_args
            if isdefined(stem_args):
                args = tuple([getattr(self.inputs, arg) for arg in stem_args])
                stem = stem % args
        snapshots = ["%s-lat.tif", "%s-med.tif", "%s-dor.tif", "%s-ven.tif"]
        if self.inputs.six_images:
            snapshots.extend(["%s-pos.tif", "%s-ant.tif"])
        snapshots = [self._gen_fname(f % stem, suffix="") for f in snapshots]
        outputs["snapshots"] = snapshots
        return outputs

    def _gen_filename(self, name):
        if name == "tcl_script":
            return "snapshots.tcl"
        return None


class ImageInfoInputSpec(FSTraitedSpec):

    in_file = File(exists=True, position=1, argstr="%s", desc="image to query")


class ImageInfoOutputSpec(TraitedSpec):

    info = traits.Any(desc="output of mri_info")
    out_file = File(exists=True, desc="text file with image information")
    data_type = traits.String(desc="image data type")
    file_format = traits.String(desc="file format")
    TE = traits.String(desc="echo time (msec)")
    TR = traits.String(desc="repetition time(msec)")
    TI = traits.String(desc="inversion time (msec)")
    dimensions = traits.Tuple(desc="image dimensions (voxels)")
    vox_sizes = traits.Tuple(desc="voxel sizes (mm)")
    orientation = traits.String(desc="image orientation")
    ph_enc_dir = traits.String(desc="phase encode direction")


class ImageInfo(FSCommand):

    _cmd = "mri_info"
    input_spec = ImageInfoInputSpec
    output_spec = ImageInfoOutputSpec

    def info_regexp(self, info, field, delim="\n"):
        m = re.search("%s\s*:\s+(.+?)%s" % (field, delim), info)
        if m:
            return m.group(1)
        else:
            return None

    def aggregate_outputs(self, runtime=None, needed_outputs=None):
        outputs = self._outputs()
        info = runtime.stdout
        outputs.info = info

        # Pulse sequence parameters
        for field in ["TE", "TR", "TI"]:
            fieldval = self.info_regexp(info, field, ", ")
            if fieldval.endswith(" msec"):
                fieldval = fieldval[:-5]
            setattr(outputs, field, fieldval)

        # Voxel info
        vox = self.info_regexp(info, "voxel sizes")
        vox = tuple(vox.split(", "))
        outputs.vox_sizes = vox
        dim = self.info_regexp(info, "dimensions")
        dim = tuple([int(d) for d in dim.split(" x ")])
        outputs.dimensions = dim

        outputs.orientation = self.info_regexp(info, "Orientation")
        outputs.ph_enc_dir = self.info_regexp(info, "PhEncDir")

        # File format and datatype are both keyed by "type"
        ftype, dtype = re.findall("%s\s*:\s+(.+?)\n" % "type", info)
        outputs.file_format = ftype
        outputs.data_type = dtype

        return outputs


class MRIsConvertInputSpec(FSTraitedSpec):
    """
    Uses Freesurfer's mris_convert to convert surface files to various formats
    """
    annot_file = File(exists=True, argstr="--annot %s",
    desc="input is annotation or gifti label data")

    parcstats_file = File(exists=True, argstr="--parcstats %s",
    desc="infile is name of text file containing label/val pairs")

    label_file = File(exists=True, argstr="--label %s",
    desc="infile is .label file, label is name of this label")

    scalarcurv_file = File(exists=True, argstr="-c %s",
    desc="input is scalar curv overlay file (must still specify surface)")

    functional_file = File(exists=True, argstr="-f %s",
    desc="input is functional time-series or other multi-frame data (must specify surface)")

    labelstats_outfile = File(exists=False, argstr="--labelstats %s",
    desc="outfile is name of gifti file to which label stats will be written")

    patch = traits.Bool(argstr="-p", desc="input is a patch, not a full surface")
    rescale = traits.Bool(argstr="-r", desc="rescale vertex xyz so total area is same as group average")
    normal = traits.Bool(argstr="-n", desc="output is an ascii file where vertex data")
    xyz_ascii = traits.Bool(argstr="-a", desc="Print only surface xyz to ascii file")
    vertex = traits.Bool(argstr="-v", desc="Writes out neighbors of a vertex in each row")

    scale = traits.Float(argstr="-s %.3f", desc="scale vertex xyz by scale")
    dataarray_num = traits.Int(argstr="--da_num %d", desc="if input is gifti, 'num' specifies which data array to use")

    talairachxfm_subjid = traits.String(argstr="-t %s", desc="apply talairach xfm of subject to vertex xyz")
    origname = traits.String(argstr="-o %s", desc="read orig positions")

    in_file = File(exists=True, mandatory=True, position=-2, argstr='%s', desc='File to read/convert')
    out_file = File(argstr='./%s', position=-1, genfile=True, desc='output filename or True to generate one')
    #Not really sure why the ./ is necessary but the module fails without it

    out_datatype = traits.Enum("ico", "tri", "stl", "vtk", "gii", "mgh", "mgz", mandatory=True,
    desc="These file formats are supported:  ASCII:       .asc" \
    "ICO: .ico, .tri GEO: .geo STL: .stl VTK: .vtk GIFTI: .gii MGH surface-encoded 'volume': .mgh, .mgz")


class MRIsConvertOutputSpec(TraitedSpec):
    """
    Uses Freesurfer's mris_convert to convert surface files to various formats
    """
    converted = File(exists=True, desc='converted output surface')


class MRIsConvert(FSCommand):
    """
    Uses Freesurfer's mris_convert to convert surface files to various formats

    Example
    -------

    >>> import nipype.interfaces.freesurfer as fs
    >>> mris = fs.MRIsConvert()
    >>> mris.inputs.in_file = 'lh.pial'
    >>> mris.inputs.out_datatype = 'gii'
    >>> mris.run() # doctest: +SKIP
    """
    _cmd = 'mris_convert'
    input_spec = MRIsConvertInputSpec
    output_spec = MRIsConvertOutputSpec

    def _list_outputs(self):
        outputs = self.output_spec().get()
        outputs["converted"] = os.path.abspath(self._gen_outfilename())
        return outputs

    def _gen_filename(self, name):
        if name is 'out_file':
            return self._gen_outfilename()
        else:
            return None

    def _gen_outfilename(self):
        if isdefined(self.inputs.annot_file):
            _, name, ext = split_filename(self.inputs.annot_file)
        elif isdefined(self.inputs.parcstats_file):
            _, name, ext = split_filename(self.inputs.parcstats_file)
        elif isdefined(self.inputs.label_file):
            _, name, ext = split_filename(self.inputs.label_file)
        elif isdefined(self.inputs.scalarcurv_file):
            _, name, ext = split_filename(self.inputs.scalarcurv_file)
        elif isdefined(self.inputs.functional_file):
            _, name, ext = split_filename(self.inputs.functional_file)
        elif isdefined(self.inputs.in_file):
            _, name, ext = split_filename(self.inputs.in_file)

        return name + ext + "_converted." + self.inputs.out_datatype

class MRITessellateInputSpec(FSTraitedSpec):
    """
    Uses Freesurfer's mri_tessellate to create surfaces by tessellating a given input volume
    """

    in_file = File(exists=True, mandatory=True, position=-3, argstr='%s', desc='Input volume to tesselate voxels from.')
    label_value = traits.Int(position=-2, argstr='%d', mandatory=True,
        desc='Label value which to tesselate from the input volume. (integer, if input is "filled.mgz" volume, 127 is rh, 255 is lh)')
    out_file = File(argstr='./%s', position=-1, genfile=True, desc='output filename or True to generate one')
    tesselate_all_voxels = traits.Bool(argstr='-a', desc='Tessellate the surface of all voxels with different labels')
    use_real_RAS_coordinates = traits.Bool(argstr='-n', desc='Saves surface with real RAS coordinates where c_(r,a,s) != 0')

class MRITessellateOutputSpec(TraitedSpec):
    """
    Uses Freesurfer's mri_tessellate to create surfaces by tessellating a given input volume
    """
    surface = File(exists=True, desc='binary surface of the tessellation ')


class MRITessellate(FSCommand):
    """
    Uses Freesurfer's mri_tessellate to create surfaces by tessellating a given input volume

    Example
    -------

    >>> import nipype.interfaces.freesurfer as fs
    >>> tess = fs.MRITessellate()
    >>> tess.inputs.in_file = 'aseg.mgz'
    >>> tess.inputs.label_value = 17
    >>> tess.inputs.out_file = 'lh.hippocampus'
    >>> tess.run() # doctest: +SKIP
    """
    _cmd = 'mri_tessellate'
    input_spec = MRITessellateInputSpec
    output_spec = MRITessellateOutputSpec

    def _list_outputs(self):
        outputs = self.output_spec().get()
        outputs['surface'] = os.path.abspath(self._gen_outfilename())
        return outputs

    def _gen_filename(self, name):
        if name is 'out_file':
            return self._gen_outfilename()
        else:
            return None

    def _gen_outfilename(self):
        if isdefined(self.inputs.out_file):
            return self.inputs.out_file
        else:
            _, name, ext = split_filename(self.inputs.in_file)
            return name + ext + '_' + str(self.inputs.label_value)


class MRIPretessInputSpec(FSTraitedSpec):
    in_filled = File(exists=True, mandatory=True, position=-4, argstr='%s',
                     desc=('filled volume, usually wm.mgz'))
    label = traits.Either(traits.Str('wm'), traits.Int(1), argstr='%s', default='wm',
                          mandatory=True, usedefault=True, position=-3,
                          desc=('label to be picked up, can be a Freesurfer\'s string like '
                                '\'wm\' or a label value (e.g. 127 for rh or 255 for lh)'))
    in_norm = File(exists=True, mandatory=True, position=-2, argstr='%s',
                   desc=('the normalized, brain-extracted T1w image. Usually norm.mgz'))
    out_file = File(position=-1, argstr='%s', genfile=True,
                    desc=('the output file after mri_pretess.'))


    nocorners = traits.Bool(False, argstr='-nocorners', desc=('do not remove corner configurations'
                            ' in addition to edge ones.'))
    keep = traits.Bool(False, argstr='-keep', desc=('keep WM edits'))
    test = traits.Bool(False, argstr='-test', desc=('adds a voxel that should be removed by '
                       'mri_pretess. The value of the voxel is set to that of an ON-edited WM, '
                       'so it should be kept with -keep. The output will NOT be saved.'))

class MRIPretessOutputSpec(TraitedSpec):
    out_file = File(exists=True, desc='output file after mri_pretess')


class MRIPretess(FSCommand):
    """
    Uses Freesurfer's mri_pretess to prepare volumes to be tessellated.

    Description
    -----------

    Changes white matter (WM) segmentation so that the neighbors of all
    voxels labeled as WM have a face in common - no edges or corners
    allowed.

    Example
    -------

    >>> import nipype.interfaces.freesurfer as fs
    >>> pretess = fs.MRIPretess()
    >>> pretess.inputs.in_filled = 'wm.mgz'
    >>> pretess.inputs.in_norm = 'norm.mgz'
    >>> pretess.inputs.nocorners = True
    >>> pretess.cmdline
    'mri_pretess -nocorners wm.mgz wm norm.mgz wm_pretesswm.mgz'
    >>> pretess.run() # doctest: +SKIP
    """
    _cmd = 'mri_pretess'
    input_spec = MRIPretessInputSpec
    output_spec = MRIPretessOutputSpec

    def _list_outputs(self):
        outputs = self.output_spec().get()
        outputs['out_file'] = os.path.abspath(self._gen_outfilename())
        return outputs

    def _gen_filename(self, name):
        if name is 'out_file':
            return self._gen_outfilename()
        else:
            return None

    def _gen_outfilename(self):
        if isdefined(self.inputs.out_file):
            return self.inputs.out_file
        else:
            _, name, ext = split_filename(self.inputs.in_filled)
            return name + '_pretess' + str(self.inputs.label) + ext


class MRIMarchingCubesInputSpec(FSTraitedSpec):
    """
    Uses Freesurfer's mri_mc to create surfaces by tessellating a given input volume
    """

    in_file = File(exists=True, mandatory=True, position=1, argstr='%s', desc='Input volume to tesselate voxels from.')
    label_value = traits.Int(position=2, argstr='%d', mandatory=True,
        desc='Label value which to tesselate from the input volume. (integer, if input is "filled.mgz" volume, 127 is rh, 255 is lh)')
    connectivity_value = traits.Int(1, position=-1, argstr='%d', usedefault=True,
        desc='Alter the marching cubes connectivity: 1=6+,2=18,3=6,4=26 (default=1)')
    out_file = File(argstr='./%s', position=-2, genfile=True, desc='output filename or True to generate one')

class MRIMarchingCubesOutputSpec(TraitedSpec):
    """
    Uses Freesurfer's mri_mc to create surfaces by tessellating a given input volume
    """
    surface = File(exists=True, desc='binary surface of the tessellation ')


class MRIMarchingCubes(FSCommand):
    """
    Uses Freesurfer's mri_mc to create surfaces by tessellating a given input volume

    Example
    -------

    >>> import nipype.interfaces.freesurfer as fs
    >>> mc = fs.MRIMarchingCubes()
    >>> mc.inputs.in_file = 'aseg.mgz'
    >>> mc.inputs.label_value = 17
    >>> mc.inputs.out_file = 'lh.hippocampus'
    >>> mc.run() # doctest: +SKIP
    """
    _cmd = 'mri_mc'
    input_spec = MRIMarchingCubesInputSpec
    output_spec = MRIMarchingCubesOutputSpec

    def _list_outputs(self):
        outputs = self.output_spec().get()
        outputs['surface'] = self._gen_outfilename()
        return outputs

    def _gen_filename(self, name):
        if name is 'out_file':
            return self._gen_outfilename()
        else:
            return None

    def _gen_outfilename(self):
        if isdefined(self.inputs.out_file):
            return os.path.abspath(self.inputs.out_file)
        else:
            _, name, ext = split_filename(self.inputs.in_file)
            return os.path.abspath(name + ext + '_' + str(self.inputs.label_value))

class SmoothTessellationInputSpec(FSTraitedSpec):
    """
    This program smooths the tessellation of a surface using 'mris_smooth'
    """

    in_file = File(exists=True, mandatory=True, argstr='%s', position=1, desc='Input volume to tesselate voxels from.')

    curvature_averaging_iterations = traits.Int(10, usedefault=True, argstr='-a %d', position=-1, desc='Number of curvature averaging iterations (default=10)')
    smoothing_iterations = traits.Int(10, usedefault=True, argstr='-n %d', position=-2, desc='Number of smoothing iterations (default=10)')
    snapshot_writing_iterations = traits.Int(argstr='-w %d', desc='Write snapshot every "n" iterations')

    use_gaussian_curvature_smoothing = traits.Bool(argstr='-g', position=3, desc='Use Gaussian curvature smoothing')
    gaussian_curvature_norm_steps = traits.Int(argstr='%d ', position=4, desc='Use Gaussian curvature smoothing')
    gaussian_curvature_smoothing_steps = traits.Int(argstr='%d', position=5, desc='Use Gaussian curvature smoothing')

    disable_estimates = traits.Bool(argstr='-nw', desc='Disables the writing of curvature and area estimates')
    normalize_area = traits.Bool(argstr='-area', desc='Normalizes the area after smoothing')
    use_momentum = traits.Bool(argstr='-m', desc='Uses momentum')

    out_file = File(argstr='%s', position=2, genfile=True, desc='output filename or True to generate one')
    out_curvature_file = File(argstr='-c %s', desc='Write curvature to ?h.curvname (default "curv")')
    out_area_file = File(argstr='-b %s', desc='Write area to ?h.areaname (default "area")')

class SmoothTessellationOutputSpec(TraitedSpec):
    """
    This program smooths the tessellation of a surface using 'mris_smooth'
    """
    surface = File(exists=True, desc='Smoothed surface file ')


class SmoothTessellation(FSCommand):
    """
    This program smooths the tessellation of a surface using 'mris_smooth'

    .. seealso::

        SurfaceSmooth() Interface
            For smoothing a scalar field along a surface manifold

    Example
    -------

    >>> import nipype.interfaces.freesurfer as fs
    >>> smooth = fs.SmoothTessellation()
    >>> smooth.inputs.in_file = 'lh.hippocampus.stl'
    >>> smooth.run() # doctest: +SKIP
    """
    _cmd = 'mris_smooth'
    input_spec = SmoothTessellationInputSpec
    output_spec = SmoothTessellationOutputSpec

    def _list_outputs(self):
        outputs = self.output_spec().get()
        outputs['surface'] = self._gen_outfilename()
        return outputs

    def _gen_filename(self, name):
        if name is 'out_file':
            return self._gen_outfilename()
        else:
            return None

    def _gen_outfilename(self):
        if isdefined(self.inputs.out_file):
            return os.path.abspath(self.inputs.out_file)
        else:
            _, name, ext = split_filename(self.inputs.in_file)
            return os.path.abspath(name + '_smoothed' + ext)

    def _run_interface(self, runtime):
        # The returncode is meaningless in BET.  So check the output
        # in stderr and if it's set, then update the returncode
        # accordingly.
        runtime = super(SmoothTessellation, self)._run_interface(runtime)
        if "failed" in runtime.stderr:
            self.raise_exception(runtime)
        return runtime


class MakeAverageSubjectInputSpec(FSTraitedSpec):
    subjects_ids = traits.List(traits.Str(), argstr='--subjects %s',
                               desc='freesurfer subjects ids to average',
                               mandatory=True, sep=' ')
    out_name = File('average', argstr='--out %s',
                    desc='name for the average subject', usedefault=True)


class MakeAverageSubjectOutputSpec(TraitedSpec):
    average_subject_name = traits.Str(desc='Output registration file')


class MakeAverageSubject(FSCommand):
    """Make an average freesurfer subject

    Examples
    --------

    >>> from nipype.interfaces.freesurfer import MakeAverageSubject
    >>> avg = MakeAverageSubject(subjects_ids=['s1', 's2'])
    >>> avg.cmdline
    'make_average_subject --out average --subjects s1 s2'

    """

    _cmd = 'make_average_subject'
    input_spec = MakeAverageSubjectInputSpec
    output_spec = MakeAverageSubjectOutputSpec

    def _list_outputs(self):
        outputs = self.output_spec().get()
        outputs['average_subject_name'] = self.inputs.out_name
        return outputs


class ExtractMainComponentInputSpec(CommandLineInputSpec):
    in_file = File(exists=True, mandatory=True, argstr='%s', position=1,
                   desc='input surface file')
    out_file = File(name_template='%s.maincmp', name_source='in_file',
                    argstr='%s', position=2,
                    desc='surface containing main component')

class ExtractMainComponentOutputSpec(TraitedSpec):
    out_file = File(exists=True, desc='surface containing main component')

class ExtractMainComponent(CommandLine):
    """Extract the main component of a tesselated surface

    Examples
    --------

    >>> from nipype.interfaces.freesurfer import ExtractMainComponent
    >>> mcmp = ExtractMainComponent(in_file='lh.pial')
    >>> mcmp.cmdline
    'mris_extract_main_component lh.pial lh.maincmp'

    """

    _cmd='mris_extract_main_component'
    input_spec=ExtractMainComponentInputSpec
    output_spec=ExtractMainComponentOutputSpec


<<<<<<< HEAD
class TransformSurface2TalairachInputSpec(FSTraitedSpec):
    """
    This program transforms surface positions using 'mris_transform'
    """

    in_file = File(exists=True, mandatory=True, argstr='%s', position=-3, desc='Input surface to translate.')
    transform_file = File(exists=True, mandatory=True, argstr='%s', position=-2, desc='Input transformation (.xfm) file')
    source_volume = File(exists=True, argstr='--src %s', position=1, desc='Use this option if the transform is created by MNI mritotal')
    destination_volume = File(exists=True, argstr='--dst %s', position=2, desc='Use this option if the transform target is <not> average_305')
    invert = traits.Bool(argstr='--invert', position=3, desc='Apply inverted transform')

    out_file = File(argstr='%s', position=-1, genfile=True, desc='output filename or True to generate one')

class TransformSurface2TalairachOutputSpec(TraitedSpec):
    """
    This program transforms surface positions using 'mris_transform'
    """
    out_file = File(exists=True, desc='Transformed surface file ')


class TransformSurface2Talairach(FSCommand):
    """
    This program transforms surface positions using 'mris_transform'

    Example
    -------

    >>> import nipype.interfaces.freesurfer as fs
    >>> xform = fs.TransformSurface2Talairach()
    >>> xform.inputs.in_file = 'lh.hippocampus.stl'
    >>> xform.run() # doctest: +SKIP
    """
    _cmd = 'mris_transform'
    input_spec = TransformSurface2TalairachInputSpec
    output_spec = TransformSurface2TalairachOutputSpec

    def _list_outputs(self):
        outputs = self.output_spec().get()
        outputs['out_file'] = self._gen_outfilename()
        return outputs

    def _gen_filename(self, name):
        if name is 'out_file':
            return self._gen_outfilename()
        else:
            return None

    def _gen_outfilename(self):
        if isdefined(self.inputs.out_file):
            return os.path.abspath(self.inputs.out_file)
        else:
            _, name, ext = split_filename(self.inputs.in_file)
            return os.path.abspath(name + '_transform' + ext)

    def _run_interface(self, runtime):
        # The returncode is meaningless in BET.  So check the output
        # in stderr and if it's set, then update the returncode
        # accordingly.
        runtime = super(TransformSurface2Talairach, self)._run_interface(runtime)
        if "failed" in runtime.stderr:
            self.raise_exception(runtime)
        return runtime

class FloodfillSurfaceInputSpec(FSTraitedSpec):
    """
    This program floodfills the interior of a surface and writes
    the results into a volume of the specified resolution.
    """

    in_file = File(exists=True, mandatory=True, argstr='%s', position=-2, desc='Input surface to translate.')
    conform_before_writing = traits.Bool(argstr='-c', position=1, desc='Conform the volume before writing?')
    resolution = traits.Float(argstr="-r %.4f", desc="Set the resolution of the output volume (default = 0.250 mm/voxel)")
    out_file = File(argstr='%s', position=-1, genfile=True, desc='output filename or True to generate one')

class FloodfillSurfaceOutputSpec(TraitedSpec):
    """
    This program floodfills the interior of a surface and writes
    the results into a volume of the specified resolution.
    """
    out_file = File(exists=True, desc='Filled volume file')


class FloodfillSurface(FSCommand):
    """
    This program floodfills the interior of a surface and writes
    the results into a volume of the specified resolution.

    Example
    -------

    >>> import nipype.interfaces.freesurfer as fs
    >>> fill = fs.FloodfillSurface()
    >>> fill.inputs.in_file = 'lh.hippocampus.stl'
    >>> fill.run() # doctest: +SKIP
    """
    _cmd = 'mris_fill'
    input_spec = FloodfillSurfaceInputSpec
    output_spec = FloodfillSurfaceOutputSpec

    def _list_outputs(self):
        outputs = self.output_spec().get()
        outputs['out_file'] = self._gen_outfilename()
        return outputs

    def _gen_filename(self, name):
        if name is 'out_file':
            return self._gen_outfilename()
        else:
            return None

    def _gen_outfilename(self):
        if isdefined(self.inputs.out_file):
            return os.path.abspath(self.inputs.out_file)
        else:
            _, name, ext = split_filename(self.inputs.in_file)
            return os.path.abspath(name + '_filled.nii')

    def _run_interface(self, runtime):
        # The returncode is meaningless in BET.  So check the output
        # in stderr and if it's set, then update the returncode
        # accordingly.
        runtime = super(FloodfillSurface, self)._run_interface(runtime)
        if "failed" in runtime.stderr:
            self.raise_exception(runtime)
        return runtime
=======
class Tkregister2InputSpec(FSTraitedSpec):
    moving_image = File(exists=True, mandatory=True, argstr="--mov %s",
               desc='moving volume')
    fsl_in_matrix = File(exists=True, argstr="--fsl %s",
               desc='fsl-style registration input matrix')
    subject_id = traits.String(argstr="--s %s", mandatory=True,
                               desc='freesurfer subject ID')
    noedit = traits.Bool(True, argstr="--noedit", desc='do not open edit window (exit)', usedefault=True)
    reg_file = File(name_template='%s.dat', name_source='fsl',
                        mandatory=True, argstr="--reg %s",
                        desc='freesurfer-style registration file')


class Tkregister2OutputSpec(TraitedSpec):
    reg_file = File(exists=True, desc='freesurfer-style registration file')


class Tkregister2(FSCommand):
    """Use tkregister2 without the manual editing stage to convert 
    FSL-style registration matrix (.mat) to FreeSurfer-style registration matrix (.dat)

    Examples
    --------

    >>> from nipype.interfaces.freesurfer import Tkregister2
    >>> tk2 = Tkregister2(reg_file='register.dat')
    >>> tk2.inputs.moving_image = 'epi.nii'
    >>> tk2.inputs.fsl_in_matrix = 'flirt.mat'
    >>> tk2.inputs.subject_id = 'test_subject'
    >>> tk2.run() # doctest: +SKIP
    """
    _cmd = "tkregister2"
    input_spec = Tkregister2InputSpec
    output_spec = Tkregister2OutputSpec
    

    
>>>>>>> f626d947
<|MERGE_RESOLUTION|>--- conflicted
+++ resolved
@@ -1191,133 +1191,6 @@
     output_spec=ExtractMainComponentOutputSpec
 
 
-<<<<<<< HEAD
-class TransformSurface2TalairachInputSpec(FSTraitedSpec):
-    """
-    This program transforms surface positions using 'mris_transform'
-    """
-
-    in_file = File(exists=True, mandatory=True, argstr='%s', position=-3, desc='Input surface to translate.')
-    transform_file = File(exists=True, mandatory=True, argstr='%s', position=-2, desc='Input transformation (.xfm) file')
-    source_volume = File(exists=True, argstr='--src %s', position=1, desc='Use this option if the transform is created by MNI mritotal')
-    destination_volume = File(exists=True, argstr='--dst %s', position=2, desc='Use this option if the transform target is <not> average_305')
-    invert = traits.Bool(argstr='--invert', position=3, desc='Apply inverted transform')
-
-    out_file = File(argstr='%s', position=-1, genfile=True, desc='output filename or True to generate one')
-
-class TransformSurface2TalairachOutputSpec(TraitedSpec):
-    """
-    This program transforms surface positions using 'mris_transform'
-    """
-    out_file = File(exists=True, desc='Transformed surface file ')
-
-
-class TransformSurface2Talairach(FSCommand):
-    """
-    This program transforms surface positions using 'mris_transform'
-
-    Example
-    -------
-
-    >>> import nipype.interfaces.freesurfer as fs
-    >>> xform = fs.TransformSurface2Talairach()
-    >>> xform.inputs.in_file = 'lh.hippocampus.stl'
-    >>> xform.run() # doctest: +SKIP
-    """
-    _cmd = 'mris_transform'
-    input_spec = TransformSurface2TalairachInputSpec
-    output_spec = TransformSurface2TalairachOutputSpec
-
-    def _list_outputs(self):
-        outputs = self.output_spec().get()
-        outputs['out_file'] = self._gen_outfilename()
-        return outputs
-
-    def _gen_filename(self, name):
-        if name is 'out_file':
-            return self._gen_outfilename()
-        else:
-            return None
-
-    def _gen_outfilename(self):
-        if isdefined(self.inputs.out_file):
-            return os.path.abspath(self.inputs.out_file)
-        else:
-            _, name, ext = split_filename(self.inputs.in_file)
-            return os.path.abspath(name + '_transform' + ext)
-
-    def _run_interface(self, runtime):
-        # The returncode is meaningless in BET.  So check the output
-        # in stderr and if it's set, then update the returncode
-        # accordingly.
-        runtime = super(TransformSurface2Talairach, self)._run_interface(runtime)
-        if "failed" in runtime.stderr:
-            self.raise_exception(runtime)
-        return runtime
-
-class FloodfillSurfaceInputSpec(FSTraitedSpec):
-    """
-    This program floodfills the interior of a surface and writes
-    the results into a volume of the specified resolution.
-    """
-
-    in_file = File(exists=True, mandatory=True, argstr='%s', position=-2, desc='Input surface to translate.')
-    conform_before_writing = traits.Bool(argstr='-c', position=1, desc='Conform the volume before writing?')
-    resolution = traits.Float(argstr="-r %.4f", desc="Set the resolution of the output volume (default = 0.250 mm/voxel)")
-    out_file = File(argstr='%s', position=-1, genfile=True, desc='output filename or True to generate one')
-
-class FloodfillSurfaceOutputSpec(TraitedSpec):
-    """
-    This program floodfills the interior of a surface and writes
-    the results into a volume of the specified resolution.
-    """
-    out_file = File(exists=True, desc='Filled volume file')
-
-
-class FloodfillSurface(FSCommand):
-    """
-    This program floodfills the interior of a surface and writes
-    the results into a volume of the specified resolution.
-
-    Example
-    -------
-
-    >>> import nipype.interfaces.freesurfer as fs
-    >>> fill = fs.FloodfillSurface()
-    >>> fill.inputs.in_file = 'lh.hippocampus.stl'
-    >>> fill.run() # doctest: +SKIP
-    """
-    _cmd = 'mris_fill'
-    input_spec = FloodfillSurfaceInputSpec
-    output_spec = FloodfillSurfaceOutputSpec
-
-    def _list_outputs(self):
-        outputs = self.output_spec().get()
-        outputs['out_file'] = self._gen_outfilename()
-        return outputs
-
-    def _gen_filename(self, name):
-        if name is 'out_file':
-            return self._gen_outfilename()
-        else:
-            return None
-
-    def _gen_outfilename(self):
-        if isdefined(self.inputs.out_file):
-            return os.path.abspath(self.inputs.out_file)
-        else:
-            _, name, ext = split_filename(self.inputs.in_file)
-            return os.path.abspath(name + '_filled.nii')
-
-    def _run_interface(self, runtime):
-        # The returncode is meaningless in BET.  So check the output
-        # in stderr and if it's set, then update the returncode
-        # accordingly.
-        runtime = super(FloodfillSurface, self)._run_interface(runtime)
-        if "failed" in runtime.stderr:
-            self.raise_exception(runtime)
-        return runtime
-=======
 class Tkregister2InputSpec(FSTraitedSpec):
     moving_image = File(exists=True, mandatory=True, argstr="--mov %s",
                desc='moving volume')
@@ -1354,5 +1227,129 @@
     output_spec = Tkregister2OutputSpec
     
 
-    
->>>>>>> f626d947
+class TransformSurface2TalairachInputSpec(FSTraitedSpec):
+    """
+    This program transforms surface positions using 'mris_transform'
+    """
+
+    in_file = File(exists=True, mandatory=True, argstr='%s', position=-3, desc='Input surface to translate.')
+    transform_file = File(exists=True, mandatory=True, argstr='%s', position=-2, desc='Input transformation (.xfm) file')
+    source_volume = File(exists=True, argstr='--src %s', position=1, desc='Use this option if the transform is created by MNI mritotal')
+    destination_volume = File(exists=True, argstr='--dst %s', position=2, desc='Use this option if the transform target is <not> average_305')
+    invert = traits.Bool(argstr='--invert', position=3, desc='Apply inverted transform')
+
+    out_file = File(argstr='%s', position=-1, genfile=True, desc='output filename or True to generate one')
+
+class TransformSurface2TalairachOutputSpec(TraitedSpec):
+    """
+    This program transforms surface positions using 'mris_transform'
+    """
+    out_file = File(exists=True, desc='Transformed surface file ')
+
+
+class TransformSurface2Talairach(FSCommand):
+    """
+    This program transforms surface positions using 'mris_transform'
+
+    Example
+    -------
+
+    >>> import nipype.interfaces.freesurfer as fs
+    >>> xform = fs.TransformSurface2Talairach()
+    >>> xform.inputs.in_file = 'lh.hippocampus.stl'
+    >>> xform.run() # doctest: +SKIP
+    """
+    _cmd = 'mris_transform'
+    input_spec = TransformSurface2TalairachInputSpec
+    output_spec = TransformSurface2TalairachOutputSpec
+
+    def _list_outputs(self):
+        outputs = self.output_spec().get()
+        outputs['out_file'] = self._gen_outfilename()
+        return outputs
+
+    def _gen_filename(self, name):
+        if name is 'out_file':
+            return self._gen_outfilename()
+        else:
+            return None
+
+    def _gen_outfilename(self):
+        if isdefined(self.inputs.out_file):
+            return os.path.abspath(self.inputs.out_file)
+        else:
+            _, name, ext = split_filename(self.inputs.in_file)
+            return os.path.abspath(name + '_transform' + ext)
+
+    def _run_interface(self, runtime):
+        # The returncode is meaningless in BET.  So check the output
+        # in stderr and if it's set, then update the returncode
+        # accordingly.
+        runtime = super(TransformSurface2Talairach, self)._run_interface(runtime)
+        if "failed" in runtime.stderr:
+            self.raise_exception(runtime)
+        return runtime
+
+
+class FloodfillSurfaceInputSpec(FSTraitedSpec):
+    """
+    This program floodfills the interior of a surface and writes
+    the results into a volume of the specified resolution.
+    """
+
+    in_file = File(exists=True, mandatory=True, argstr='%s', position=-2, desc='Input surface to translate.')
+    conform_before_writing = traits.Bool(argstr='-c', position=1, desc='Conform the volume before writing?')
+    resolution = traits.Float(argstr="-r %.4f", desc="Set the resolution of the output volume (default = 0.250 mm/voxel)")
+    out_file = File(argstr='%s', position=-1, genfile=True, desc='output filename or True to generate one')
+
+class FloodfillSurfaceOutputSpec(TraitedSpec):
+    """
+    This program floodfills the interior of a surface and writes
+    the results into a volume of the specified resolution.
+    """
+    out_file = File(exists=True, desc='Filled volume file')
+
+
+class FloodfillSurface(FSCommand):
+    """
+    This program floodfills the interior of a surface and writes
+    the results into a volume of the specified resolution.
+
+    Example
+    -------
+
+    >>> import nipype.interfaces.freesurfer as fs
+    >>> fill = fs.FloodfillSurface()
+    >>> fill.inputs.in_file = 'lh.hippocampus.stl'
+    >>> fill.run() # doctest: +SKIP
+    """
+    _cmd = 'mris_fill'
+    input_spec = FloodfillSurfaceInputSpec
+    output_spec = FloodfillSurfaceOutputSpec
+
+    def _list_outputs(self):
+        outputs = self.output_spec().get()
+        outputs['out_file'] = self._gen_outfilename()
+        return outputs
+
+    def _gen_filename(self, name):
+        if name is 'out_file':
+            return self._gen_outfilename()
+        else:
+            return None
+
+    def _gen_outfilename(self):
+        if isdefined(self.inputs.out_file):
+            return os.path.abspath(self.inputs.out_file)
+        else:
+            _, name, ext = split_filename(self.inputs.in_file)
+            return os.path.abspath(name + '_filled.nii')
+
+    def _run_interface(self, runtime):
+        # The returncode is meaningless in BET.  So check the output
+        # in stderr and if it's set, then update the returncode
+        # accordingly.
+        runtime = super(FloodfillSurface, self)._run_interface(runtime)
+        if "failed" in runtime.stderr:
+            self.raise_exception(runtime)
+        return runtime