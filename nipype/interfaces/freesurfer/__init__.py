--- conflicted
+++ resolved
@@ -12,8 +12,4 @@
 from .utils import (SampleToSurface, SurfaceSmooth, SurfaceTransform, Surface2VolTransform,
                     SurfaceSnapshots,ApplyMask, MRIsConvert, MRITessellate, MRIPretess,
                     MRIMarchingCubes, SmoothTessellation, MakeAverageSubject,
-<<<<<<< HEAD
-                    ExtractMainComponent, TransformSurface2Talairach, FloodfillSurface)
-=======
-                    ExtractMainComponent, Tkregister2)
->>>>>>> f626d947
+                    ExtractMainComponent, Tkregister2, TransformSurface2Talairach, FloodfillSurface)