# -*- coding: utf-8 -*-
# emacs: -*- mode: python; py-indent-offset: 4; indent-tabs-mode: nil -*-
# vi: set ft=python sts=4 ts=4 sw=4 et:
"""SPM wrappers for preprocessing data
"""
import os
from copy import deepcopy

# Third-party imports
import numpy as np

# Local imports
from ...utils.filemanip import (
    fname_presuffix,
    ensure_list,
    simplify_list,
    split_filename,
)
from ..base import (
    OutputMultiPath,
    TraitedSpec,
    isdefined,
    traits,
    InputMultiPath,
    InputMultiObject,
    File,
    Str,
)
from .base import (
    SPMCommand,
    scans_for_fname,
    func_is_3d,
    scans_for_fnames,
    SPMCommandInputSpec,
    ImageFileSPM,
)

__docformat__ = "restructuredtext"


class FieldMapInputSpec(SPMCommandInputSpec):
<<<<<<< HEAD
    jobtype = traits.Enum('calculatevdm', 'applyvdm', usedefault=True,
                          desc='one of: calculatevdm, applyvdm')
    phase_file = File(exists=True, copyfile=False,
                      field='subj.data.presubphasemag.phase',
                      desc='presubstracted phase file')
    magnitude_file = File(exists=True, copyfile=False,
                          field='subj.data.presubphasemag.magnitude',
                          desc='presubstracted magnitude file')
    echo_times = traits.Tuple(traits.Float, traits.Float,
                              field='subj.defaults.defaultsval.et',
                              desc='short and long echo times')
    maskbrain = traits.Bool(True, usedefault=True,
                            field='subj.defaults.defaultsval.maskbrain',
                            desc='masking or no masking of the brain')
    blip_direction = traits.Enum(1, -1,
                                 field='subj.defaults.defaultsval.blipdir',
                                 desc='polarity of the phase-encode blips')
    total_readout_time = traits.Float(field='subj.defaults.defaultsval.tert',
                                      desc='total EPI readout time')
    epifm = traits.Bool(False, usedefault=True,
                        field='subj.defaults.defaultsval.epifm',
                        desc='epi-based field map');
    jacobian_modulation = traits.Bool(False, usedefault=True,
                                      field='subj.defaults.defaultsval.ajm',
                                      desc='jacobian modulation');
    # Unwarping defaults parameters
    method = traits.Enum('Mark3D', 'Mark2D', 'Huttonish', usedefault=True,
                         desc='One of: Mark3D, Mark2D, Huttonish',
                         field='subj.defaults.defaultsval.uflags.method');
    unwarp_fwhm = traits.Range(low=0, value=10, usedefault=True,
                               field='subj.defaults.defaultsval.uflags.fwhm',
                               desc='gaussian smoothing kernel width');
    pad = traits.Range(low=0, value=0, usedefault=True,
                       field='subj.defaults.defaultsval.uflags.pad',
                       desc='padding kernel width');
    ws = traits.Bool(True, usedefault=True,
                     field='subj.defaults.defaultsval.uflags.ws',
                     desc='weighted smoothing');
    # Brain mask defaults parameters
    template = File(copyfile=False, exists=True,
                    field='subj.defaults.defaultsval.mflags.template',
                    desc='template image for brain masking');
    mask_fwhm = traits.Range(low=0, value=5, usedefault=True,
                             field='subj.defaults.defaultsval.mflags.fwhm',
                             desc='gaussian smoothing kernel width');
    nerode = traits.Range(low=0, value=2, usedefault=True,
                          field='subj.defaults.defaultsval.mflags.nerode',
                          desc='number of erosions');
    ndilate = traits.Range(low=0, value=4, usedefault=True,
                           field='subj.defaults.defaultsval.mflags.ndilate',
                           desc='number of erosions');
    thresh = traits.Float(0.5, usedefault=True,
                          field='subj.defaults.defaultsval.mflags.thresh',
                          desc='threshold used to create brain mask from segmented data');
    reg = traits.Float(0.02, usedefault=True,
                       field='subj.defaults.defaultsval.mflags.reg',
                       desc='regularization value used in the segmentation');
    # EPI unwarping for quality check
    epi_file = File(copyfile=False, exists=True,
                    field='subj.session.epi',
                    desc='EPI to unwarp for quality check');
    matchvdm = traits.Bool(True, usedefault=True,
                           field='subj.matchvdm',
                           desc='match VDM to EPI');
    sessname = Str('_run-', usedefault=True,
                   field='subj.sessname',
                   desc='VDM filename extension');
    writeunwarped = traits.Bool(False, usedefault=True,
                                field='subj.writeunwarped',
                                desc='write unwarped EPI');
    anat_file = File(copyfile=False, exists=True,
                     field='subj.anat',
                     desc='anatomical image for comparison');
    matchanat = traits.Bool(True, usedefault=True,
                            field='subj.matchanat',
                            desc='match anatomical image to EPI');

    in_files = InputMultiObject(
        traits.Either(ImageFileSPM(exists=True),
                      traits.List(ImageFileSPM(exists=True))),
        field='data.scans',mandatory=True,
        copyfile=True,
        desc='list of filenames to apply the vdm to')
    vdmfile = File(
        field='data.vdmfile',
        desc='Voxel displacement map to use',mandatory=True,
        copyfile=True)
    distortion_direction = traits.Int(
        2, field='roptions.pedir', desc='phase encode direction input data have been acquired with',
        usedefault=True)
    write_which = traits.ListInt(
        [2, 1],
        field='roptions.which',
        minlen=2,
        maxlen=2,
        usedefault=True,
        desc='determines which images to apply vdm to')
    interpolation = traits.Int(
        4, field='roptions.rinterp', desc='phase encode direction input data have been acquired with',
        usedefault=True)
    reslice_interp = traits.Range(
        low=0,
        high=7,
        field='roptions.rinterp',
        desc='degree of b-spline used for interpolation')
    write_wrap = traits.List(
        traits.Int(),
        minlen=3,
        maxlen=3,
        field='roptions.wrap',
        desc=('Check if interpolation should wrap in [x,y,z]'))
    write_mask = traits.Bool(
        field='roptions.mask', desc='True/False mask time series images')
    out_prefix = traits.String(
        'u',
        field='roptions.prefix',
        usedefault=True,
        desc='fieldmap corrected output prefix')


class FieldMapOutputSpec(TraitedSpec):
    vdm = File(exists=True, desc='voxel difference map')
    out_files = OutputMultiPath(
        traits.Either(traits.List(File(exists=True)), File(exists=True)),
        desc=('If jobtype is applyvdm, '
              'these will be the fieldmap corrected files.'
              ' Otherwise, they will be copies '
              'of in_files that have had their '
              'headers rewritten.'))
    mean_image = File(exists=True, desc='Mean image')
=======
    jobtype = traits.Enum(
        "calculatevdm",
        "applyvdm",
        usedefault=True,
        desc="one of: calculatevdm, applyvdm",
    )
    phase_file = File(
        mandatory=True,
        exists=True,
        copyfile=False,
        field="subj.data.presubphasemag.phase",
        desc="presubstracted phase file",
    )
    magnitude_file = File(
        mandatory=True,
        exists=True,
        copyfile=False,
        field="subj.data.presubphasemag.magnitude",
        desc="presubstracted magnitude file",
    )
    echo_times = traits.Tuple(
        traits.Float,
        traits.Float,
        mandatory=True,
        field="subj.defaults.defaultsval.et",
        desc="short and long echo times",
    )
    maskbrain = traits.Bool(
        True,
        usedefault=True,
        field="subj.defaults.defaultsval.maskbrain",
        desc="masking or no masking of the brain",
    )
    blip_direction = traits.Enum(
        1,
        -1,
        mandatory=True,
        field="subj.defaults.defaultsval.blipdir",
        desc="polarity of the phase-encode blips",
    )
    total_readout_time = traits.Float(
        mandatory=True,
        field="subj.defaults.defaultsval.tert",
        desc="total EPI readout time",
    )
    epifm = traits.Bool(
        False,
        usedefault=True,
        field="subj.defaults.defaultsval.epifm",
        desc="epi-based field map",
    )
    jacobian_modulation = traits.Bool(
        False,
        usedefault=True,
        field="subj.defaults.defaultsval.ajm",
        desc="jacobian modulation",
    )
    # Unwarping defaults parameters
    method = traits.Enum(
        "Mark3D",
        "Mark2D",
        "Huttonish",
        usedefault=True,
        desc="One of: Mark3D, Mark2D, Huttonish",
        field="subj.defaults.defaultsval.uflags.method",
    )
    unwarp_fwhm = traits.Range(
        low=0,
        value=10,
        usedefault=True,
        field="subj.defaults.defaultsval.uflags.fwhm",
        desc="gaussian smoothing kernel width",
    )
    pad = traits.Range(
        low=0,
        value=0,
        usedefault=True,
        field="subj.defaults.defaultsval.uflags.pad",
        desc="padding kernel width",
    )
    ws = traits.Bool(
        True,
        usedefault=True,
        field="subj.defaults.defaultsval.uflags.ws",
        desc="weighted smoothing",
    )
    # Brain mask defaults parameters
    template = File(
        copyfile=False,
        exists=True,
        field="subj.defaults.defaultsval.mflags.template",
        desc="template image for brain masking",
    )
    mask_fwhm = traits.Range(
        low=0,
        value=5,
        usedefault=True,
        field="subj.defaults.defaultsval.mflags.fwhm",
        desc="gaussian smoothing kernel width",
    )
    nerode = traits.Range(
        low=0,
        value=2,
        usedefault=True,
        field="subj.defaults.defaultsval.mflags.nerode",
        desc="number of erosions",
    )
    ndilate = traits.Range(
        low=0,
        value=4,
        usedefault=True,
        field="subj.defaults.defaultsval.mflags.ndilate",
        desc="number of erosions",
    )
    thresh = traits.Float(
        0.5,
        usedefault=True,
        field="subj.defaults.defaultsval.mflags.thresh",
        desc="threshold used to create brain mask from segmented data",
    )
    reg = traits.Float(
        0.02,
        usedefault=True,
        field="subj.defaults.defaultsval.mflags.reg",
        desc="regularization value used in the segmentation",
    )
    # EPI unwarping for quality check
    epi_file = File(
        copyfile=False,
        exists=True,
        mandatory=True,
        field="subj.session.epi",
        desc="EPI to unwarp",
    )
    matchvdm = traits.Bool(
        True, usedefault=True, field="subj.matchvdm", desc="match VDM to EPI"
    )
    sessname = Str(
        "_run-", usedefault=True, field="subj.sessname", desc="VDM filename extension"
    )
    writeunwarped = traits.Bool(
        False, usedefault=True, field="subj.writeunwarped", desc="write unwarped EPI"
    )
    anat_file = File(
        copyfile=False,
        exists=True,
        field="subj.anat",
        desc="anatomical image for comparison",
    )
    matchanat = traits.Bool(
        True,
        usedefault=True,
        field="subj.matchanat",
        desc="match anatomical image to EPI",
    )


class FieldMapOutputSpec(TraitedSpec):
    vdm = File(exists=True, desc="voxel difference map")
>>>>>>> 89d828ca


class FieldMap(SPMCommand):
    """Use the fieldmap toolbox from spm to calculate the voxel displacement map (VDM).

    http://www.fil.ion.ucl.ac.uk/spm/doc/manual.pdf#page=173

    .. important::

        This interface does not deal with real/imag magnitude images nor
        with the two phase files case.

    Examples
    --------
    >>> from nipype.interfaces.spm import FieldMap
    >>> fm = FieldMap()
    >>> fm.inputs.phase_file = 'phase.nii'
    >>> fm.inputs.magnitude_file = 'magnitude.nii'
    >>> fm.inputs.echo_times = (5.19, 7.65)
    >>> fm.inputs.blip_direction = 1
    >>> fm.inputs.total_readout_time = 15.6
    >>> fm.inputs.epi_file = 'epi.nii'
    >>> fm.run() # doctest: +SKIP

    """

    input_spec = FieldMapInputSpec
    output_spec = FieldMapOutputSpec
    _jobtype = "tools"
    _jobname = "fieldmap"

    def _format_arg(self, opt, spec, val):
<<<<<<< HEAD
        """Convert input to appropriate format for spm
        """
        if ((self.inputs.jobtype == "calculatevdm") and (opt in ['phase_file', 'magnitude_file', 'anat_file', 'epi_file'])):
=======
        """Convert input to appropriate format for spm"""
        if opt in ["phase_file", "magnitude_file", "anat_file", "epi_file"]:
>>>>>>> 89d828ca
            return scans_for_fname(ensure_list(val))

        if ((self.inputs.jobtype == "applyvdm") and (opt =='in_files')):
            return scans_for_fnames(ensure_list(val))
        if ((self.inputs.jobtype == "applyvdm") and (opt =='vdmfile')):
            return scans_for_fname(ensure_list(val))
        return super(FieldMap, self)._format_arg(opt, spec, val)



    def _parse_inputs(self):
<<<<<<< HEAD
        """validate spm fieldmap options if set to None ignore
        """
        if self.inputs.jobtype == "applyvdm":
            einputs = (super(FieldMap, self)
                       ._parse_inputs(skip=('jobtype','phase_file', 'magnitude_file',
                                            'echo_times', 'blip_direction',
                                            'total_readout_time','maskbrain',
                                            'epifm','jacobian_modulation',
                                            'method','unwarp_fwhm','pad','ws',
                                            'template','mask_fwhm','nerode','ndilate',
                                            'thresh','reg','epi_file','matchvdm',
                                            'sessname','writeunwarped',
                                            'anat_file','matchanat')))

        else:
            einputs = (super(FieldMap, self)
                       ._parse_inputs(skip=('jobtype','in_files', 'vdmfile')))
        jobtype = self.inputs.jobtype
        # einputs = super(FieldMap, self)._parse_inputs()
        # return [{self.inputs.jobtype: einputs[0]}]

        return [{'%s' % (jobtype): einputs[0]}]

=======
        """validate spm fieldmap options if set to None ignore"""
        einputs = super(FieldMap, self)._parse_inputs()
        return [{self.inputs.jobtype: einputs[0]}]
>>>>>>> 89d828ca

    def _list_outputs(self):
        outputs = self._outputs().get()
        jobtype = self.inputs.jobtype
        resliced_all  = self.inputs.write_which[0] > 0
        resliced_mean = self.inputs.write_which[1] > 0
        if jobtype == "calculatevdm":
<<<<<<< HEAD
            outputs['vdm'] = fname_presuffix(self.inputs.phase_file, prefix='vdm5_sc')
        elif jobtype == "applyvdm":
            # outputs['out_files'] = fname_presuffix(
            #     self.inputs.in_files, prefix=self.inputs.out_prefix)
            if resliced_mean:
                if isinstance(self.inputs.in_files[0], list):
                    first_image = self.inputs.in_files[0][0]
                else:
                    first_image = self.inputs.in_files[0]
                outputs['mean_image'] = fname_presuffix(
                    first_image, prefix='meanu')

            if resliced_all:
                outputs['out_files'] = []
                for idx, imgf in enumerate(ensure_list(self.inputs.in_files)):
                    appliedvdm_run = []
                    if isinstance(imgf, list):
                        for i, inner_imgf in enumerate(ensure_list(imgf)):
                            newfile = fname_presuffix(inner_imgf,
                                                      prefix=self.inputs.out_prefix)
                            appliedvdm_run.append(newfile)
                    else:
                        appliedvdm_run = fname_presuffix(imgf,
                                                        prefix=self.inputs.out_prefix)
                    outputs['out_files'].append(appliedvdm_run)
            return outputs

=======
            outputs["vdm"] = fname_presuffix(self.inputs.phase_file, prefix="vdm5_sc")
>>>>>>> 89d828ca

        return outputs


class SliceTimingInputSpec(SPMCommandInputSpec):
    in_files = InputMultiPath(
        traits.Either(
            traits.List(ImageFileSPM(exists=True)), ImageFileSPM(exists=True)
        ),
        field="scans",
        desc="list of filenames to apply slice timing",
        mandatory=True,
        copyfile=False,
    )
    num_slices = traits.Int(
        field="nslices", desc="number of slices in a volume", mandatory=True
    )
    time_repetition = traits.Float(
        field="tr",
        desc=("time between volume acquisitions (start to start time)"),
        mandatory=True,
    )
    time_acquisition = traits.Float(
        field="ta",
        desc=("time of volume acquisition. usually calculated as TR-(TR/num_slices)"),
        mandatory=True,
    )
    slice_order = traits.List(
        traits.Either(traits.Int(), traits.Float()),
        field="so",
        desc=("1-based order or onset (in ms) in which slices are acquired"),
        mandatory=True,
    )
    ref_slice = traits.Either(
        traits.Int(),
        traits.Float(),
<<<<<<< HEAD
        field='so',
        desc=('1-based order or onset (in ms) in which '
              'slices are acquired'),
        mandatory=True)
    ref_slice = traits.Int(
        field='refslice',
        desc='1-based Number of the reference slice or '
             'reference time point if slice_order is in '
             'onsets (ms)',
        mandatory=True)
=======
        field="refslice",
        desc="1-based Number of the reference slice or "
        "reference time point if slice_order is in "
        "onsets (ms)",
        mandatory=True,
    )
>>>>>>> 89d828ca
    out_prefix = traits.String(
        "a", field="prefix", usedefault=True, desc="slicetimed output prefix"
    )


class SliceTimingOutputSpec(TraitedSpec):
    timecorrected_files = OutputMultiPath(
        traits.Either(traits.List(File(exists=True)), File(exists=True)),
        desc="slice time corrected files",
    )


class SliceTiming(SPMCommand):
    """Use spm to perform slice timing correction.

    http://www.fil.ion.ucl.ac.uk/spm/doc/manual.pdf#page=19

    Examples
    --------

    >>> from nipype.interfaces.spm import SliceTiming
    >>> st = SliceTiming()
    >>> st.inputs.in_files = 'functional.nii'
    >>> st.inputs.num_slices = 32
    >>> st.inputs.time_repetition = 6.0
    >>> st.inputs.time_acquisition = 6. - 6./32.
    >>> st.inputs.slice_order = list(range(32,0,-1))
    >>> st.inputs.ref_slice = 1
    >>> st.run() # doctest: +SKIP

    """

    input_spec = SliceTimingInputSpec
    output_spec = SliceTimingOutputSpec

    _jobtype = "temporal"
    _jobname = "st"

    def _format_arg(self, opt, spec, val):
        """Convert input to appropriate format for spm"""
        if opt == "in_files":
            return scans_for_fnames(
                ensure_list(val), keep4d=False, separate_sessions=True
            )
        return super(SliceTiming, self)._format_arg(opt, spec, val)

    def _list_outputs(self):
        outputs = self._outputs().get()
        outputs["timecorrected_files"] = []

        filelist = ensure_list(self.inputs.in_files)
        for f in filelist:
            if isinstance(f, list):
                run = [
                    fname_presuffix(in_f, prefix=self.inputs.out_prefix) for in_f in f
                ]
            else:
                run = fname_presuffix(f, prefix=self.inputs.out_prefix)
            outputs["timecorrected_files"].append(run)
        return outputs


class RealignInputSpec(SPMCommandInputSpec):
    in_files = InputMultiPath(
        traits.Either(
            ImageFileSPM(exists=True), traits.List(ImageFileSPM(exists=True))
        ),
        field="data",
        mandatory=True,
        copyfile=True,
        desc="list of filenames to realign",
    )
    jobtype = traits.Enum(
        "estwrite",
        "estimate",
        "write",
        desc="one of: estimate, write, estwrite",
        usedefault=True,
    )
    quality = traits.Range(
        low=0.0, high=1.0, field="eoptions.quality", desc="0.1 = fast, 1.0 = precise"
    )
    fwhm = traits.Range(
        low=0.0, field="eoptions.fwhm", desc="gaussian smoothing kernel width"
    )
    separation = traits.Range(
        low=0.0, field="eoptions.sep", desc="sampling separation in mm"
    )
    register_to_mean = traits.Bool(
        field="eoptions.rtm",
        desc=("Indicate whether realignment is done to the mean image"),
    )
    weight_img = File(
        exists=True, field="eoptions.weight", desc="filename of weighting image"
    )
    interp = traits.Range(
        low=0,
        high=7,
        field="eoptions.interp",
        desc="degree of b-spline used for interpolation",
    )
    wrap = traits.List(
        traits.Int(),
        minlen=3,
        maxlen=3,
        field="eoptions.wrap",
        desc="Check if interpolation should wrap in [x,y,z]",
    )
    write_which = traits.ListInt(
        [2, 1],
        field="roptions.which",
        minlen=2,
        maxlen=2,
        usedefault=True,
        desc="determines which images to reslice",
    )
    write_interp = traits.Range(
        low=0,
        high=7,
        field="roptions.interp",
        desc=("degree of b-spline used for interpolation"),
    )
    write_wrap = traits.List(
        traits.Int(),
        minlen=3,
        maxlen=3,
        field="roptions.wrap",
        desc=("Check if interpolation should wrap in [x,y,z]"),
    )
    write_mask = traits.Bool(field="roptions.mask", desc="True/False mask output image")
    out_prefix = traits.String(
        "r", field="roptions.prefix", usedefault=True, desc="realigned output prefix"
    )


class RealignOutputSpec(TraitedSpec):
    mean_image = File(exists=True, desc="Mean image file from the realignment")
    modified_in_files = OutputMultiPath(
        traits.Either(traits.List(File(exists=True)), File(exists=True)),
        desc=(
            "Copies of all files passed to "
            "in_files. Headers will have "
            "been modified to align all "
            "images with the first, or "
            "optionally to first do that, "
            "extract a mean image, and "
            "re-align to that mean image."
        ),
    )
    realigned_files = OutputMultiPath(
        traits.Either(traits.List(File(exists=True)), File(exists=True)),
        desc=(
            "If jobtype is write or estwrite, "
            "these will be the resliced files."
            " Otherwise, they will be copies "
            "of in_files that have had their "
            "headers rewritten."
        ),
    )
    realignment_parameters = OutputMultiPath(
        File(exists=True), desc=("Estimated translation and rotation parameters")
    )


class Realign(SPMCommand):
    """Use spm_realign for estimating within modality rigid body alignment

    http://www.fil.ion.ucl.ac.uk/spm/doc/manual.pdf#page=25

    Examples
    --------

    >>> import nipype.interfaces.spm as spm
    >>> realign = spm.Realign()
    >>> realign.inputs.in_files = 'functional.nii'
    >>> realign.inputs.register_to_mean = True
    >>> realign.run() # doctest: +SKIP

    """

    input_spec = RealignInputSpec
    output_spec = RealignOutputSpec

    _jobtype = "spatial"
    _jobname = "realign"

    def _format_arg(self, opt, spec, val):
        """Convert input to appropriate format for spm"""
        if opt == "in_files":
            if self.inputs.jobtype == "write":
                separate_sessions = False
            else:
                separate_sessions = True
            return scans_for_fnames(
                val, keep4d=False, separate_sessions=separate_sessions
            )
        return super(Realign, self)._format_arg(opt, spec, val)

    def _parse_inputs(self):
        """validate spm realign options if set to None ignore"""
        einputs = super(Realign, self)._parse_inputs()
        return [{"%s" % (self.inputs.jobtype): einputs[0]}]

    def _list_outputs(self):
        outputs = self._outputs().get()
        resliced_all = self.inputs.write_which[0] > 0
        resliced_mean = self.inputs.write_which[1] > 0

        if self.inputs.jobtype != "write":
            if isdefined(self.inputs.in_files):
                outputs["realignment_parameters"] = []
            for imgf in self.inputs.in_files:
                if isinstance(imgf, list):
                    tmp_imgf = imgf[0]
                else:
                    tmp_imgf = imgf
                outputs["realignment_parameters"].append(
                    fname_presuffix(
                        tmp_imgf, prefix="rp_", suffix=".txt", use_ext=False
                    )
                )
                if not isinstance(imgf, list) and func_is_3d(imgf):
                    break
        if self.inputs.jobtype == "estimate":
            outputs["realigned_files"] = self.inputs.in_files
        if self.inputs.jobtype == "estimate" or self.inputs.jobtype == "estwrite":
            outputs["modified_in_files"] = self.inputs.in_files
        if self.inputs.jobtype == "write" or self.inputs.jobtype == "estwrite":
            if isinstance(self.inputs.in_files[0], list):
                first_image = self.inputs.in_files[0][0]
            else:
                first_image = self.inputs.in_files[0]

            if resliced_mean:
                outputs["mean_image"] = fname_presuffix(first_image, prefix="mean")

            if resliced_all:
                outputs["realigned_files"] = []
                for idx, imgf in enumerate(ensure_list(self.inputs.in_files)):
                    realigned_run = []
                    if isinstance(imgf, list):
                        for i, inner_imgf in enumerate(ensure_list(imgf)):
                            newfile = fname_presuffix(
                                inner_imgf, prefix=self.inputs.out_prefix
                            )
                            realigned_run.append(newfile)
                    else:
                        realigned_run = fname_presuffix(
                            imgf, prefix=self.inputs.out_prefix
                        )
                    outputs["realigned_files"].append(realigned_run)
        return outputs


class RealignUnwarpInputSpec(SPMCommandInputSpec):
    in_files = InputMultiObject(
        traits.Either(
            ImageFileSPM(exists=True), traits.List(ImageFileSPM(exists=True))
        ),
        field="data.scans",
        mandatory=True,
        copyfile=True,
        desc="list of filenames to realign and unwarp",
    )
    phase_map = File(
        field="data.pmscan",
        desc="Voxel displacement map to use in unwarping. Unlike SPM standard "
        "behaviour, the same map will be used for all sessions",
        copyfile=False,
    )
    quality = traits.Range(
        low=0.0, high=1.0, field="eoptions.quality", desc="0.1 = fast, 1.0 = precise"
    )
    fwhm = traits.Range(
        low=0.0, field="eoptions.fwhm", desc="gaussian smoothing kernel width"
    )
    separation = traits.Range(
        low=0.0, field="eoptions.sep", desc="sampling separation in mm"
    )
    register_to_mean = traits.Bool(
        field="eoptions.rtm",
        desc="Indicate whether realignment is done to the mean image",
    )
    weight_img = File(
        exists=True, field="eoptions.weight", desc="filename of weighting image"
    )
    interp = traits.Range(
        low=0,
        high=7,
        field="eoptions.einterp",
        desc="degree of b-spline used for interpolation",
    )
    wrap = traits.List(
        traits.Int(),
        minlen=3,
        maxlen=3,
        field="eoptions.ewrap",
        desc="Check if interpolation should wrap in [x,y,z]",
    )
    est_basis_func = traits.List(
        traits.Int(),
        minlen=2,
        maxlen=2,
        field="uweoptions.basfcn",
        desc="Number of basis functions to use for each dimension",
    )
    est_reg_order = traits.Range(
        low=0,
        high=3,
        field="uweoptions.regorder",
        desc=(
            "This parameter determines how to balance the compromise between likelihood "
            "maximization and smoothness maximization of the estimated field."
        ),
    )
    est_reg_factor = traits.ListInt(
        [100000],
        field="uweoptions.lambda",
        minlen=1,
        maxlen=1,
        usedefault=True,
        desc="Regularisation factor. Default: 100000 (medium).",
    )
    est_jacobian_deformations = traits.Bool(
<<<<<<< HEAD
        field='uweoptions.jm',
        desc=('Jacobian deformations. In theory a good idea to include them, '
              ' in practice a bad idea. Default: No.'))
=======
        field="uweoptions.jm",
        desc=(
            "Jacobian deformations. In theory a good idea to include them, "
            " in practice a bad idea. Default: No."
        ),
    )
>>>>>>> 89d828ca
    est_first_order_effects = traits.List(
        traits.Int(),
        minlen=1,
        maxlen=6,
        field="uweoptions.fot",
        desc="First order effects should only depend on pitch and roll, i.e. [4 5]",
    )
    est_second_order_effects = traits.List(
        traits.Int(),
        minlen=1,
        maxlen=6,
        field="uweoptions.sot",
        desc="List of second order terms to model second derivatives of.",
    )
    est_unwarp_fwhm = traits.Range(
        low=0.0,
        field="uweoptions.uwfwhm",
        desc="gaussian smoothing kernel width for unwarp",
    )
    est_re_est_mov_par = traits.Bool(
        field="uweoptions.rem",
        desc="Re-estimate movement parameters at each unwarping iteration.",
    )
    est_num_of_iterations = traits.ListInt(
        [5],
        field="uweoptions.noi",
        minlen=1,
        maxlen=1,
        usedefault=True,
        desc="Number of iterations.",
    )
    est_taylor_expansion_point = traits.String(
        "Average",
        field="uweoptions.expround",
        usedefault=True,
        desc="Point in position space to perform Taylor-expansion around.",
    )
    reslice_which = traits.ListInt(
        [2, 1],
        field="uwroptions.uwwhich",
        minlen=2,
        maxlen=2,
        usedefault=True,
        desc="determines which images to reslice",
    )
    reslice_interp = traits.Range(
        low=0,
        high=7,
        field="uwroptions.rinterp",
        desc="degree of b-spline used for interpolation",
    )
    reslice_wrap = traits.List(
        traits.Int(),
        minlen=3,
        maxlen=3,
        field="uwroptions.wrap",
        desc="Check if interpolation should wrap in [x,y,z]",
    )
    reslice_mask = traits.Bool(
        field="uwroptions.mask", desc="True/False mask output image"
    )
    out_prefix = traits.String(
        "u",
        field="uwroptions.prefix",
        usedefault=True,
        desc="realigned and unwarped output prefix",
    )


class RealignUnwarpOutputSpec(TraitedSpec):
    mean_image = File(
        exists=True, desc="Mean image file from the realignment & unwarping"
    )
    modified_in_files = OutputMultiPath(
        traits.Either(traits.List(File(exists=True)), File(exists=True)),
        desc=(
            "Copies of all files passed to "
            "in_files. Headers will have "
            "been modified to align all "
            "images with the first, or "
            "optionally to first do that, "
            "extract a mean image, and "
            "re-align to that mean image."
        ),
    )
    realigned_unwarped_files = OutputMultiPath(
        traits.Either(traits.List(File(exists=True)), File(exists=True)),
        desc="Realigned and unwarped files written to disc.",
    )
    realignment_parameters = OutputMultiPath(
        File(exists=True), desc="Estimated translation and rotation parameters"
    )


class RealignUnwarp(SPMCommand):
    """Use spm_uw_estimate for estimating within subject registration and unwarping
    of time series. Function accepts only one single field map. If in_files is a
    list of files they will be treated as separate sessions but associated to the
    same fieldmap.

    http://www.fil.ion.ucl.ac.uk/spm/doc/manual.pdf#page=31

    Examples
    --------

    >>> import nipype.interfaces.spm as spm
    >>> realignUnwarp = spm.RealignUnwarp()
    >>> realignUnwarp.inputs.in_files = ['functional.nii', 'functional2.nii']
    >>> realignUnwarp.inputs.phase_map = 'voxeldisplacemap.vdm'
    >>> realignUnwarp.inputs.register_to_mean = True
    >>> realignUnwarp.run() # doctest: +SKIP

    """

    input_spec = RealignUnwarpInputSpec
    output_spec = RealignUnwarpOutputSpec

    _jobtype = "spatial"
    _jobname = "realignunwarp"

    def _format_arg(self, opt, spec, val):
        """Convert input to appropriate format for spm"""
        if opt == "in_files":
            return scans_for_fnames(
                ensure_list(val), keep4d=False, separate_sessions=True
            )
        return super(RealignUnwarp, self)._format_arg(opt, spec, val)

    def _parse_inputs(self, skip=()):

        spmdict = super(RealignUnwarp, self)._parse_inputs(skip=())[0]

        if isdefined(self.inputs.phase_map):
            pmscan = spmdict["data"]["pmscan"]
        else:
            pmscan = ""

        if isdefined(self.inputs.in_files):
            if isinstance(self.inputs.in_files, list):
<<<<<<< HEAD
                data = [dict(scans=sess, pmscan=pmscan)
                        for sess in spmdict['data']['scans']]
            else:
                data = [dict(scans=spmdict['data']['scans'], pmscan=pmscan)]
=======
                data = [
                    dict(scans=sess, pmscan=pmscan) for sess in spmdict["data"]["scans"]
                ]
            else:
                data = [dict(scans=spmdict["data"]["scans"], pmscan=pmscan)]
>>>>>>> 89d828ca

        spmdict["data"] = data

        return [spmdict]

    def _list_outputs(self):
        outputs = self._outputs().get()
        resliced_all = self.inputs.reslice_which[0] > 0
        resliced_mean = self.inputs.reslice_which[1] > 0

        if isdefined(self.inputs.in_files):
            outputs["realignment_parameters"] = []
        for imgf in self.inputs.in_files:
            if isinstance(imgf, list):
                tmp_imgf = imgf[0]
            else:
                tmp_imgf = imgf
            outputs["realignment_parameters"].append(
                fname_presuffix(tmp_imgf, prefix="rp_", suffix=".txt", use_ext=False)
            )
            if not isinstance(imgf, list) and func_is_3d(imgf):
                break

        if isinstance(self.inputs.in_files[0], list):
            first_image = self.inputs.in_files[0][0]
        else:
            first_image = self.inputs.in_files[0]

        if resliced_mean:
            outputs["mean_image"] = fname_presuffix(first_image, prefix="meanu")

        if resliced_all:
            outputs["realigned_unwarped_files"] = []
            for idx, imgf in enumerate(ensure_list(self.inputs.in_files)):
                realigned_run = []
                if isinstance(imgf, list):
                    for i, inner_imgf in enumerate(ensure_list(imgf)):
                        newfile = fname_presuffix(
                            inner_imgf, prefix=self.inputs.out_prefix
                        )
                        realigned_run.append(newfile)
                else:
                    realigned_run = fname_presuffix(imgf, prefix=self.inputs.out_prefix)
                outputs["realigned_unwarped_files"].append(realigned_run)
        return outputs


class CoregisterInputSpec(SPMCommandInputSpec):
    target = ImageFileSPM(
        exists=True,
        mandatory=True,
        field="ref",
        desc="reference file to register to",
        copyfile=False,
    )
    source = InputMultiPath(
        ImageFileSPM(exists=True),
        field="source",
        desc="file to register to target",
        copyfile=True,
        mandatory=True,
    )
    jobtype = traits.Enum(
        "estwrite",
        "estimate",
        "write",
        desc="one of: estimate, write, estwrite",
        usedefault=True,
    )
    apply_to_files = InputMultiPath(
        File(exists=True),
        field="other",
        desc="files to apply transformation to",
        copyfile=True,
    )
    cost_function = traits.Enum(
        "mi",
        "nmi",
        "ecc",
        "ncc",
        field="eoptions.cost_fun",
        desc="""cost function, one of:
                    'mi' - Mutual Information,
                    'nmi' - Normalised Mutual Information,
                    'ecc' - Entropy Correlation Coefficient,
                    'ncc' - Normalised Cross Correlation""",
    )
    fwhm = traits.List(
        traits.Float(),
        minlen=2,
        maxlen=2,
        field="eoptions.fwhm",
        desc="gaussian smoothing kernel width (mm)",
    )
    separation = traits.List(
        traits.Float(), field="eoptions.sep", desc="sampling separation in mm"
    )
    tolerance = traits.List(
        traits.Float(),
        field="eoptions.tol",
        desc="acceptable tolerance for each of 12 params",
    )
    write_interp = traits.Range(
        low=0,
        high=7,
        field="roptions.interp",
        desc=("degree of b-spline used for interpolation"),
    )
    write_wrap = traits.List(
        traits.Int(),
        minlen=3,
        maxlen=3,
        field="roptions.wrap",
        desc=("Check if interpolation should wrap in [x,y,z]"),
    )
    write_mask = traits.Bool(field="roptions.mask", desc="True/False mask output image")
    out_prefix = traits.String(
        "r", field="roptions.prefix", usedefault=True, desc="coregistered output prefix"
    )


class CoregisterOutputSpec(TraitedSpec):
    coregistered_source = OutputMultiPath(
        File(exists=True), desc="Coregistered source files"
    )
    coregistered_files = OutputMultiPath(
        File(exists=True), desc="Coregistered other files"
    )


class Coregister(SPMCommand):
    """Use spm_coreg for estimating cross-modality rigid body alignment

    http://www.fil.ion.ucl.ac.uk/spm/doc/manual.pdf#page=39

    Examples
    --------

    >>> import nipype.interfaces.spm as spm
    >>> coreg = spm.Coregister()
    >>> coreg.inputs.target = 'functional.nii'
    >>> coreg.inputs.source = 'structural.nii'
    >>> coreg.run() # doctest: +SKIP

    """

    input_spec = CoregisterInputSpec
    output_spec = CoregisterOutputSpec
    _jobtype = "spatial"
    _jobname = "coreg"

    def _format_arg(self, opt, spec, val):
        """Convert input to appropriate format for spm"""
        if opt == "target" or (opt == "source" and self.inputs.jobtype != "write"):
            return scans_for_fnames(ensure_list(val), keep4d=True)
        if opt == "apply_to_files":
            return np.array(ensure_list(val), dtype=object)
        if opt == "source" and self.inputs.jobtype == "write":
            if isdefined(self.inputs.apply_to_files):
                return scans_for_fnames(val + self.inputs.apply_to_files)
            else:
                return scans_for_fnames(val)
        return super(Coregister, self)._format_arg(opt, spec, val)

    def _parse_inputs(self):
        """validate spm coregister options if set to None ignore"""
        if self.inputs.jobtype == "write":
            einputs = super(Coregister, self)._parse_inputs(
                skip=("jobtype", "apply_to_files")
            )
        else:
            einputs = super(Coregister, self)._parse_inputs(skip=("jobtype"))
        jobtype = self.inputs.jobtype
        return [{"%s" % (jobtype): einputs[0]}]

    def _list_outputs(self):
        outputs = self._outputs().get()

        if self.inputs.jobtype == "estimate":
            if isdefined(self.inputs.apply_to_files):
                outputs["coregistered_files"] = self.inputs.apply_to_files
            outputs["coregistered_source"] = self.inputs.source
        elif self.inputs.jobtype == "write" or self.inputs.jobtype == "estwrite":
            if isdefined(self.inputs.apply_to_files):
                outputs["coregistered_files"] = []
                for imgf in ensure_list(self.inputs.apply_to_files):
                    (
                        outputs["coregistered_files"].append(
                            fname_presuffix(imgf, prefix=self.inputs.out_prefix)
                        )
                    )

            outputs["coregistered_source"] = []
            for imgf in ensure_list(self.inputs.source):
                (
                    outputs["coregistered_source"].append(
                        fname_presuffix(imgf, prefix=self.inputs.out_prefix)
                    )
                )

        return outputs


class NormalizeInputSpec(SPMCommandInputSpec):
    template = File(
        exists=True,
        field="eoptions.template",
        desc="template file to normalize to",
        mandatory=True,
        xor=["parameter_file"],
        copyfile=False,
    )
    source = InputMultiPath(
        ImageFileSPM(exists=True),
        field="subj.source",
        xor=["parameter_file"],
        desc="file to normalize to template",
        mandatory=True,
        copyfile=True,
    )
    jobtype = traits.Enum(
        "estwrite", "est", "write", usedefault=True, desc="Estimate, Write or do both"
    )
    apply_to_files = InputMultiPath(
        traits.Either(File(exists=True), traits.List(File(exists=True))),
        field="subj.resample",
        desc="files to apply transformation to",
        copyfile=True,
    )
    parameter_file = File(
        field="subj.matname",
        mandatory=True,
        xor=["source", "template"],
        desc="normalization parameter file*_sn.mat",
        copyfile=False,
    )
    source_weight = File(
        field="subj.wtsrc", desc="name of weighting image for source", copyfile=False
    )
    template_weight = File(
        field="eoptions.weight",
        desc="name of weighting image for template",
        copyfile=False,
    )
    source_image_smoothing = traits.Float(
        field="eoptions.smosrc", desc="source smoothing"
    )
    template_image_smoothing = traits.Float(
        field="eoptions.smoref", desc="template smoothing"
    )
    affine_regularization_type = traits.Enum(
        "mni", "size", "none", field="eoptions.regtype", desc="mni, size, none"
    )
    DCT_period_cutoff = traits.Float(
        field="eoptions.cutoff", desc="Cutoff of for DCT bases"
    )
    nonlinear_iterations = traits.Int(
        field="eoptions.nits", desc=("Number of iterations of nonlinear warping")
    )
    nonlinear_regularization = traits.Float(
        field="eoptions.reg",
        desc=(
            "the amount of the "
            "regularization for the "
            "nonlinear part of the "
            "normalization"
        ),
    )
    write_preserve = traits.Bool(
        field="roptions.preserve", desc="True/False warped images are modulated"
    )
    write_bounding_box = traits.List(
        traits.List(traits.Float(), minlen=3, maxlen=3),
        field="roptions.bb",
        minlen=2,
        maxlen=2,
        desc="3x2-element list of lists",
    )
    write_voxel_sizes = traits.List(
        traits.Float(), field="roptions.vox", minlen=3, maxlen=3, desc="3-element list"
    )
    write_interp = traits.Range(
        low=0,
        high=7,
        field="roptions.interp",
        desc=("degree of b-spline used for interpolation"),
    )
    write_wrap = traits.List(
        traits.Int(),
        field="roptions.wrap",
        desc=("Check if interpolation should wrap in [x,y,z] - list of bools"),
    )
    out_prefix = traits.String(
        "w", field="roptions.prefix", usedefault=True, desc="normalized output prefix"
    )


class NormalizeOutputSpec(TraitedSpec):
    normalization_parameters = OutputMultiPath(
        File(exists=True), desc=("MAT files containing the normalization parameters")
    )
    normalized_source = OutputMultiPath(
        File(exists=True), desc="Normalized source files"
    )
    normalized_files = OutputMultiPath(File(exists=True), desc="Normalized other files")


class Normalize(SPMCommand):
    """use spm_normalise for warping an image to a template

    http://www.fil.ion.ucl.ac.uk/spm/doc/manual.pdf#page=203

    Examples
    --------
    >>> import nipype.interfaces.spm as spm
    >>> norm = spm.Normalize()
    >>> norm.inputs.source = 'functional.nii'
    >>> norm.run() # doctest: +SKIP

    """

    input_spec = NormalizeInputSpec
    output_spec = NormalizeOutputSpec
    _jobtype = "spatial"
    _jobname = "normalise"

    def _format_arg(self, opt, spec, val):
        """Convert input to appropriate format for spm"""
        if opt == "template":
            return scans_for_fname(ensure_list(val))
        if opt == "source":
            return scans_for_fname(ensure_list(val))
        if opt == "apply_to_files":
            return scans_for_fnames(ensure_list(val))
        if opt == "parameter_file":
            return np.array([simplify_list(val)], dtype=object)
        if opt in ["write_wrap"]:
            if len(val) != 3:
                raise ValueError("%s must have 3 elements" % opt)
        return super(Normalize, self)._format_arg(opt, spec, val)

    def _parse_inputs(self):
        """Validate spm normalize options if set to None ignore"""
        einputs = super(Normalize, self)._parse_inputs(
            skip=("jobtype", "apply_to_files")
        )
        if isdefined(self.inputs.apply_to_files):
            inputfiles = deepcopy(self.inputs.apply_to_files)
            if isdefined(self.inputs.source):
                inputfiles.extend(self.inputs.source)
            einputs[0]["subj"]["resample"] = scans_for_fnames(inputfiles)
        jobtype = self.inputs.jobtype
        if jobtype in ["estwrite", "write"]:
            if not isdefined(self.inputs.apply_to_files):
                if isdefined(self.inputs.source):
                    einputs[0]["subj"]["resample"] = scans_for_fname(self.inputs.source)
        return [{"%s" % (jobtype): einputs[0]}]

    def _list_outputs(self):
        outputs = self._outputs().get()

        jobtype = self.inputs.jobtype
        if jobtype.startswith("est"):
            outputs["normalization_parameters"] = []
            for imgf in ensure_list(self.inputs.source):
                outputs["normalization_parameters"].append(
                    fname_presuffix(imgf, suffix="_sn.mat", use_ext=False)
                )
            outputs["normalization_parameters"] = simplify_list(
                outputs["normalization_parameters"]
            )

        if self.inputs.jobtype == "estimate":
            if isdefined(self.inputs.apply_to_files):
                outputs["normalized_files"] = self.inputs.apply_to_files
            outputs["normalized_source"] = self.inputs.source
        elif "write" in self.inputs.jobtype:
            if isdefined(self.inputs.write_preserve) and self.inputs.write_preserve:
                prefixNorm = "".join(["m", self.inputs.out_prefix])
            else:
                prefixNorm = self.inputs.out_prefix
            outputs["normalized_files"] = []
            if isdefined(self.inputs.apply_to_files):
                filelist = ensure_list(self.inputs.apply_to_files)
                for f in filelist:
                    if isinstance(f, list):
                        run = [fname_presuffix(in_f, prefix=prefixNorm) for in_f in f]
                    else:
                        run = [fname_presuffix(f, prefix=prefixNorm)]
                    outputs["normalized_files"].extend(run)
            if isdefined(self.inputs.source):
                outputs["normalized_source"] = []
                for imgf in ensure_list(self.inputs.source):
                    outputs["normalized_source"].append(
                        fname_presuffix(imgf, prefix=prefixNorm)
                    )

        return outputs


class Normalize12InputSpec(SPMCommandInputSpec):
    image_to_align = ImageFileSPM(
        exists=True,
        field="subj.vol",
        desc=("file to estimate normalization parameters with"),
        xor=["deformation_file"],
        mandatory=True,
        copyfile=True,
    )
    apply_to_files = InputMultiPath(
        traits.Either(
            ImageFileSPM(exists=True), traits.List(ImageFileSPM(exists=True))
        ),
        field="subj.resample",
        desc="files to apply transformation to",
        copyfile=True,
    )
    deformation_file = ImageFileSPM(
        field="subj.def",
        mandatory=True,
        xor=["image_to_align", "tpm"],
        copyfile=False,
        desc=(
            "file y_*.nii containing 3 deformation "
            "fields for the deformation in x, y and z "
            "dimension"
        ),
    )
    jobtype = traits.Enum(
        "estwrite", "est", "write", usedefault=True, desc="Estimate, Write or do Both"
    )
    bias_regularization = traits.Enum(
        0,
        0.00001,
        0.0001,
        0.001,
        0.01,
        0.1,
        1,
        10,
        field="eoptions.biasreg",
        desc="no(0) - extremely heavy (10)",
    )
    bias_fwhm = traits.Enum(
        30,
        40,
        50,
        60,
        70,
        80,
        90,
        100,
        110,
        120,
        130,
        140,
        150,
        "Inf",
        field="eoptions.biasfwhm",
        desc="FWHM of Gaussian smoothness of bias",
    )
    tpm = File(
        exists=True,
        field="eoptions.tpm",
        desc=("template in form of tissue probablitiy maps to normalize to"),
        xor=["deformation_file"],
        copyfile=False,
    )
    affine_regularization_type = traits.Enum(
        "mni", "size", "none", field="eoptions.affreg", desc="mni, size, none"
    )
    warping_regularization = traits.List(
        traits.Float(),
        field="eoptions.reg",
        minlen=5,
        maxlen=5,
        desc=("controls balance between parameters and data"),
    )
    smoothness = traits.Float(
        field="eoptions.fwhm",
        desc=("value (in mm) to smooth the data before normalization"),
    )
    sampling_distance = traits.Float(
        field="eoptions.samp",
        desc=("Sampling distance on data for parameter estimation"),
    )
    write_bounding_box = traits.List(
        traits.List(traits.Float(), minlen=3, maxlen=3),
        field="woptions.bb",
        minlen=2,
        maxlen=2,
        desc=(
            "3x2-element list of lists "
            "representing the bounding box "
            "(in mm) to be written"
        ),
    )
    write_voxel_sizes = traits.List(
        traits.Float(),
        field="woptions.vox",
        minlen=3,
        maxlen=3,
        desc=(
            "3-element list representing the "
            "voxel sizes (in mm) of the written "
            "normalised images"
        ),
    )
    write_interp = traits.Range(
        low=0,
        high=7,
        field="woptions.interp",
        desc=("degree of b-spline used for interpolation"),
    )
    out_prefix = traits.String(
        "w", field="woptions.prefix", usedefault=True, desc="Normalized output prefix"
    )


class Normalize12OutputSpec(TraitedSpec):
    deformation_field = OutputMultiPath(
        File(exists=True),
        desc=(
            "NIfTI file containing 3 "
            "deformation fields for the "
            "deformation in x, y and z "
            "dimension"
        ),
    )
    normalized_image = OutputMultiPath(
        File(exists=True), desc=("Normalized file that needed to be aligned")
    )
    normalized_files = OutputMultiPath(File(exists=True), desc="Normalized other files")


class Normalize12(SPMCommand):
    """uses SPM12's new Normalise routine for warping an image to a template.
    Spatial normalisation is now done via the segmentation routine (which was
    known as ``New Segment`` in SPM8). Note that the normalisation in SPM12
    is done towards a file containing multiple tissue probability maps, which
    was not the case in SPM8.

    http://www.fil.ion.ucl.ac.uk/spm/doc/manual.pdf#page=49

    Examples
    --------
    >>> import nipype.interfaces.spm as spm
    >>> norm12 = spm.Normalize12()
    >>> norm12.inputs.image_to_align = 'structural.nii'
    >>> norm12.inputs.apply_to_files = 'functional.nii'
    >>> norm12.run() # doctest: +SKIP

    """

    input_spec = Normalize12InputSpec
    output_spec = Normalize12OutputSpec
    _jobtype = "spatial"
    _jobname = "normalise"

    def _format_arg(self, opt, spec, val):
        """Convert input to appropriate format for spm"""
        if opt == "tpm":
            return scans_for_fname(ensure_list(val))
        if opt == "image_to_align":
            return scans_for_fname(ensure_list(val))
        if opt == "apply_to_files":
            return scans_for_fnames(ensure_list(val))
        if opt == "deformation_file":
            return np.array([simplify_list(val)], dtype=object)
        if opt in ["nonlinear_regularization"]:
            if len(val) != 5:
                raise ValueError("%s must have 5 elements" % opt)
        return super(Normalize12, self)._format_arg(opt, spec, val)

    def _parse_inputs(self, skip=()):
        """validate spm normalize options if set to None ignore"""
        einputs = super(Normalize12, self)._parse_inputs(
            skip=("jobtype", "apply_to_files")
        )
        if isdefined(self.inputs.apply_to_files):
            inputfiles = deepcopy(self.inputs.apply_to_files)
            if isdefined(self.inputs.image_to_align):
                inputfiles.extend([self.inputs.image_to_align])
            einputs[0]["subj"]["resample"] = scans_for_fnames(inputfiles)
        jobtype = self.inputs.jobtype
        if jobtype in ["estwrite", "write"]:
            if not isdefined(self.inputs.apply_to_files):
                if isdefined(self.inputs.image_to_align):
                    einputs[0]["subj"]["resample"] = scans_for_fname(
                        self.inputs.image_to_align
                    )
        return [{"%s" % (jobtype): einputs[0]}]

    def _list_outputs(self):
        outputs = self._outputs().get()

        jobtype = self.inputs.jobtype
        if jobtype.startswith("est"):
            outputs["deformation_field"] = []
            for imgf in ensure_list(self.inputs.image_to_align):
                outputs["deformation_field"].append(fname_presuffix(imgf, prefix="y_"))
            outputs["deformation_field"] = simplify_list(outputs["deformation_field"])

        if self.inputs.jobtype == "estimate":
            if isdefined(self.inputs.apply_to_files):
                outputs["normalized_files"] = self.inputs.apply_to_files
            outputs["normalized_image"] = fname_presuffix(
                self.inputs.image_to_align, prefix="w"
            )
        elif "write" in self.inputs.jobtype:
            outputs["normalized_files"] = []
            if isdefined(self.inputs.apply_to_files):
                filelist = ensure_list(self.inputs.apply_to_files)
                for f in filelist:
                    if isinstance(f, list):
                        run = [fname_presuffix(in_f, prefix="w") for in_f in f]
                    else:
                        run = [fname_presuffix(f, prefix="w")]
                    outputs["normalized_files"].extend(run)
            if isdefined(self.inputs.image_to_align):
                outputs["normalized_image"] = fname_presuffix(
                    self.inputs.image_to_align, prefix="w"
                )

        return outputs


class SegmentInputSpec(SPMCommandInputSpec):
    data = InputMultiPath(
        ImageFileSPM(exists=True),
        field="data",
        desc="one scan per subject",
        copyfile=False,
        mandatory=True,
    )
    gm_output_type = traits.List(
        traits.Bool(),
        minlen=3,
        maxlen=3,
        field="output.GM",
        desc="""Options to produce grey matter images: c1*.img, wc1*.img and mwc1*.img.
            None: [False,False,False],
            Native Space: [False,False,True],
            Unmodulated Normalised: [False,True,False],
            Modulated Normalised: [True,False,False],
            Native + Unmodulated Normalised: [False,True,True],
            Native + Modulated Normalised: [True,False,True],
            Native + Modulated + Unmodulated: [True,True,True],
            Modulated + Unmodulated Normalised: [True,True,False]""",
    )
    wm_output_type = traits.List(
        traits.Bool(),
        minlen=3,
        maxlen=3,
        field="output.WM",
        desc="""
            Options to produce white matter images: c2*.img, wc2*.img and mwc2*.img.
            None: [False,False,False],
            Native Space: [False,False,True],
            Unmodulated Normalised: [False,True,False],
            Modulated Normalised: [True,False,False],
            Native + Unmodulated Normalised: [False,True,True],
            Native + Modulated Normalised: [True,False,True],
            Native + Modulated + Unmodulated: [True,True,True],
            Modulated + Unmodulated Normalised: [True,True,False]""",
    )
    csf_output_type = traits.List(
        traits.Bool(),
        minlen=3,
        maxlen=3,
        field="output.CSF",
        desc="""
            Options to produce CSF images: c3*.img, wc3*.img and mwc3*.img.
            None: [False,False,False],
            Native Space: [False,False,True],
            Unmodulated Normalised: [False,True,False],
            Modulated Normalised: [True,False,False],
            Native + Unmodulated Normalised: [False,True,True],
            Native + Modulated Normalised: [True,False,True],
            Native + Modulated + Unmodulated: [True,True,True],
            Modulated + Unmodulated Normalised: [True,True,False]""",
    )
    save_bias_corrected = traits.Bool(
        field="output.biascor", desc=("True/False produce a bias corrected image")
    )
    clean_masks = traits.Enum(
        "no",
        "light",
        "thorough",
        field="output.cleanup",
        desc=("clean using estimated brain mask ('no','light','thorough')"),
    )
    tissue_prob_maps = traits.List(
        File(exists=True),
        field="opts.tpm",
        desc=("list of gray, white & csf prob. (opt,)"),
    )
    gaussians_per_class = traits.List(
        traits.Int(),
        field="opts.ngaus",
        desc=("num Gaussians capture intensity distribution"),
    )
    affine_regularization = traits.Enum(
        "mni",
        "eastern",
        "subj",
        "none",
        "",
        field="opts.regtype",
        desc=(
            'Possible options: "mni", '
            '"eastern", "subj", "none" '
            '(no reguralisation), "" '
            "(no affine registration)"
        ),
    )
    warping_regularization = traits.Float(
        field="opts.warpreg", desc=("Controls balance between parameters and data")
    )
    warp_frequency_cutoff = traits.Float(
        field="opts.warpco", desc="Cutoff of DCT bases"
    )
    bias_regularization = traits.Enum(
        0,
        0.00001,
        0.0001,
        0.001,
        0.01,
        0.1,
        1,
        10,
        field="opts.biasreg",
        desc="no(0) - extremely heavy (10)",
    )
    bias_fwhm = traits.Enum(
        30,
        40,
        50,
        60,
        70,
        80,
        90,
        100,
        110,
        120,
        130,
        "Inf",
        field="opts.biasfwhm",
        desc="FWHM of Gaussian smoothness of bias",
    )
    sampling_distance = traits.Float(
        field="opts.samp", desc=("Sampling distance on data for parameter estimation")
    )
    mask_image = File(
        exists=True,
        field="opts.msk",
        desc="Binary image to restrict parameter estimation ",
    )


class SegmentOutputSpec(TraitedSpec):
    native_gm_image = File(desc="native space grey probability map")
    normalized_gm_image = File(desc="normalized grey probability map")
    modulated_gm_image = File(desc=("modulated, normalized grey probability map"))
    native_wm_image = File(desc="native space white probability map")
    normalized_wm_image = File(desc="normalized white probability map")
    modulated_wm_image = File(desc=("modulated, normalized white probability map"))
    native_csf_image = File(desc="native space csf probability map")
    normalized_csf_image = File(desc="normalized csf probability map")
    modulated_csf_image = File(desc=("modulated, normalized csf probability map"))
    modulated_input_image = File(
        deprecated="0.10",
        new_name="bias_corrected_image",
        desc="bias-corrected version of input image",
    )
    bias_corrected_image = File(desc="bias-corrected version of input image")
    transformation_mat = File(exists=True, desc="Normalization transformation")
    inverse_transformation_mat = File(exists=True, desc="Inverse normalization info")


class Segment(SPMCommand):
    """use spm_segment to separate structural images into different
    tissue classes.

    http://www.fil.ion.ucl.ac.uk/spm/doc/manual.pdf#page=209

    Examples
    --------
    >>> import nipype.interfaces.spm as spm
    >>> seg = spm.Segment()
    >>> seg.inputs.data = 'structural.nii'
    >>> seg.run() # doctest: +SKIP

    """

    input_spec = SegmentInputSpec
    output_spec = SegmentOutputSpec

    def __init__(self, **inputs):
        _local_version = SPMCommand().version
        if _local_version and "12." in _local_version:
            self._jobtype = "tools"
            self._jobname = "oldseg"
        else:
            self._jobtype = "spatial"
            self._jobname = "preproc"

        SPMCommand.__init__(self, **inputs)

    def _format_arg(self, opt, spec, val):
        """Convert input to appropriate format for spm"""
        clean_masks_dict = {"no": 0, "light": 1, "thorough": 2}

        if opt in ["data", "tissue_prob_maps"]:
            if isinstance(val, list):
                return scans_for_fnames(val)
            else:
                return scans_for_fname(val)
        if "output_type" in opt:
            return [int(v) for v in val]
        if opt == "mask_image":
            return scans_for_fname(val)
        if opt == "clean_masks":
            return clean_masks_dict[val]
        return super(Segment, self)._format_arg(opt, spec, val)

    def _list_outputs(self):
        outputs = self._outputs().get()
        f = self.inputs.data[0]

        for tidx, tissue in enumerate(["gm", "wm", "csf"]):
            outtype = "%s_output_type" % tissue
            if isdefined(getattr(self.inputs, outtype)):
                for idx, (image, prefix) in enumerate(
                    [("modulated", "mw"), ("normalized", "w"), ("native", "")]
                ):
                    if getattr(self.inputs, outtype)[idx]:
                        outfield = "%s_%s_image" % (image, tissue)
                        outputs[outfield] = fname_presuffix(
                            f, prefix="%sc%d" % (prefix, tidx + 1)
                        )
        if (
            isdefined(self.inputs.save_bias_corrected)
            and self.inputs.save_bias_corrected
        ):
            outputs["bias_corrected_image"] = fname_presuffix(f, prefix="m")
        t_mat = fname_presuffix(f, suffix="_seg_sn.mat", use_ext=False)
        outputs["transformation_mat"] = t_mat
        invt_mat = fname_presuffix(f, suffix="_seg_inv_sn.mat", use_ext=False)
        outputs["inverse_transformation_mat"] = invt_mat
        return outputs


class NewSegmentInputSpec(SPMCommandInputSpec):
    channel_files = InputMultiPath(
        ImageFileSPM(exists=True),
        mandatory=True,
        desc="A list of files to be segmented",
        field="channel",
        copyfile=False,
    )
    channel_info = traits.Tuple(
        traits.Float(),
        traits.Float(),
        traits.Tuple(traits.Bool, traits.Bool),
        desc="""A tuple with the following fields:
            - bias reguralisation (0-10)
            - FWHM of Gaussian smoothness of bias
            - which maps to save (Field, Corrected) - a tuple of two boolean values""",
        field="channel",
    )
    tissues = traits.List(
        traits.Tuple(
            traits.Tuple(ImageFileSPM(exists=True), traits.Int()),
            traits.Int(),
            traits.Tuple(traits.Bool, traits.Bool),
            traits.Tuple(traits.Bool, traits.Bool),
        ),
        desc="""A list of tuples (one per tissue) with the following fields:
            - tissue probability map (4D), 1-based index to frame
            - number of gaussians
            - which maps to save [Native, DARTEL] - a tuple of two boolean values
            - which maps to save [Unmodulated, Modulated] - a tuple of two boolean values""",
        field="tissue",
    )
    affine_regularization = traits.Enum(
        "mni",
        "eastern",
        "subj",
        "none",
        field="warp.affreg",
        desc="mni, eastern, subj, none ",
    )
    warping_regularization = traits.Either(
        traits.List(traits.Float(), minlen=5, maxlen=5),
        traits.Float(),
        field="warp.reg",
        desc=(
            "Warping regularization "
            "parameter(s). Accepts float "
            "or list of floats (the "
            "latter is required by "
            "SPM12)"
        ),
    )
    sampling_distance = traits.Float(
        field="warp.samp", desc=("Sampling distance on data for parameter estimation")
    )
    write_deformation_fields = traits.List(
        traits.Bool(),
        minlen=2,
        maxlen=2,
        field="warp.write",
        desc=("Which deformation fields to write:[Inverse, Forward]"),
    )


class NewSegmentOutputSpec(TraitedSpec):
    native_class_images = traits.List(
        traits.List(File(exists=True)), desc="native space probability maps"
    )
    dartel_input_images = traits.List(
        traits.List(File(exists=True)), desc="dartel imported class images"
    )
    normalized_class_images = traits.List(
        traits.List(File(exists=True)), desc="normalized class images"
    )
    modulated_class_images = traits.List(
        traits.List(File(exists=True)), desc=("modulated+normalized class images")
    )
    transformation_mat = OutputMultiPath(
        File(exists=True), desc="Normalization transformation"
    )
    bias_corrected_images = OutputMultiPath(
        File(exists=True), desc="bias corrected images"
    )
    bias_field_images = OutputMultiPath(File(exists=True), desc="bias field images")
    forward_deformation_field = OutputMultiPath(File(exists=True))
    inverse_deformation_field = OutputMultiPath(File(exists=True))


class NewSegment(SPMCommand):
    """Use spm_preproc8 (New Segment) to separate structural images into
    different tissue classes. Supports multiple modalities.

    NOTE: This interface currently supports single channel input only

    http://www.fil.ion.ucl.ac.uk/spm/doc/manual.pdf#page=43

    Examples
    --------
    >>> import nipype.interfaces.spm as spm
    >>> seg = spm.NewSegment()
    >>> seg.inputs.channel_files = 'structural.nii'
    >>> seg.inputs.channel_info = (0.0001, 60, (True, True))
    >>> seg.run() # doctest: +SKIP

    For VBM pre-processing [http://www.fil.ion.ucl.ac.uk/~john/misc/VBMclass10.pdf],
    TPM.nii should be replaced by /path/to/spm8/toolbox/Seg/TPM.nii

    >>> seg = NewSegment()
    >>> seg.inputs.channel_files = 'structural.nii'
    >>> tissue1 = (('TPM.nii', 1), 2, (True,True), (False, False))
    >>> tissue2 = (('TPM.nii', 2), 2, (True,True), (False, False))
    >>> tissue3 = (('TPM.nii', 3), 2, (True,False), (False, False))
    >>> tissue4 = (('TPM.nii', 4), 2, (False,False), (False, False))
    >>> tissue5 = (('TPM.nii', 5), 2, (False,False), (False, False))
    >>> seg.inputs.tissues = [tissue1, tissue2, tissue3, tissue4, tissue5]
    >>> seg.run() # doctest: +SKIP

    """

    input_spec = NewSegmentInputSpec
    output_spec = NewSegmentOutputSpec

    def __init__(self, **inputs):
        _local_version = SPMCommand().version
        if _local_version and "12." in _local_version:
            self._jobtype = "spatial"
            self._jobname = "preproc"
        else:
            self._jobtype = "tools"
            self._jobname = "preproc8"

        SPMCommand.__init__(self, **inputs)

    def _format_arg(self, opt, spec, val):
        """Convert input to appropriate format for spm"""

        if opt in ["channel_files", "channel_info"]:
            # structure have to be recreated because of some weird traits error
            new_channel = {}
            new_channel["vols"] = scans_for_fnames(self.inputs.channel_files)
            if isdefined(self.inputs.channel_info):
                info = self.inputs.channel_info
                new_channel["biasreg"] = info[0]
                new_channel["biasfwhm"] = info[1]
                new_channel["write"] = [int(info[2][0]), int(info[2][1])]
            return [new_channel]
        elif opt == "tissues":
            new_tissues = []
            for tissue in val:
                new_tissue = {}
                new_tissue["tpm"] = np.array(
                    [",".join([tissue[0][0], str(tissue[0][1])])], dtype=object
                )
                new_tissue["ngaus"] = tissue[1]
                new_tissue["native"] = [int(tissue[2][0]), int(tissue[2][1])]
                new_tissue["warped"] = [int(tissue[3][0]), int(tissue[3][1])]
                new_tissues.append(new_tissue)
            return new_tissues
        elif opt == "write_deformation_fields":
            return super(NewSegment, self)._format_arg(
                opt, spec, [int(val[0]), int(val[1])]
            )
        else:
            return super(NewSegment, self)._format_arg(opt, spec, val)

    def _list_outputs(self):
        outputs = self._outputs().get()
        outputs["native_class_images"] = []
        outputs["dartel_input_images"] = []
        outputs["normalized_class_images"] = []
        outputs["modulated_class_images"] = []
        outputs["transformation_mat"] = []
        outputs["bias_corrected_images"] = []
        outputs["bias_field_images"] = []
        outputs["inverse_deformation_field"] = []
        outputs["forward_deformation_field"] = []

        n_classes = 5
        if isdefined(self.inputs.tissues):
            n_classes = len(self.inputs.tissues)
        for i in range(n_classes):
            outputs["native_class_images"].append([])
            outputs["dartel_input_images"].append([])
            outputs["normalized_class_images"].append([])
            outputs["modulated_class_images"].append([])

        for filename in self.inputs.channel_files:
            pth, base, ext = split_filename(filename)
            if isdefined(self.inputs.tissues):
                for i, tissue in enumerate(self.inputs.tissues):
                    if tissue[2][0]:
                        outputs["native_class_images"][i].append(
                            os.path.join(pth, "c%d%s.nii" % (i + 1, base))
                        )
                    if tissue[2][1]:
                        outputs["dartel_input_images"][i].append(
                            os.path.join(pth, "rc%d%s.nii" % (i + 1, base))
                        )
                    if tissue[3][0]:
                        outputs["normalized_class_images"][i].append(
                            os.path.join(pth, "wc%d%s.nii" % (i + 1, base))
                        )
                    if tissue[3][1]:
                        outputs["modulated_class_images"][i].append(
                            os.path.join(pth, "mwc%d%s.nii" % (i + 1, base))
                        )
            else:
                for i in range(n_classes):
                    outputs["native_class_images"][i].append(
                        os.path.join(pth, "c%d%s.nii" % (i + 1, base))
                    )
            outputs["transformation_mat"].append(
                os.path.join(pth, "%s_seg8.mat" % base)
            )

            if isdefined(self.inputs.write_deformation_fields):
                if self.inputs.write_deformation_fields[0]:
                    outputs["inverse_deformation_field"].append(
                        os.path.join(pth, "iy_%s.nii" % base)
                    )
                if self.inputs.write_deformation_fields[1]:
                    outputs["forward_deformation_field"].append(
                        os.path.join(pth, "y_%s.nii" % base)
                    )

            if isdefined(self.inputs.channel_info):
                if self.inputs.channel_info[2][0]:
                    outputs["bias_field_images"].append(
                        os.path.join(pth, "BiasField_%s.nii" % (base))
                    )
                if self.inputs.channel_info[2][1]:
                    outputs["bias_corrected_images"].append(
                        os.path.join(pth, "m%s.nii" % (base))
                    )
        return outputs


class MultiChannelNewSegmentInputSpec(SPMCommandInputSpec):
    channels = traits.List(
        traits.Tuple(
            InputMultiPath(
                ImageFileSPM(exists=True),
                mandatory=True,
                desc="A list of files to be segmented",
                field="channel",
                copyfile=False,
            ),
            traits.Tuple(
                traits.Float(),
                traits.Float(),
                traits.Tuple(traits.Bool, traits.Bool),
                desc="""A tuple with the following fields:
                    - bias reguralisation (0-10)
                    - FWHM of Gaussian smoothness of bias
                    - which maps to save (Field, Corrected) - a tuple of two boolean values""",
                field="channel",
            ),
        ),
        desc="""A list of tuples (one per each channel) with the following fields:
            - a list of channel files (only 1rst channel files will be segmented)
            - a tuple with the following channel-specific info fields:
              - bias reguralisation (0-10)
              - FWHM of Gaussian smoothness of bias
              - which maps to save (Field, Corrected) - a tuple of two boolean values""",
        field="channel",
    )
    tissues = traits.List(
        traits.Tuple(
            traits.Tuple(ImageFileSPM(exists=True), traits.Int()),
            traits.Int(),
            traits.Tuple(traits.Bool, traits.Bool),
            traits.Tuple(traits.Bool, traits.Bool),
        ),
        desc="""A list of tuples (one per tissue) with the following fields:
            - tissue probability map (4D), 1-based index to frame
            - number of gaussians
            - which maps to save [Native, DARTEL] - a tuple of two boolean values
            - which maps to save [Unmodulated, Modulated] - a tuple of two boolean values""",
        field="tissue",
    )
    affine_regularization = traits.Enum(
        "mni",
        "eastern",
        "subj",
        "none",
        field="warp.affreg",
        desc="mni, eastern, subj, none ",
    )
    warping_regularization = traits.Either(
        traits.List(traits.Float(), minlen=5, maxlen=5),
        traits.Float(),
        field="warp.reg",
        desc=(
            "Warping regularization "
            "parameter(s). Accepts float "
            "or list of floats (the "
            "latter is required by "
            "SPM12)"
        ),
    )
    sampling_distance = traits.Float(
        field="warp.samp", desc=("Sampling distance on data for parameter estimation")
    )
    write_deformation_fields = traits.List(
        traits.Bool(),
        minlen=2,
        maxlen=2,
        field="warp.write",
        desc=("Which deformation fields to write:[Inverse, Forward]"),
    )


class MultiChannelNewSegmentOutputSpec(TraitedSpec):
    native_class_images = traits.List(
        traits.List(File(exists=True)), desc="native space probability maps"
    )
    dartel_input_images = traits.List(
        traits.List(File(exists=True)), desc="dartel imported class images"
    )
    normalized_class_images = traits.List(
        traits.List(File(exists=True)), desc="normalized class images"
    )
    modulated_class_images = traits.List(
        traits.List(File(exists=True)), desc=("modulated+normalized class images")
    )
    transformation_mat = OutputMultiPath(
        File(exists=True), desc="Normalization transformation"
    )
    bias_corrected_images = OutputMultiPath(
        File(exists=True), desc="bias corrected images"
    )
    bias_field_images = OutputMultiPath(File(exists=True), desc="bias field images")
    forward_deformation_field = OutputMultiPath(File(exists=True))
    inverse_deformation_field = OutputMultiPath(File(exists=True))


class MultiChannelNewSegment(SPMCommand):
    """Use spm_preproc8 (New Segment) to separate structural images into
    different tissue classes. Supports multiple modalities and multichannel inputs.

    http://www.fil.ion.ucl.ac.uk/spm/doc/manual.pdf#page=45

    Examples
    --------
    >>> import nipype.interfaces.spm as spm
    >>> seg = spm.MultiChannelNewSegment()
    >>> seg.inputs.channels = [('structural.nii',(0.0001, 60, (True, True)))]
    >>> seg.run() # doctest: +SKIP

    For VBM pre-processing [http://www.fil.ion.ucl.ac.uk/~john/misc/VBMclass10.pdf],
    TPM.nii should be replaced by /path/to/spm8/toolbox/Seg/TPM.nii

    >>> seg = MultiChannelNewSegment()
    >>> channel1= ('T1.nii',(0.0001, 60, (True, True)))
    >>> channel2= ('T2.nii',(0.0001, 60, (True, True)))
    >>> seg.inputs.channels = [channel1, channel2]
    >>> tissue1 = (('TPM.nii', 1), 2, (True,True), (False, False))
    >>> tissue2 = (('TPM.nii', 2), 2, (True,True), (False, False))
    >>> tissue3 = (('TPM.nii', 3), 2, (True,False), (False, False))
    >>> tissue4 = (('TPM.nii', 4), 2, (False,False), (False, False))
    >>> tissue5 = (('TPM.nii', 5), 2, (False,False), (False, False))
    >>> seg.inputs.tissues = [tissue1, tissue2, tissue3, tissue4, tissue5]
    >>> seg.run() # doctest: +SKIP

    """

    input_spec = MultiChannelNewSegmentInputSpec
    output_spec = MultiChannelNewSegmentOutputSpec

    def __init__(self, **inputs):
        _local_version = SPMCommand().version
        if _local_version and "12." in _local_version:
            self._jobtype = "spatial"
            self._jobname = "preproc"
        else:
            self._jobtype = "tools"
            self._jobname = "preproc8"

        SPMCommand.__init__(self, **inputs)

    def _format_arg(self, opt, spec, val):
        """Convert input to appropriate format for spm"""

        if opt == "channels":
            # structure have to be recreated because of some weird traits error
            new_channels = []
            for channel in val:
                new_channel = {}
                new_channel["vols"] = scans_for_fnames(channel[0])
                if isdefined(channel[1]):
                    info = channel[1]
                    new_channel["biasreg"] = info[0]
                    new_channel["biasfwhm"] = info[1]
                    new_channel["write"] = [int(info[2][0]), int(info[2][1])]
                new_channels.append(new_channel)
            return new_channels
        elif opt == "tissues":
            new_tissues = []
            for tissue in val:
                new_tissue = {}
                new_tissue["tpm"] = np.array(
                    [",".join([tissue[0][0], str(tissue[0][1])])], dtype=object
                )
                new_tissue["ngaus"] = tissue[1]
                new_tissue["native"] = [int(tissue[2][0]), int(tissue[2][1])]
                new_tissue["warped"] = [int(tissue[3][0]), int(tissue[3][1])]
                new_tissues.append(new_tissue)
            return new_tissues
        elif opt == "write_deformation_fields":
            return super(MultiChannelNewSegment, self)._format_arg(
                opt, spec, [int(val[0]), int(val[1])]
            )
        else:
            return super(MultiChannelNewSegment, self)._format_arg(opt, spec, val)

    def _list_outputs(self):
        outputs = self._outputs().get()
        outputs["native_class_images"] = []
        outputs["dartel_input_images"] = []
        outputs["normalized_class_images"] = []
        outputs["modulated_class_images"] = []
        outputs["transformation_mat"] = []
        outputs["bias_corrected_images"] = []
        outputs["bias_field_images"] = []
        outputs["inverse_deformation_field"] = []
        outputs["forward_deformation_field"] = []

        n_classes = 5
        if isdefined(self.inputs.tissues):
            n_classes = len(self.inputs.tissues)
        for i in range(n_classes):
            outputs["native_class_images"].append([])
            outputs["dartel_input_images"].append([])
            outputs["normalized_class_images"].append([])
            outputs["modulated_class_images"].append([])

        # main outputs are generated for the first channel images only
        for filename in self.inputs.channels[0][0]:
            pth, base, ext = split_filename(filename)
            if isdefined(self.inputs.tissues):
                for i, tissue in enumerate(self.inputs.tissues):
                    if tissue[2][0]:
                        outputs["native_class_images"][i].append(
                            os.path.join(pth, "c%d%s.nii" % (i + 1, base))
                        )
                    if tissue[2][1]:
                        outputs["dartel_input_images"][i].append(
                            os.path.join(pth, "rc%d%s.nii" % (i + 1, base))
                        )
                    if tissue[3][0]:
                        outputs["normalized_class_images"][i].append(
                            os.path.join(pth, "wc%d%s.nii" % (i + 1, base))
                        )
                    if tissue[3][1]:
                        outputs["modulated_class_images"][i].append(
                            os.path.join(pth, "mwc%d%s.nii" % (i + 1, base))
                        )
            else:
                for i in range(n_classes):
                    outputs["native_class_images"][i].append(
                        os.path.join(pth, "c%d%s.nii" % (i + 1, base))
                    )
            outputs["transformation_mat"].append(
                os.path.join(pth, "%s_seg8.mat" % base)
            )

            if isdefined(self.inputs.write_deformation_fields):
                if self.inputs.write_deformation_fields[0]:
                    outputs["inverse_deformation_field"].append(
                        os.path.join(pth, "iy_%s.nii" % base)
                    )
                if self.inputs.write_deformation_fields[1]:
                    outputs["forward_deformation_field"].append(
                        os.path.join(pth, "y_%s.nii" % base)
                    )

        # bias field related images are generated for images in all channels
        for channel in self.inputs.channels:
            for filename in channel[0]:
                pth, base, ext = split_filename(filename)
                if isdefined(channel[1]):
                    if channel[1][2][0]:
                        outputs["bias_field_images"].append(
                            os.path.join(pth, "BiasField_%s.nii" % (base))
                        )
                    if channel[1][2][1]:
                        outputs["bias_corrected_images"].append(
                            os.path.join(pth, "m%s.nii" % (base))
                        )
        return outputs


class SmoothInputSpec(SPMCommandInputSpec):
    in_files = InputMultiPath(
        ImageFileSPM(exists=True),
        field="data",
        desc="list of files to smooth",
        mandatory=True,
        copyfile=False,
    )
    fwhm = traits.Either(
        traits.List(traits.Float(), minlen=3, maxlen=3),
        traits.Float(),
        field="fwhm",
        desc="3-list of fwhm for each dimension",
    )
    data_type = traits.Int(field="dtype", desc="Data type of the output images")
    implicit_masking = traits.Bool(
        field="im", desc=("A mask implied by a particular voxel value")
    )
    out_prefix = traits.String(
        "s", field="prefix", usedefault=True, desc="smoothed output prefix"
    )


class SmoothOutputSpec(TraitedSpec):
    smoothed_files = OutputMultiPath(File(exists=True), desc="smoothed files")


class Smooth(SPMCommand):
    """Use spm_smooth for 3D Gaussian smoothing of image volumes.

    http://www.fil.ion.ucl.ac.uk/spm/doc/manual.pdf#page=55

    Examples
    --------
    >>> import nipype.interfaces.spm as spm
    >>> smooth = spm.Smooth()
    >>> smooth.inputs.in_files = 'functional.nii'
    >>> smooth.inputs.fwhm = [4, 4, 4]
    >>> smooth.run() # doctest: +SKIP
    """

    input_spec = SmoothInputSpec
    output_spec = SmoothOutputSpec
    _jobtype = "spatial"
    _jobname = "smooth"

    def _format_arg(self, opt, spec, val):
        if opt in ["in_files"]:
            return scans_for_fnames(ensure_list(val))
        if opt == "fwhm":
            if not isinstance(val, list):
                return [val, val, val]
            if isinstance(val, list):
                if len(val) == 1:
                    return [val[0], val[0], val[0]]
                else:
                    return val

        return super(Smooth, self)._format_arg(opt, spec, val)

    def _list_outputs(self):
        outputs = self._outputs().get()
        outputs["smoothed_files"] = []

        for imgf in ensure_list(self.inputs.in_files):
            outputs["smoothed_files"].append(
                fname_presuffix(imgf, prefix=self.inputs.out_prefix)
            )
        return outputs


class DARTELInputSpec(SPMCommandInputSpec):
    image_files = traits.List(
        traits.List(ImageFileSPM(exists=True)),
        desc="A list of files to be segmented",
        field="warp.images",
        copyfile=False,
        mandatory=True,
    )
    template_prefix = traits.Str(
        "Template",
        usedefault=True,
        field="warp.settings.template",
        desc="Prefix for template",
    )
    regularization_form = traits.Enum(
        "Linear",
        "Membrane",
        "Bending",
        field="warp.settings.rform",
        desc=("Form of regularization energy term"),
    )
    iteration_parameters = traits.List(
        traits.Tuple(
            traits.Range(1, 10),
            traits.Tuple(traits.Float, traits.Float, traits.Float),
            traits.Enum(1, 2, 4, 8, 16, 32, 64, 128, 256, 512),
            traits.Enum(0, 0.5, 1, 2, 4, 8, 16, 32),
        ),
        minlen=3,
        maxlen=12,
        field="warp.settings.param",
        desc="""\
List of tuples for each iteration

  * Inner iterations
  * Regularization parameters
  * Time points for deformation model
  * smoothing parameter

""",
    )
    optimization_parameters = traits.Tuple(
        traits.Float,
        traits.Range(1, 8),
        traits.Range(1, 8),
        field="warp.settings.optim",
        desc="""\
Optimization settings a tuple:

  * LM regularization
  * cycles of multigrid solver
  * relaxation iterations

""",
    )


class DARTELOutputSpec(TraitedSpec):
    final_template_file = File(exists=True, desc="final DARTEL template")
    template_files = traits.List(
        File(exists=True), desc=("Templates from different stages of iteration")
    )
    dartel_flow_fields = traits.List(File(exists=True), desc="DARTEL flow fields")


class DARTEL(SPMCommand):
    """Use spm DARTEL to create a template and flow fields

    http://www.fil.ion.ucl.ac.uk/spm/doc/manual.pdf#page=185

    Examples
    --------
    >>> import nipype.interfaces.spm as spm
    >>> dartel = spm.DARTEL()
    >>> dartel.inputs.image_files = [['rc1s1.nii','rc1s2.nii'],['rc2s1.nii', 'rc2s2.nii']]
    >>> dartel.run() # doctest: +SKIP

    """

    input_spec = DARTELInputSpec
    output_spec = DARTELOutputSpec
    _jobtype = "tools"
    _jobname = "dartel"

    def _format_arg(self, opt, spec, val):
        """Convert input to appropriate format for spm"""

        if opt in ["image_files"]:
            return scans_for_fnames(val, keep4d=True, separate_sessions=True)
        elif opt == "regularization_form":
            mapper = {"Linear": 0, "Membrane": 1, "Bending": 2}
            return mapper[val]
        elif opt == "iteration_parameters":
            params = []
            for param in val:
                new_param = {}
                new_param["its"] = param[0]
                new_param["rparam"] = list(param[1])
                new_param["K"] = param[2]
                new_param["slam"] = param[3]
                params.append(new_param)
            return params
        elif opt == "optimization_parameters":
            new_param = {}
            new_param["lmreg"] = val[0]
            new_param["cyc"] = val[1]
            new_param["its"] = val[2]
            return [new_param]
        else:
            return super(DARTEL, self)._format_arg(opt, spec, val)

    def _list_outputs(self):
        outputs = self._outputs().get()
        outputs["template_files"] = []
        for i in range(6):
            outputs["template_files"].append(
                os.path.realpath("%s_%d.nii" % (self.inputs.template_prefix, i + 1))
            )
        outputs["final_template_file"] = os.path.realpath(
            "%s_6.nii" % self.inputs.template_prefix
        )
        outputs["dartel_flow_fields"] = []
        for filename in self.inputs.image_files[0]:
            pth, base, ext = split_filename(filename)
            outputs["dartel_flow_fields"].append(
                os.path.realpath("u_%s_%s%s" % (base, self.inputs.template_prefix, ext))
            )
        return outputs


class DARTELNorm2MNIInputSpec(SPMCommandInputSpec):
    template_file = ImageFileSPM(
        exists=True,
        copyfile=False,
        mandatory=True,
        desc="DARTEL template",
        field="mni_norm.template",
    )
    flowfield_files = InputMultiPath(
        ImageFileSPM(exists=True),
        mandatory=True,
        desc="DARTEL flow fields u_rc1*",
        field="mni_norm.data.subjs.flowfields",
    )
    apply_to_files = InputMultiPath(
        ImageFileSPM(exists=True),
        desc="Files to apply the transform to",
        field="mni_norm.data.subjs.images",
        mandatory=True,
        copyfile=False,
    )
    voxel_size = traits.Tuple(
        traits.Float,
        traits.Float,
        traits.Float,
        desc="Voxel sizes for output file",
        field="mni_norm.vox",
    )
    bounding_box = traits.Tuple(
        traits.Float,
        traits.Float,
        traits.Float,
        traits.Float,
        traits.Float,
        traits.Float,
        desc="Voxel sizes for output file",
        field="mni_norm.bb",
    )
    modulate = traits.Bool(
        field="mni_norm.preserve",
        desc=("Modulate out images - no modulation preserves concentrations"),
    )
    fwhm = traits.Either(
        traits.List(traits.Float(), minlen=3, maxlen=3),
        traits.Float(),
        field="mni_norm.fwhm",
        desc="3-list of fwhm for each dimension",
    )


class DARTELNorm2MNIOutputSpec(TraitedSpec):
    normalized_files = OutputMultiPath(
        File(exists=True), desc="Normalized files in MNI space"
    )
    normalization_parameter_file = File(
        exists=True, desc=("Transform parameters to MNI space")
    )


class DARTELNorm2MNI(SPMCommand):
    """Use spm DARTEL to normalize data to MNI space

    http://www.fil.ion.ucl.ac.uk/spm/doc/manual.pdf#page=188

    Examples
    --------
    >>> import nipype.interfaces.spm as spm
    >>> nm = spm.DARTELNorm2MNI()
    >>> nm.inputs.template_file = 'Template_6.nii'
    >>> nm.inputs.flowfield_files = ['u_rc1s1_Template.nii', 'u_rc1s3_Template.nii']
    >>> nm.inputs.apply_to_files = ['c1s1.nii', 'c1s3.nii']
    >>> nm.inputs.modulate = True
    >>> nm.run() # doctest: +SKIP

    """

    input_spec = DARTELNorm2MNIInputSpec
    output_spec = DARTELNorm2MNIOutputSpec
    _jobtype = "tools"
    _jobname = "dartel"

    def _format_arg(self, opt, spec, val):
        """Convert input to appropriate format for spm"""
        if opt in ["template_file"]:
            return np.array([val], dtype=object)
        elif opt in ["flowfield_files"]:
            return scans_for_fnames(val, keep4d=True)
        elif opt in ["apply_to_files"]:
            return scans_for_fnames(val, keep4d=True, separate_sessions=True)
        elif opt == "voxel_size":
            return list(val)
        elif opt == "bounding_box":
            return list(val)
        elif opt == "fwhm":
            if isinstance(val, list):
                return val
            else:
                return [val, val, val]
        else:
            return super(DARTELNorm2MNI, self)._format_arg(opt, spec, val)

    def _list_outputs(self):
        outputs = self._outputs().get()
        pth, base, ext = split_filename(self.inputs.template_file)
        outputs["normalization_parameter_file"] = os.path.realpath(base + "_2mni.mat")
        outputs["normalized_files"] = []
        prefix = "w"
        if isdefined(self.inputs.modulate) and self.inputs.modulate:
            prefix = "m" + prefix
        if not isdefined(self.inputs.fwhm) or self.inputs.fwhm > 0:
            prefix = "s" + prefix
        for filename in self.inputs.apply_to_files:
            pth, base, ext = split_filename(filename)
            outputs["normalized_files"].append(
                os.path.realpath("%s%s%s" % (prefix, base, ext))
            )

        return outputs


class CreateWarpedInputSpec(SPMCommandInputSpec):
    image_files = InputMultiPath(
        ImageFileSPM(exists=True),
        mandatory=True,
        desc="A list of files to be warped",
        field="crt_warped.images",
        copyfile=False,
    )
    flowfield_files = InputMultiPath(
        ImageFileSPM(exists=True),
        copyfile=False,
        desc="DARTEL flow fields u_rc1*",
        field="crt_warped.flowfields",
        mandatory=True,
    )
    iterations = traits.Range(
        low=0,
        high=9,
        desc=("The number of iterations: log2(number of time steps)"),
        field="crt_warped.K",
    )
    interp = traits.Range(
        low=0,
        high=7,
        field="crt_warped.interp",
        desc="degree of b-spline used for interpolation",
    )
    modulate = traits.Bool(field="crt_warped.jactransf", desc="Modulate images")


class CreateWarpedOutputSpec(TraitedSpec):
    warped_files = traits.List(File(exists=True, desc="final warped files"))


class CreateWarped(SPMCommand):
    """Apply a flow field estimated by DARTEL to create warped images

    http://www.fil.ion.ucl.ac.uk/spm/doc/manual.pdf#page=190

    Examples
    --------
    >>> import nipype.interfaces.spm as spm
    >>> create_warped = spm.CreateWarped()
    >>> create_warped.inputs.image_files = ['rc1s1.nii', 'rc1s2.nii']
    >>> create_warped.inputs.flowfield_files = ['u_rc1s1_Template.nii', 'u_rc1s2_Template.nii']
    >>> create_warped.run() # doctest: +SKIP

    """

    input_spec = CreateWarpedInputSpec
    output_spec = CreateWarpedOutputSpec
    _jobtype = "tools"
    _jobname = "dartel"

    def _format_arg(self, opt, spec, val):
        """Convert input to appropriate format for spm"""

        if opt in ["image_files"]:
            return scans_for_fnames(val, keep4d=True, separate_sessions=True)
        if opt in ["flowfield_files"]:
            return scans_for_fnames(val, keep4d=True)
        else:
            return super(CreateWarped, self)._format_arg(opt, spec, val)

    def _list_outputs(self):
        outputs = self._outputs().get()
        outputs["warped_files"] = []
        for filename in self.inputs.image_files:
            pth, base, ext = split_filename(filename)
            if isdefined(self.inputs.modulate) and self.inputs.modulate:
                outputs["warped_files"].append(os.path.realpath("mw%s%s" % (base, ext)))
            else:
                outputs["warped_files"].append(os.path.realpath("w%s%s" % (base, ext)))
        return outputs


class ApplyDeformationFieldInputSpec(SPMCommandInputSpec):
    in_files = InputMultiPath(ImageFileSPM(exists=True), mandatory=True, field="fnames")
    deformation_field = File(exists=True, mandatory=True, field="comp{1}.def")
    reference_volume = ImageFileSPM(
        exists=True, mandatory=True, field="comp{2}.id.space"
    )
    interp = traits.Range(
        low=0, high=7, field="interp", desc="degree of b-spline used for interpolation"
    )


class ApplyDeformationFieldOutputSpec(TraitedSpec):
    out_files = OutputMultiPath(File(exists=True))


class ApplyDeformations(SPMCommand):
    input_spec = ApplyDeformationFieldInputSpec
    output_spec = ApplyDeformationFieldOutputSpec

    _jobtype = "util"
    _jobname = "defs"

    def _format_arg(self, opt, spec, val):
        """Convert input to appropriate format for spm"""
        if opt in ["deformation_field", "reference_volume"]:
            val = [val]

        if opt in ["deformation_field"]:
            return scans_for_fnames(val, keep4d=True, separate_sessions=False)
        if opt in ["in_files", "reference_volume"]:
            return scans_for_fnames(val, keep4d=False, separate_sessions=False)

        else:
            return super(ApplyDeformations, self)._format_arg(opt, spec, val)

    def _list_outputs(self):
        outputs = self._outputs().get()
        outputs["out_files"] = []
        for filename in self.inputs.in_files:
            _, fname = os.path.split(filename)
            outputs["out_files"].append(os.path.realpath("w%s" % fname))
        return outputs


class VBMSegmentInputSpec(SPMCommandInputSpec):
    in_files = InputMultiPath(
        ImageFileSPM(exists=True),
        desc="A list of files to be segmented",
        field="estwrite.data",
        copyfile=False,
        mandatory=True,
    )

    tissues = ImageFileSPM(
        exists=True, field="estwrite.tpm", desc="tissue probability map"
    )
    gaussians_per_class = traits.Tuple(
        (2, 2, 2, 3, 4, 2),
        *([traits.Int()] * 6),
        usedefault=True,
        desc="number of gaussians for each tissue class"
    )
    bias_regularization = traits.Enum(
        0.0001,
        (0, 0.00001, 0.0001, 0.001, 0.01, 0.1, 1, 10),
        field="estwrite.opts.biasreg",
        usedefault=True,
        desc="no(0) - extremely heavy (10)",
    )

    bias_fwhm = traits.Enum(
        60,
        (30, 40, 50, 60, 70, 80, 90, 100, 110, 120, 130, "Inf"),
        field="estwrite.opts.biasfwhm",
        usedefault=True,
        desc="FWHM of Gaussian smoothness of bias",
    )
    sampling_distance = traits.Float(
        3,
        usedefault=True,
        field="estwrite.opts.samp",
        desc="Sampling distance on data for parameter estimation",
    )
    warping_regularization = traits.Float(
        4,
        usedefault=True,
        field="estwrite.opts.warpreg",
        desc="Controls balance between parameters and data",
    )

    spatial_normalization = traits.Enum("high", "low", usedefault=True)
    dartel_template = ImageFileSPM(
        exists=True, field="estwrite.extopts.dartelwarp.normhigh.darteltpm"
    )
    use_sanlm_denoising_filter = traits.Range(
        0,
        2,
        2,
        usedefault=True,
        field="estwrite.extopts.sanlm",
        desc="0=No denoising, 1=denoising,2=denoising multi-threaded",
    )
    mrf_weighting = traits.Float(0.15, usedefault=True, field="estwrite.extopts.mrf")
    cleanup_partitions = traits.Int(
        1,
        usedefault=True,
        field="estwrite.extopts.cleanup",
        desc="0=None,1=light,2=thorough",
    )
    display_results = traits.Bool(True, usedefault=True, field="estwrite.extopts.print")

    gm_native = traits.Bool(False, usedefault=True, field="estwrite.output.GM.native")
    gm_normalized = traits.Bool(
        False, usedefault=True, field="estwrite.output.GM.warped"
    )
    gm_modulated_normalized = traits.Range(
        0,
        2,
        2,
        usedefault=True,
        field="estwrite.output.GM.modulated",
        desc="0=none,1=affine+non-linear(SPM8 default),2=non-linear only",
    )
    gm_dartel = traits.Range(
        0,
        2,
        0,
        usedefault=True,
        field="estwrite.output.GM.dartel",
        desc="0=None,1=rigid(SPM8 default),2=affine",
    )

    wm_native = traits.Bool(False, usedefault=True, field="estwrite.output.WM.native")
    wm_normalized = traits.Bool(
        False, usedefault=True, field="estwrite.output.WM.warped"
    )
    wm_modulated_normalized = traits.Range(
        0,
        2,
        2,
        usedefault=True,
        field="estwrite.output.WM.modulated",
        desc="0=none,1=affine+non-linear(SPM8 default),2=non-linear only",
    )
    wm_dartel = traits.Range(
        0,
        2,
        0,
        usedefault=True,
        field="estwrite.output.WM.dartel",
        desc="0=None,1=rigid(SPM8 default),2=affine",
    )

    csf_native = traits.Bool(False, usedefault=True, field="estwrite.output.CSF.native")
    csf_normalized = traits.Bool(
        False, usedefault=True, field="estwrite.output.CSF.warped"
    )
    csf_modulated_normalized = traits.Range(
        0,
        2,
        2,
        usedefault=True,
        field="estwrite.output.CSF.modulated",
        desc="0=none,1=affine+non-linear(SPM8 default),2=non-linear only",
    )
    csf_dartel = traits.Range(
        0,
        2,
        0,
        usedefault=True,
        field="estwrite.output.CSF.dartel",
        desc="0=None,1=rigid(SPM8 default),2=affine",
    )

    bias_corrected_native = traits.Bool(
        False, usedefault=True, field="estwrite.output.bias.native"
    )
    bias_corrected_normalized = traits.Bool(
        True, usedefault=True, field="estwrite.output.bias.warped"
    )
    bias_corrected_affine = traits.Bool(
        False, usedefault=True, field="estwrite.output.bias.affine"
    )

    pve_label_native = traits.Bool(
        False, usedefault=True, field="estwrite.output.label.native"
    )
    pve_label_normalized = traits.Bool(
        False, usedefault=True, field="estwrite.output.label.warped"
    )
    pve_label_dartel = traits.Range(
        0,
        2,
        0,
        usedefault=True,
        field="estwrite.output.label.dartel",
        desc="0=None,1=rigid(SPM8 default),2=affine",
    )

    jacobian_determinant = traits.Bool(
        False, usedefault=True, field="estwrite.jacobian.warped"
    )

    deformation_field = traits.Tuple(
        (0, 0),
        traits.Bool,
        traits.Bool,
        usedefault=True,
        field="estwrite.output.warps",
        desc="forward and inverse field",
    )


class VBMSegmentOuputSpec(TraitedSpec):
    native_class_images = traits.List(
        traits.List(File(exists=True)), desc="native space probability maps"
    )
    dartel_input_images = traits.List(
        traits.List(File(exists=True)), desc="dartel imported class images"
    )
    normalized_class_images = traits.List(
        traits.List(File(exists=True)), desc="normalized class images"
    )
    modulated_class_images = traits.List(
        traits.List(File(exists=True)), desc=("modulated+normalized class images")
    )
    transformation_mat = OutputMultiPath(
        File(exists=True), desc="Normalization transformation"
    )

    bias_corrected_images = OutputMultiPath(
        File(exists=True), desc="bias corrected images"
    )
    normalized_bias_corrected_images = OutputMultiPath(
        File(exists=True), desc="bias corrected images"
    )

    pve_label_native_images = OutputMultiPath(File(exists=True))
    pve_label_normalized_images = OutputMultiPath(File(exists=True))
    pve_label_registered_images = OutputMultiPath(File(exists=True))

    forward_deformation_field = OutputMultiPath(File(exists=True))
    inverse_deformation_field = OutputMultiPath(File(exists=True))

    jacobian_determinant_images = OutputMultiPath(File(exists=True))


class VBMSegment(SPMCommand):
    """Use VBM8 toolbox to separate structural images into different
    tissue classes.

    Example
    -------
    >>> import nipype.interfaces.spm as spm
    >>> seg = spm.VBMSegment()
    >>> seg.inputs.tissues = 'TPM.nii'
    >>> seg.inputs.dartel_template = 'Template_1_IXI550_MNI152.nii'
    >>> seg.inputs.bias_corrected_native = True
    >>> seg.inputs.gm_native = True
    >>> seg.inputs.wm_native = True
    >>> seg.inputs.csf_native = True
    >>> seg.inputs.pve_label_native = True
    >>> seg.inputs.deformation_field = (True, False)
    >>> seg.run() # doctest: +SKIP
    """

    input_spec = VBMSegmentInputSpec
    output_spec = VBMSegmentOuputSpec

    _jobtype = "tools"
    _jobname = "vbm8"

    def _list_outputs(self):
        outputs = self._outputs().get()

        do_dartel = self.inputs.spatial_normalization
        dartel_px = ""
        if do_dartel:
            dartel_px = "r"

        outputs["native_class_images"] = [[], [], []]
        outputs["dartel_input_images"] = [[], [], []]
        outputs["normalized_class_images"] = [[], [], []]
        outputs["modulated_class_images"] = [[], [], []]

        outputs["transformation_mat"] = []

        outputs["bias_corrected_images"] = []
        outputs["normalized_bias_corrected_images"] = []

        outputs["inverse_deformation_field"] = []
        outputs["forward_deformation_field"] = []
        outputs["jacobian_determinant_images"] = []

        outputs["pve_label_native_images"] = []
        outputs["pve_label_normalized_images"] = []
        outputs["pve_label_registered_images"] = []

        for filename in self.inputs.in_files:
            pth, base, ext = split_filename(filename)

            outputs["transformation_mat"].append(
                os.path.join(pth, "%s_seg8.mat" % base)
            )

            for i, tis in enumerate(["gm", "wm", "csf"]):
                # native space

<<<<<<< HEAD
                if getattr(self.inputs, '%s_native' % tis):
                    outputs['native_class_images'][i].append(
                        os.path.join(pth, "p%d%s.nii" % (i + 1, base)))
                if getattr(self.inputs, '%s_dartel' % tis) == 1:
                    outputs['dartel_input_images'][i].append(
                        os.path.join(pth, "rp%d%s.nii" % (i + 1, base)))
                elif getattr(self.inputs, '%s_dartel' % tis) == 2:
                    outputs['dartel_input_images'][i].append(
                        os.path.join(pth, "rp%d%s_affine.nii" % (i + 1, base)))

                # normalized space
                if getattr(self.inputs, '%s_normalized' % tis):
                    outputs['normalized_class_images'][i].append(
                        os.path.join(pth, "w%sp%d%s.nii" % (dartel_px, i + 1,
                                                            base)))

                if getattr(self.inputs, '%s_modulated_normalized' % tis) == 1:
                    outputs['modulated_class_images'][i].append(
                        os.path.join(pth, "mw%sp%d%s.nii" % (dartel_px, i + 1,
                                                             base)))
                elif getattr(self.inputs,
                             '%s_modulated_normalized' % tis) == 2:
                    outputs['normalized_class_images'][i].append(
                        os.path.join(pth, "m0w%sp%d%s.nii" % (dartel_px, i + 1,
                                                              base)))
=======
                if getattr(self.inputs, "%s_native" % tis):
                    outputs["native_class_images"][i].append(
                        os.path.join(pth, "p%d%s.nii" % (i + 1, base))
                    )
                if getattr(self.inputs, "%s_dartel" % tis) == 1:
                    outputs["dartel_input_images"][i].append(
                        os.path.join(pth, "rp%d%s.nii" % (i + 1, base))
                    )
                elif getattr(self.inputs, "%s_dartel" % tis) == 2:
                    outputs["dartel_input_images"][i].append(
                        os.path.join(pth, "rp%d%s_affine.nii" % (i + 1, base))
                    )

                # normalized space
                if getattr(self.inputs, "%s_normalized" % tis):
                    outputs["normalized_class_images"][i].append(
                        os.path.join(pth, "w%sp%d%s.nii" % (dartel_px, i + 1, base))
                    )

                if getattr(self.inputs, "%s_modulated_normalized" % tis) == 1:
                    outputs["modulated_class_images"][i].append(
                        os.path.join(pth, "mw%sp%d%s.nii" % (dartel_px, i + 1, base))
                    )
                elif getattr(self.inputs, "%s_modulated_normalized" % tis) == 2:
                    outputs["normalized_class_images"][i].append(
                        os.path.join(pth, "m0w%sp%d%s.nii" % (dartel_px, i + 1, base))
                    )
>>>>>>> 89d828ca

            if self.inputs.pve_label_native:
                outputs["pve_label_native_images"].append(
                    os.path.join(pth, "p0%s.nii" % (base))
                )
            if self.inputs.pve_label_normalized:
                outputs["pve_label_normalized_images"].append(
                    os.path.join(pth, "w%sp0%s.nii" % (dartel_px, base))
                )
            if self.inputs.pve_label_dartel == 1:
                outputs["pve_label_registered_images"].append(
                    os.path.join(pth, "rp0%s.nii" % (base))
                )
            elif self.inputs.pve_label_dartel == 2:
                outputs["pve_label_registered_images"].append(
                    os.path.join(pth, "rp0%s_affine.nii" % (base))
                )

            if self.inputs.bias_corrected_native:
                outputs["bias_corrected_images"].append(
                    os.path.join(pth, "m%s.nii" % (base))
                )
            if self.inputs.bias_corrected_normalized:
                outputs["normalized_bias_corrected_images"].append(
                    os.path.join(pth, "wm%s%s.nii" % (dartel_px, base))
                )

            if self.inputs.deformation_field[0]:
                outputs["forward_deformation_field"].append(
                    os.path.join(pth, "y_%s%s.nii" % (dartel_px, base))
                )
            if self.inputs.deformation_field[1]:
                outputs["inverse_deformation_field"].append(
                    os.path.join(pth, "iy_%s%s.nii" % (dartel_px, base))
                )

            if self.inputs.jacobian_determinant and do_dartel:
                outputs["jacobian_determinant_images"].append(
                    os.path.join(pth, "jac_wrp1%s.nii" % (base))
                )
        return outputs

    def _format_arg(self, opt, spec, val):
        """Convert input to appropriate format for spm"""
        if opt in ["in_files"]:
            return scans_for_fnames(val, keep4d=True)
        elif opt in ["spatial_normalization"]:
            if val == "low":
                return {"normlow": []}
        elif opt in ["dartel_template"]:
            return np.array([val], dtype=object)
        elif opt in ["deformation_field"]:
            return super(VBMSegment, self)._format_arg(
                opt, spec, [int(val[0]), int(val[1])]
            )
        else:
            return super(VBMSegment, self)._format_arg(opt, spec, val)

    def _parse_inputs(self):
        if self.inputs.spatial_normalization == "low":
            einputs = super(VBMSegment, self)._parse_inputs(
                skip=("spatial_normalization", "dartel_template")
            )
            einputs[0]["estwrite"]["extopts"]["dartelwarp"] = {"normlow": 1}
            return einputs
        else:
            return super(VBMSegment, self)._parse_inputs(skip=("spatial_normalization"))<|MERGE_RESOLUTION|>--- conflicted
+++ resolved
@@ -39,7 +39,7 @@
 
 
 class FieldMapInputSpec(SPMCommandInputSpec):
-<<<<<<< HEAD
+  
     jobtype = traits.Enum('calculatevdm', 'applyvdm', usedefault=True,
                           desc='one of: calculatevdm, applyvdm')
     phase_file = File(exists=True, copyfile=False,
@@ -170,7 +170,7 @@
               'of in_files that have had their '
               'headers rewritten.'))
     mean_image = File(exists=True, desc='Mean image')
-=======
+
     jobtype = traits.Enum(
         "calculatevdm",
         "applyvdm",
@@ -328,9 +328,7 @@
     )
 
 
-class FieldMapOutputSpec(TraitedSpec):
-    vdm = File(exists=True, desc="voxel difference map")
->>>>>>> 89d828ca
+
 
 
 class FieldMap(SPMCommand):
@@ -363,14 +361,11 @@
     _jobname = "fieldmap"
 
     def _format_arg(self, opt, spec, val):
-<<<<<<< HEAD
+      
         """Convert input to appropriate format for spm
         """
         if ((self.inputs.jobtype == "calculatevdm") and (opt in ['phase_file', 'magnitude_file', 'anat_file', 'epi_file'])):
-=======
-        """Convert input to appropriate format for spm"""
-        if opt in ["phase_file", "magnitude_file", "anat_file", "epi_file"]:
->>>>>>> 89d828ca
+
             return scans_for_fname(ensure_list(val))
 
         if ((self.inputs.jobtype == "applyvdm") and (opt =='in_files')):
@@ -382,7 +377,7 @@
 
 
     def _parse_inputs(self):
-<<<<<<< HEAD
+
         """validate spm fieldmap options if set to None ignore
         """
         if self.inputs.jobtype == "applyvdm":
@@ -406,11 +401,7 @@
 
         return [{'%s' % (jobtype): einputs[0]}]
 
-=======
-        """validate spm fieldmap options if set to None ignore"""
-        einputs = super(FieldMap, self)._parse_inputs()
-        return [{self.inputs.jobtype: einputs[0]}]
->>>>>>> 89d828ca
+
 
     def _list_outputs(self):
         outputs = self._outputs().get()
@@ -418,7 +409,7 @@
         resliced_all  = self.inputs.write_which[0] > 0
         resliced_mean = self.inputs.write_which[1] > 0
         if jobtype == "calculatevdm":
-<<<<<<< HEAD
+
             outputs['vdm'] = fname_presuffix(self.inputs.phase_file, prefix='vdm5_sc')
         elif jobtype == "applyvdm":
             # outputs['out_files'] = fname_presuffix(
@@ -446,9 +437,7 @@
                     outputs['out_files'].append(appliedvdm_run)
             return outputs
 
-=======
-            outputs["vdm"] = fname_presuffix(self.inputs.phase_file, prefix="vdm5_sc")
->>>>>>> 89d828ca
+
 
         return outputs
 
@@ -485,7 +474,7 @@
     ref_slice = traits.Either(
         traits.Int(),
         traits.Float(),
-<<<<<<< HEAD
+
         field='so',
         desc=('1-based order or onset (in ms) in which '
               'slices are acquired'),
@@ -496,14 +485,7 @@
              'reference time point if slice_order is in '
              'onsets (ms)',
         mandatory=True)
-=======
-        field="refslice",
-        desc="1-based Number of the reference slice or "
-        "reference time point if slice_order is in "
-        "onsets (ms)",
-        mandatory=True,
-    )
->>>>>>> 89d828ca
+
     out_prefix = traits.String(
         "a", field="prefix", usedefault=True, desc="slicetimed output prefix"
     )
@@ -828,18 +810,11 @@
         desc="Regularisation factor. Default: 100000 (medium).",
     )
     est_jacobian_deformations = traits.Bool(
-<<<<<<< HEAD
+
         field='uweoptions.jm',
         desc=('Jacobian deformations. In theory a good idea to include them, '
               ' in practice a bad idea. Default: No.'))
-=======
-        field="uweoptions.jm",
-        desc=(
-            "Jacobian deformations. In theory a good idea to include them, "
-            " in practice a bad idea. Default: No."
-        ),
-    )
->>>>>>> 89d828ca
+
     est_first_order_effects = traits.List(
         traits.Int(),
         minlen=1,
@@ -979,18 +954,12 @@
 
         if isdefined(self.inputs.in_files):
             if isinstance(self.inputs.in_files, list):
-<<<<<<< HEAD
+
                 data = [dict(scans=sess, pmscan=pmscan)
                         for sess in spmdict['data']['scans']]
             else:
                 data = [dict(scans=spmdict['data']['scans'], pmscan=pmscan)]
-=======
-                data = [
-                    dict(scans=sess, pmscan=pmscan) for sess in spmdict["data"]["scans"]
-                ]
-            else:
-                data = [dict(scans=spmdict["data"]["scans"], pmscan=pmscan)]
->>>>>>> 89d828ca
+
 
         spmdict["data"] = data
 
@@ -3041,7 +3010,7 @@
             for i, tis in enumerate(["gm", "wm", "csf"]):
                 # native space
 
-<<<<<<< HEAD
+
                 if getattr(self.inputs, '%s_native' % tis):
                     outputs['native_class_images'][i].append(
                         os.path.join(pth, "p%d%s.nii" % (i + 1, base)))
@@ -3067,35 +3036,7 @@
                     outputs['normalized_class_images'][i].append(
                         os.path.join(pth, "m0w%sp%d%s.nii" % (dartel_px, i + 1,
                                                               base)))
-=======
-                if getattr(self.inputs, "%s_native" % tis):
-                    outputs["native_class_images"][i].append(
-                        os.path.join(pth, "p%d%s.nii" % (i + 1, base))
-                    )
-                if getattr(self.inputs, "%s_dartel" % tis) == 1:
-                    outputs["dartel_input_images"][i].append(
-                        os.path.join(pth, "rp%d%s.nii" % (i + 1, base))
-                    )
-                elif getattr(self.inputs, "%s_dartel" % tis) == 2:
-                    outputs["dartel_input_images"][i].append(
-                        os.path.join(pth, "rp%d%s_affine.nii" % (i + 1, base))
-                    )
-
-                # normalized space
-                if getattr(self.inputs, "%s_normalized" % tis):
-                    outputs["normalized_class_images"][i].append(
-                        os.path.join(pth, "w%sp%d%s.nii" % (dartel_px, i + 1, base))
-                    )
-
-                if getattr(self.inputs, "%s_modulated_normalized" % tis) == 1:
-                    outputs["modulated_class_images"][i].append(
-                        os.path.join(pth, "mw%sp%d%s.nii" % (dartel_px, i + 1, base))
-                    )
-                elif getattr(self.inputs, "%s_modulated_normalized" % tis) == 2:
-                    outputs["normalized_class_images"][i].append(
-                        os.path.join(pth, "m0w%sp%d%s.nii" % (dartel_px, i + 1, base))
-                    )
->>>>>>> 89d828ca
+
 
             if self.inputs.pve_label_native:
                 outputs["pve_label_native_images"].append(
