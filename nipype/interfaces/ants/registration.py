"""The ants module provides basic functions for interfacing with ants functions.

   Change directory to provide relative paths for doctests
   >>> import os
   >>> filepath = os.path.dirname( os.path.realpath( __file__ ) )
   >>> datadir = os.path.realpath(os.path.join(filepath, '../../testing/data'))
   >>> os.chdir(datadir)
"""

from ..base import (TraitedSpec, File, traits)
from .base import ANTSCommand, ANTSCommandInputSpec
import os
from nipype.interfaces.base import InputMultiPath
from nipype.interfaces.traits_extension import isdefined
import numpy as np


class ANTSInputSpec(ANTSCommandInputSpec):
    dimension = traits.Enum(3, 2, argstr='%d', usedefault=False,
                            position=1, desc='image dimension (2 or 3)')
    fixed_image = InputMultiPath(File(exists=True), mandatory=True,
                                 desc=('image to apply transformation to (generally a coregistered '
                                       'functional)'))
    moving_image = InputMultiPath(File(exists=True), argstr='%s',
                                  mandatory=True,
                                  desc=('image to apply transformation to (generally a coregistered '
                                        'functional)'))

    metric = traits.List(traits.Enum('CC', 'MI', 'SMI', 'PR', 'SSD',
                         'MSQ', 'PSE'), mandatory=True, desc='')

    metric_weight = traits.List(traits.Float(), requires=['metric'], desc='')
    radius = traits.List(traits.Int(), requires=['metric'], desc='')

    output_transform_prefix = traits.Str('out', usedefault=True,
                                         argstr='--output-naming %s',
                                         mandatory=True, desc='')
    transformation_model = traits.Enum('Diff', 'Elast', 'Exp', 'Greedy Exp',
                                       'SyN', argstr='%s', mandatory=True,
                                       desc='')
    gradient_step_length = traits.Float(
        requires=['transformation_model'], desc='')
    number_of_time_steps = traits.Float(
        requires=['gradient_step_length'], desc='')
    delta_time = traits.Float(requires=['number_of_time_steps'], desc='')
    symmetry_type = traits.Float(requires=['delta_time'], desc='')

    use_histogram_matching = traits.Bool(
        argstr='%s', default=True, usedefault=True)
    number_of_iterations = traits.List(
        traits.Int(), argstr='--number-of-iterations %s', sep='x')
    smoothing_sigmas = traits.List(
        traits.Int(), argstr='--gaussian-smoothing-sigmas %s', sep='x')
    subsampling_factors = traits.List(
        traits.Int(), argstr='--subsampling-factors %s', sep='x')
    affine_gradient_descent_option = traits.List(traits.Float(), argstr='%s')

    mi_option = traits.List(traits.Int(), argstr='--MI-option %s', sep='x')
    regularization = traits.Enum('Gauss', 'DMFFD', argstr='%s', desc='')
    regularization_gradient_field_sigma = traits.Float(
        requires=['regularization'], desc='')
    regularization_deformation_field_sigma = traits.Float(
        requires=['regularization'], desc='')
    number_of_affine_iterations = traits.List(
        traits.Int(), argstr='--number-of-affine-iterations %s', sep='x')


class ANTSOutputSpec(TraitedSpec):
    affine_transform = File(exists=True, desc='Affine transform file')
    warp_transform = File(exists=True, desc='Warping deformation field')
    inverse_warp_transform = File(
        exists=True, desc='Inverse warping deformation field')
    metaheader = File(exists=True, desc='VTK metaheader .mhd file')
    metaheader_raw = File(exists=True, desc='VTK metaheader .raw file')


class ANTS(ANTSCommand):

    """


    Examples
    --------

    >>> from nipype.interfaces.ants import ANTS
    >>> ants = ANTS()
    >>> ants.inputs.dimension = 3
    >>> ants.inputs.output_transform_prefix = 'MY'
    >>> ants.inputs.metric = ['CC']
    >>> ants.inputs.fixed_image = ['T1.nii']
    >>> ants.inputs.moving_image = ['resting.nii']
    >>> ants.inputs.metric_weight = [1.0]
    >>> ants.inputs.radius = [5]
    >>> ants.inputs.transformation_model = 'SyN'
    >>> ants.inputs.gradient_step_length = 0.25
    >>> ants.inputs.number_of_iterations = [50, 35, 15]
    >>> ants.inputs.use_histogram_matching = True
    >>> ants.inputs.mi_option = [32, 16000]
    >>> ants.inputs.regularization = 'Gauss'
    >>> ants.inputs.regularization_gradient_field_sigma = 3
    >>> ants.inputs.regularization_deformation_field_sigma = 0
    >>> ants.inputs.number_of_affine_iterations = [10000,10000,10000,10000,10000]
    >>> ants.cmdline
    'ANTS 3 --MI-option 32x16000 --image-metric CC[ T1.nii, resting.nii, 1, 5 ] --number-of-affine-iterations 10000x10000x10000x10000x10000 --number-of-iterations 50x35x15 --output-naming MY --regularization Gauss[3.0,0.0] --transformation-model SyN[0.25] --use-Histogram-Matching 1'
    """
    _cmd = 'ANTS'
    input_spec = ANTSInputSpec
    output_spec = ANTSOutputSpec

    def _image_metric_constructor(self):
        retval = []
        intensityBased = ['CC', 'MI', 'SMI', 'PR', 'SSD', 'MSQ']
        pointSetBased = ['PSE', 'JTB']
        for ii in range(len(self.inputs.moving_image)):
            if self.inputs.metric[ii] in intensityBased:
                retval.append(
                    '--image-metric %s[ %s, %s, %g, %d ]' % (self.inputs.metric[ii],
                                                             self.inputs.fixed_image[
                                                                 ii],
                                                             self.inputs.moving_image[
                                                                 ii],
                                                             self.inputs.metric_weight[
                                                                 ii],
                                                             self.inputs.radius[ii]))
            elif self.inputs.metric[ii] == pointSetBased:
                pass
                # retval.append('--image-metric %s[%s, %s, ...'.format(self.inputs.metric[ii], self.inputs.fixed_image[ii], self.inputs.moving_image[ii], ...))
        return ' '.join(retval)

    def _transformation_constructor(self):
        model = self.inputs.transformation_model
        stepLength = self.inputs.gradient_step_length
        timeStep = self.inputs.number_of_time_steps
        deltaTime = self.inputs.delta_time
        symmetryType = self.inputs.symmetry_type
        retval = ['--transformation-model %s' % model]
        parameters = []
        for elem in (stepLength, timeStep, deltaTime, symmetryType):
            if not elem is traits.Undefined:
                parameters.append('%#.2g' % elem)
        if len(parameters) > 0:
            if len(parameters) > 1:
                parameters = ','.join(parameters)
            else:
                parameters = ''.join(parameters)
            retval.append('[%s]' % parameters)
        return ''.join(retval)

    def _regularization_constructor(self):
        return '--regularization {0}[{1},{2}]'.format(self.inputs.regularization,
                                                      self.inputs.regularization_gradient_field_sigma,
                                                      self.inputs.regularization_deformation_field_sigma)

    def _affine_gradient_descent_option_constructor(self):
        retval = ['--affine-gradient-descent-option']
        values = self.inputs.affine_gradient_descent_option
        defaults = [0.1, 0.5, 1.e-4, 1.e-4]
        for ii in range(len(defaults)):
            try:
                defaults[ii] = values[ii]
            except IndexError:
                break
        stringList = [('%g' % defaults[index]) for index in range(4)]
        parameters = 'x'.join(stringList)
        retval.append(parameters)
        return ' '.join(retval)

    def _format_arg(self, opt, spec, val):
        if opt == 'moving_image':
            return self._image_metric_constructor()
        elif opt == 'transformation_model':
            return self._transformation_constructor()
        elif opt == 'regularization':
            return self._regularization_constructor()
        elif opt == 'affine_gradient_descent_option':
            return self._affine_gradient_descent_option_constructor()
        elif opt == 'use_histogram_matching':
            if self.inputs.use_histogram_matching:
                return '--use-Histogram-Matching 1'
            else:
                return '--use-Histogram-Matching 0'
        return super(ANTS, self)._format_arg(opt, spec, val)

    def _list_outputs(self):
        outputs = self._outputs().get()
        outputs['affine_transform'] = os.path.abspath(
            self.inputs.output_transform_prefix + 'Affine.txt')
        outputs['warp_transform'] = os.path.abspath(
            self.inputs.output_transform_prefix + 'Warp.nii.gz')
        outputs['inverse_warp_transform'] = os.path.abspath(
            self.inputs.output_transform_prefix + 'InverseWarp.nii.gz')
        #outputs['metaheader'] = os.path.abspath(self.inputs.output_transform_prefix + 'velocity.mhd')
        #outputs['metaheader_raw'] = os.path.abspath(self.inputs.output_transform_prefix + 'velocity.raw')
        return outputs


class RegistrationInputSpec(ANTSCommandInputSpec):
    dimension = traits.Enum(3, 2, argstr='--dimensionality %d',
                            usedefault=True, desc='image dimension (2 or 3)')
    fixed_image = InputMultiPath(File(exists=True), mandatory=True,
                                 desc='image to apply transformation to (generally a coregistered functional)')
    fixed_image_mask = File(argstr='%s', exists=True,
                            desc='mask used to limit registration region')
    moving_image = InputMultiPath(File(exists=True), mandatory=True,
                                  desc='image to apply transformation to (generally a coregistered functional)')
    moving_image_mask = File(requires=['fixed_image_mask'],
                             exists=True, desc='')
    initial_moving_transform = File(argstr='%s', exists=True, desc='',
                                    xor=['initial_moving_transform_com'])
    invert_initial_moving_transform = traits.Bool(
        default=False, requires=["initial_moving_transform"],
        desc='', xor=['initial_moving_transform_com'])

    initial_moving_transform_com = traits.Enum(0, 1, 2, argstr='%s',
                                               default=0, xor=['initial_moving_transform'],
                                               desc="Use center of mass for moving transform")
    metric_item_trait = traits.Enum("CC", "MeanSquares", "Demons", "GC", "MI",
                                    "Mattes")
    metric_stage_trait = traits.Either(
        metric_item_trait, traits.List(metric_item_trait))
    metric = traits.List(metric_stage_trait, mandatory=True,
                         desc='the metric(s) to use for each stage. '
                         'Note that multiple metrics per stage are not supported '
                         'in ANTS 1.9.1 and earlier.')
    metric_weight_item_trait = traits.Float(1.0)
    metric_weight_stage_trait = traits.Either(
        metric_weight_item_trait, traits.List(metric_weight_item_trait))
    metric_weight = traits.List(
        metric_weight_stage_trait, value=[1.0], usedefault=True,
        requires=['metric'], mandatory=True,
        desc='the metric weight(s) for each stage. '
        'The weights must sum to 1 per stage.')
    radius_bins_item_trait = traits.Int(5)
    radius_bins_stage_trait = traits.Either(
        radius_bins_item_trait, traits.List(radius_bins_item_trait))
    radius_or_number_of_bins = traits.List(
        radius_bins_stage_trait, value=[5], usedefault=True,
        requires=['metric_weight'],
        desc='the number of bins in each stage for the MI and Mattes metric, '
        'the radius for other metrics')
    sampling_strategy_item_trait = traits.Enum(
        "None", "Regular", "Random", None)
    sampling_strategy_stage_trait = traits.Either(
        sampling_strategy_item_trait, traits.List(sampling_strategy_item_trait))
    sampling_strategy = traits.List(
        trait=sampling_strategy_stage_trait, requires=['metric_weight'],
        desc='the metric sampling strategy (strategies) for each stage')
    sampling_percentage_item_trait = traits.Either(
        traits.Range(low=0.0, high=1.0), None)
    sampling_percentage_stage_trait = traits.Either(
        sampling_percentage_item_trait, traits.List(sampling_percentage_item_trait))
    sampling_percentage = traits.List(
        trait=sampling_percentage_stage_trait, requires=['sampling_strategy'],
        desc="the metric sampling percentage(s) to use for each stage")
    use_estimate_learning_rate_once = traits.List(traits.Bool(), desc='')
    use_histogram_matching = traits.Either(
        traits.Bool, traits.List(traits.Bool(argstr='%s')),
        default=True, usedefault=True)
    interpolation = traits.Enum(
        'Linear', 'NearestNeighbor', 'CosineWindowedSinc', 'WelchWindowedSinc',
        'HammingWindowedSinc', 'LanczosWindowedSinc', 'BSpline',
        # 'MultiLabel',
        # 'Gaussian',
        # 'BSpline',
        argstr='%s', usedefault=True)
        # MultiLabel[<sigma=imageSpacing>,<alpha=4.0>]
        # Gaussian[<sigma=imageSpacing>,<alpha=1.0>]
        # BSpline[<order=3>]
    write_composite_transform = traits.Bool(
        argstr='--write-composite-transform %d',
        default=False, usedefault=True, desc='')
    collapse_output_transforms = traits.Bool(
        argstr='--collapse-output-transforms %d', default=True,
        usedefault=True,  # This should be true for explicit completeness
        desc=('Collapse output transforms. Specifically, enabling this option '
              'combines all adjacent linear transforms and composes all '
              'adjacent displacement field transforms before writing the '
              'results to disk.'))

    transforms = traits.List(traits.Enum('Rigid', 'Affine', 'CompositeAffine',
                                         'Similarity', 'Translation', 'BSpline',
                                         'GaussianDisplacementField', 'TimeVaryingVelocityField',
                                         'TimeVaryingBSplineVelocityField', 'SyN', 'BSplineSyN',
                                         'Exponential', 'BSplineExponential'), argstr='%s', mandatory=True)
    # TODO: transform_parameters currently supports rigid, affine, composite
    # affine, translation, bspline, gaussian displacement field (gdf), and SyN
    # -----ONLY-----!
    transform_parameters = traits.List(traits.Either(traits.Float(),
                                                     traits.Tuple(
                                                         traits.Float()),
                                                     traits.Tuple(traits.Float(),  # gdf & syn
                                                                  traits.Float(
                                                                  ),
                                                                  traits.Float(
                                                                  )),
                                                     traits.Tuple(traits.Float(),  # BSplineSyn
                                                                  traits.Int(),
                                                                  traits.Int(),
                                                                  traits.Int())))
    # Convergence flags
    number_of_iterations = traits.List(traits.List(traits.Int()))
    smoothing_sigmas = traits.List(traits.List(traits.Float()), mandatory=True)
    sigma_units = traits.List(traits.Enum('mm', 'vox'),
                              requires=['smoothing_sigmas'],
                              desc="units for smoothing sigmas")
    shrink_factors = traits.List(traits.List(traits.Int()), mandatory=True)
    convergence_threshold = traits.List(trait=traits.Float(), value=[
                                        1e-6], minlen=1, requires=['number_of_iterations'], usedefault=True)
    convergence_window_size = traits.List(trait=traits.Int(), value=[
                                          10], minlen=1, requires=['convergence_threshold'], usedefault=True)
    # Output flags
    output_transform_prefix = traits.Str(
        "transform", usedefault=True, argstr="%s", desc="")
    output_warped_image = traits.Either(
        traits.Bool, File(), hash_files=False, desc="")
    output_inverse_warped_image = traits.Either(traits.Bool, File(),
                                                hash_files=False,
                                                requires=['output_warped_image'], desc="")
    winsorize_upper_quantile = traits.Range(
        low=0.0, high=1.0, value=1.0, argstr='%s', usedefault=True, desc="The Upper quantile to clip image ranges")
    winsorize_lower_quantile = traits.Range(
        low=0.0, high=1.0, value=0.0, argstr='%s', usedefault=True, desc="The Lower quantile to clip image ranges")
<<<<<<< HEAD
    collapse_linear_transforms_to_fixed_image_header = traits.Bool(
        argstr='%s', default=False, usedefault=True, desc='')
    float_computations = traits.Int(argstr='--float %d', value=0, desc="Use single floating point for computations")
=======

>>>>>>> b77b4bc5

class RegistrationOutputSpec(TraitedSpec):
    forward_transforms = traits.List(
        File(exists=True), desc='List of output transforms for forward registration')
    reverse_transforms = traits.List(
        File(exists=True), desc='List of output transforms for reverse registration')
    forward_invert_flags = traits.List(traits.Bool(
    ), desc='List of flags corresponding to the forward transforms')
    reverse_invert_flags = traits.List(traits.Bool(
    ), desc='List of flags corresponding to the reverse transforms')
    composite_transform = traits.List(
        File(exists=True), desc='Composite transform file')
    inverse_composite_transform = traits.List(
        File(exists=True), desc='Inverse composite transform file')
    warped_image = File(desc="Outputs warped image")
    inverse_warped_image = File(desc="Outputs the inverse of the warped image")


class Registration(ANTSCommand):

    """
    Examples
    --------
    >>> import copy
    >>> from nipype.interfaces.ants import Registration
    >>> reg = Registration()
    >>> reg.inputs.fixed_image = ['fixed1.nii', 'fixed2.nii']
    >>> reg.inputs.moving_image = ['moving1.nii', 'moving2.nii']
    >>> reg.inputs.output_transform_prefix = "output_"
    >>> reg.inputs.initial_moving_transform = 'trans.mat'
    >>> reg.inputs.invert_initial_moving_transform = True
    >>> reg.inputs.transforms = ['Affine', 'SyN']
    >>> reg.inputs.transform_parameters = [(2.0,), (0.25, 3.0, 0.0)]
    >>> reg.inputs.number_of_iterations = [[1500, 200], [100, 50, 30]]
    >>> reg.inputs.dimension = 3
    >>> reg.inputs.write_composite_transform = True
    >>> reg.inputs.collapse_output_transforms = False
    >>> reg.inputs.metric = ['Mattes']*2
    >>> reg.inputs.metric_weight = [1]*2 # Default (value ignored currently by ANTs)
    >>> reg.inputs.radius_or_number_of_bins = [32]*2
    >>> reg.inputs.sampling_strategy = ['Random', None]
    >>> reg.inputs.sampling_percentage = [0.05, None]
    >>> reg.inputs.convergence_threshold = [1.e-8, 1.e-9]
    >>> reg.inputs.convergence_window_size = [20]*2
    >>> reg.inputs.smoothing_sigmas = [[1,0], [2,1,0]]
    >>> reg.inputs.sigma_units = ['vox'] * 2
    >>> reg.inputs.shrink_factors = [[2,1], [3,2,1]]
    >>> reg.inputs.use_estimate_learning_rate_once = [True, True]
    >>> reg.inputs.use_histogram_matching = [True, True] # This is the default
    >>> reg.inputs.output_warped_image = 'output_warped_image.nii.gz'

    >>> reg1 = copy.deepcopy(reg)
    >>> reg1.inputs.winsorize_lower_quantile = 0.025
    >>> reg1.cmdline
    'antsRegistration --collapse-output-transforms 0 --dimensionality 3 --initial-moving-transform [ trans.mat, 1 ] --interpolation Linear --output [ output_, output_warped_image.nii.gz ] --transform Affine[ 2.0 ] --metric Mattes[ fixed1.nii, moving1.nii, 1, 32, Random, 0.05 ] --convergence [ 1500x200, 1e-08, 20 ] --smoothing-sigmas 1.0x0.0vox --shrink-factors 2x1 --use-estimate-learning-rate-once 1 --use-histogram-matching 1 --transform SyN[ 0.25, 3.0, 0.0 ] --metric Mattes[ fixed1.nii, moving1.nii, 1, 32 ] --convergence [ 100x50x30, 1e-09, 20 ] --smoothing-sigmas 2.0x1.0x0.0vox --shrink-factors 3x2x1 --use-estimate-learning-rate-once 1 --use-histogram-matching 1 --winsorize-image-intensities [ 0.025, 1.0 ]  --write-composite-transform 1'
    >>> reg1.run()  #doctest: +SKIP

    >>> reg2 = copy.deepcopy(reg)
    >>> reg2.inputs.winsorize_upper_quantile = 0.975
    >>> reg2.cmdline
    'antsRegistration --collapse-output-transforms 0 --dimensionality 3 --initial-moving-transform [ trans.mat, 1 ] --interpolation Linear --output [ output_, output_warped_image.nii.gz ] --transform Affine[ 2.0 ] --metric Mattes[ fixed1.nii, moving1.nii, 1, 32, Random, 0.05 ] --convergence [ 1500x200, 1e-08, 20 ] --smoothing-sigmas 1.0x0.0vox --shrink-factors 2x1 --use-estimate-learning-rate-once 1 --use-histogram-matching 1 --transform SyN[ 0.25, 3.0, 0.0 ] --metric Mattes[ fixed1.nii, moving1.nii, 1, 32 ] --convergence [ 100x50x30, 1e-09, 20 ] --smoothing-sigmas 2.0x1.0x0.0vox --shrink-factors 3x2x1 --use-estimate-learning-rate-once 1 --use-histogram-matching 1 --winsorize-image-intensities [ 0.0, 0.975 ]  --write-composite-transform 1'

    >>> reg3 = copy.deepcopy(reg)
    >>> reg3.inputs.winsorize_lower_quantile = 0.025
    >>> reg3.inputs.winsorize_upper_quantile = 0.975
    >>> reg3.cmdline
    'antsRegistration --collapse-output-transforms 0 --dimensionality 3 --initial-moving-transform [ trans.mat, 1 ] --interpolation Linear --output [ output_, output_warped_image.nii.gz ] --transform Affine[ 2.0 ] --metric Mattes[ fixed1.nii, moving1.nii, 1, 32, Random, 0.05 ] --convergence [ 1500x200, 1e-08, 20 ] --smoothing-sigmas 1.0x0.0vox --shrink-factors 2x1 --use-estimate-learning-rate-once 1 --use-histogram-matching 1 --transform SyN[ 0.25, 3.0, 0.0 ] --metric Mattes[ fixed1.nii, moving1.nii, 1, 32 ] --convergence [ 100x50x30, 1e-09, 20 ] --smoothing-sigmas 2.0x1.0x0.0vox --shrink-factors 3x2x1 --use-estimate-learning-rate-once 1 --use-histogram-matching 1 --winsorize-image-intensities [ 0.025, 0.975 ]  --write-composite-transform 1'

    >>> # Test collapse transforms flag
    >>> reg4 = copy.deepcopy(reg)
    >>> reg4.inputs.collapse_output_transforms = True
    >>> outputs = reg4._list_outputs()
    >>> print outputs #doctest: +ELLIPSIS
    {'reverse_invert_flags': [], 'inverse_composite_transform': ['.../nipype/testing/data/output_InverseComposite.h5'], 'warped_image': '.../nipype/testing/data/output_warped_image.nii.gz', 'inverse_warped_image': <undefined>, 'forward_invert_flags': [], 'reverse_transforms': [], 'composite_transform': ['.../nipype/testing/data/output_Composite.h5'], 'forward_transforms': []}

    >>> # Test collapse transforms flag
    >>> reg4b = copy.deepcopy(reg4)
    >>> reg4b.inputs.write_composite_transform = False
    >>> outputs = reg4b._list_outputs()
    >>> print outputs #doctest: +ELLIPSIS
    {'reverse_invert_flags': [True, False], 'inverse_composite_transform': <undefined>, 'warped_image': '.../nipype/testing/data/output_warped_image.nii.gz', 'inverse_warped_image': <undefined>, 'forward_invert_flags': [False, False], 'reverse_transforms': ['.../nipype/testing/data/output_0GenericAffine.mat', '.../nipype/testing/data/output_1InverseWarp.nii.gz'], 'composite_transform': <undefined>, 'forward_transforms': ['.../nipype/testing/data/output_0GenericAffine.mat', '.../nipype/testing/data/output_1Warp.nii.gz']}
    >>> reg4b.aggregate_outputs() #doctest: +SKIP

    >>> # Test multiple metrics per stage
    >>> reg5 = copy.deepcopy(reg)
    >>> reg5.inputs.metric = ['CC', ['CC', 'Mattes']]
    >>> reg5.inputs.metric_weight = [1, [.5]*2]
    >>> reg5.inputs.radius_or_number_of_bins = [4, [32]*2]
    >>> reg5.inputs.sampling_strategy = ['Random', None] # use default strategy in second stage
    >>> reg5.inputs.sampling_percentage = [0.05, [0.05, 0.10]]
    >>> reg5.cmdline
    'antsRegistration --collapse-output-transforms 0 --dimensionality 3 --initial-moving-transform [ trans.mat, 1 ] --interpolation Linear --output [ output_, output_warped_image.nii.gz ] --transform Affine[ 2.0 ] --metric CC[ fixed1.nii, moving1.nii, 1, 4, Random, 0.05 ] --convergence [ 1500x200, 1e-08, 20 ] --smoothing-sigmas 1.0x0.0vox --shrink-factors 2x1 --use-estimate-learning-rate-once 1 --use-histogram-matching 1 --transform SyN[ 0.25, 3.0, 0.0 ] --metric CC[ fixed1.nii, moving1.nii, 0.5, 32, None, 0.05 ] --metric Mattes[ fixed1.nii, moving1.nii, 0.5, 32, None, 0.1 ] --convergence [ 100x50x30, 1e-09, 20 ] --smoothing-sigmas 2.0x1.0x0.0vox --shrink-factors 3x2x1 --use-estimate-learning-rate-once 1 --use-histogram-matching 1 --winsorize-image-intensities [ 0.0, 1.0 ]  --write-composite-transform 1'
    """
    DEF_SAMPLING_STRATEGY = 'None'
    """The default sampling strategy argument."""

    _cmd = 'antsRegistration'
    input_spec = RegistrationInputSpec
    output_spec = RegistrationOutputSpec
    _quantilesDone = False
    _linear_transform_names = np.array(
        ['Rigid', 'Affine', 'Translation', 'CompositeAffine', 'Similarity'])

    def _formatMetric(self, index):
        """
        Format the antsRegistration -m metric argument(s).

        Parameters
        ----------
        index: the stage index
        """
        # The common fixed image.
        fixed = self.inputs.fixed_image[0]
        # The common moving image.
        moving = self.inputs.moving_image[0]
        # The metric name input for the current stage.
        name_input = self.inputs.metric[index]
        # The stage-specific input dictionary.
        stage_inputs = dict(
            metric=name_input,
            weight=self.inputs.metric_weight[index],
            radius_or_bins=self.inputs.radius_or_number_of_bins[index],
            optional=self.inputs.radius_or_number_of_bins[index]
        )
        # The optional sampling strategy and percentage.
        if (isdefined(self.inputs.sampling_strategy) and self.inputs.sampling_strategy):
            sampling_strategy = self.inputs.sampling_strategy[index]
            if sampling_strategy:
                stage_inputs['sampling_strategy'] = sampling_strategy
            sampling_percentage = self.inputs.sampling_percentage
        if (isdefined(self.inputs.sampling_percentage) and self.inputs.sampling_percentage):
            sampling_percentage = self.inputs.sampling_percentage[index]
            if sampling_percentage:
                stage_inputs['sampling_percentage'] = sampling_percentage

        # Make a list of metric specifications, one per -m command line
        # argument for the current stage.
        # If there are multiple inputs for this stage, then convert the
        # dictionary of list inputs into a list of metric specifications.
        # Otherwise, make a singleton list of the metric specification
        # from the non-list inputs.
        if isinstance(name_input, list):
            items = stage_inputs.items()
            indexes = range(0, len(name_input))
            # dict-comprehension only works with python 2.7 and up
            #specs = [{k: v[i] for k, v in items} for i in indexes]
            specs = [dict([(k, v[i]) for k, v in items]) for i in indexes]
        else:
            specs = [stage_inputs]

        # Format the --metric command line metric arguments, one per
        # specification.
        return [self._formatMetricArgument(fixed, moving, **spec) for spec in specs]

    def _formatMetricArgument(self, fixed, moving, **kwargs):
        retval = '%s[ %s, %s, %g, %d' % (kwargs['metric'],
                                         fixed, moving, kwargs['weight'],
                                         kwargs['radius_or_bins'])

        # The optional sampling strategy.
        if kwargs.has_key('sampling_strategy'):
            sampling_strategy = kwargs['sampling_strategy']
        elif kwargs.has_key('sampling_percentage'):
            # The sampling percentage is specified but not the
            # sampling strategy. Use the default strategy.
            sampling_strategy = Registration.DEF_SAMPLING_STRATEGY
        else:
            sampling_strategy = None
        # Format the optional sampling arguments.
        if sampling_strategy:
            retval += ', %s' % sampling_strategy
            if kwargs.has_key('sampling_percentage'):
                retval += ', %g' % kwargs['sampling_percentage']

        retval += ' ]'

        return retval

    def _formatTransform(self, index):
        retval = []
        retval.append('%s[ ' % self.inputs.transforms[index])
        parameters = ', '.join([str(
            element) for element in self.inputs.transform_parameters[index]])
        retval.append('%s' % parameters)
        retval.append(' ]')
        return "".join(retval)

    def _formatRegistration(self):
        retval = []
        for ii in range(len(self.inputs.transforms)):
            retval.append('--transform %s' % (self._formatTransform(ii)))
            for metric in self._formatMetric(ii):
                retval.append('--metric %s' % metric)
            retval.append('--convergence %s' % self._formatConvergence(ii))
            if isdefined(self.inputs.sigma_units):
                retval.append('--smoothing-sigmas %s%s' %
                             (self._antsJoinList(self.inputs.smoothing_sigmas[
                                 ii]),
                              self.inputs.sigma_units[ii]))
            else:
                retval.append('--smoothing-sigmas %s' %
                              self._antsJoinList(self.inputs.smoothing_sigmas[ii]))
            retval.append('--shrink-factors %s' %
                          self._antsJoinList(self.inputs.shrink_factors[ii]))
            if isdefined(self.inputs.use_estimate_learning_rate_once):
                retval.append('--use-estimate-learning-rate-once %d' %
                              self.inputs.use_estimate_learning_rate_once[ii])
            if isdefined(self.inputs.use_histogram_matching):
                # use_histogram_matching is either a common flag for all transforms
                # or a list of transform-specific flags
                if isinstance(self.inputs.use_histogram_matching, bool):
                    histval = self.inputs.use_histogram_matching
                else:
                    histval = self.inputs.use_histogram_matching[ii]
                retval.append('--use-histogram-matching %d' % histval)
        return " ".join(retval)

    def _antsJoinList(self, antsList):
        return "x".join([str(i) for i in antsList])

    def _get_outputfilenames(self, inverse=False):
        output_filename = None
        if not inverse:
            if isdefined(self.inputs.output_warped_image) and \
                self.inputs.output_warped_image:
                output_filename = self.inputs.output_warped_image
                if isinstance(output_filename, bool):
                    output_filename = '%s_Warped.nii.gz' % self.inputs.output_transform_prefix
                else:
                    output_filename = output_filename
            return output_filename
        inv_output_filename = None
        if isdefined(self.inputs.output_inverse_warped_image) and \
            self.inputs.output_inverse_warped_image:
            inv_output_filename = self.inputs.output_inverse_warped_image
            if isinstance(inv_output_filename, bool):
                inv_output_filename = '%s_InverseWarped.nii.gz' % self.inputs.output_transform_prefix
            else:
                inv_output_filename = inv_output_filename
        return inv_output_filename

    def _formatConvergence(self, ii):
        convergence_iter = self._antsJoinList(
            self.inputs.number_of_iterations[ii])
        if len(self.inputs.convergence_threshold) > ii:
            convergence_value = self.inputs.convergence_threshold[ii]
        else:
            convergence_value = self.inputs.convergence_threshold[0]
        if len(self.inputs.convergence_window_size) > ii:
            convergence_ws = self.inputs.convergence_window_size[ii]
        else:
            convergence_ws = self.inputs.convergence_window_size[0]
        return '[ %s, %g, %d ]' % (convergence_iter, convergence_value, convergence_ws)

    def _formatWinsorizeImageIntensities(self):
        assert(self.inputs.winsorize_upper_quantile > self.inputs.winsorize_lower_quantile), "Upper bound MUST be more than lower bound: %g > %g" \
            % (self.inputs.winsorize_upper_quantile, self.inputs.winsorize_lower_quantile)
        self._quantilesDone = True
        return '--winsorize-image-intensities [ %s, %s ]' % (self.inputs.winsorize_lower_quantile, self.inputs.winsorize_upper_quantile)

    def _formatCollapseLinearTransformsToFixedImageHeader(self):
        if self.inputs.collapse_linear_transforms_to_fixed_image_header:
            # return '--collapse-linear-transforms-to-fixed-image-header 1'
            return ''
        else:
            # return '--collapse-linear-transforms-to-fixed-image-header 0'
            return ''

    def _format_arg(self, opt, spec, val):
        if opt == 'fixed_image_mask':
            if isdefined(self.inputs.moving_image_mask):
                return '--masks [ %s, %s ]' % (self.inputs.fixed_image_mask,
                                               self.inputs.moving_image_mask)
            else:
                return '--masks %s' % self.inputs.fixed_image_mask
        elif opt == 'transforms':
            return self._formatRegistration()
        elif opt == 'initial_moving_transform':
            try:
                doInvertTransform = int(
                    self.inputs.invert_initial_moving_transform)
            except:
                doInvertTransform = 0  # Just do the default behavior
            return '--initial-moving-transform [ %s, %d ]' % (self.inputs.initial_moving_transform,
                                                              doInvertTransform)
        elif opt == 'initial_moving_transform_com':
            try:
                doCenterOfMassInit = int(
                    self.inputs.initial_moving_transform_com)
            except:
                doCenterOfMassInit = 0  # Just do the default behavior
            return '--initial-moving-transform [ %s, %s, %d ]' % (self.inputs.fixed_image[0],
                                                                  self.inputs.moving_image[
                                                                      0],
                                                                  doCenterOfMassInit)
        elif opt == 'interpolation':
            # TODO: handle multilabel, gaussian, and bspline options
            return '--interpolation %s' % self.inputs.interpolation
        elif opt == 'output_transform_prefix':
            out_filename = self._get_outputfilenames(inverse=False)
            inv_out_filename = self._get_outputfilenames(inverse=True)
            if out_filename and inv_out_filename:
                return '--output [ %s, %s, %s ]' % (self.inputs.output_transform_prefix,
                                                    out_filename,
                                                    inv_out_filename)
            elif out_filename:
                return '--output [ %s, %s ]' % (self.inputs.output_transform_prefix,
                                                out_filename)
            else:
                return '--output %s' % self.inputs.output_transform_prefix
        elif opt == 'winsorize_upper_quantile' or opt == 'winsorize_lower_quantile':
            if not self._quantilesDone:
                return self._formatWinsorizeImageIntensities()
            return ''  # Must return something for argstr!
        elif opt == 'collapse_linear_transforms_to_fixed_image_header':
            return self._formatCollapseLinearTransformsToFixedImageHeader()
        return super(Registration, self)._format_arg(opt, spec, val)

    def _outputFileNames(self, prefix, count, transform, inverse=False):
        self.lowDimensionalTransformMap = {'Rigid': 'Rigid.mat',
                                           'Affine': 'Affine.mat',
                                           'GenericAffine': 'GenericAffine.mat',
                                           'CompositeAffine': 'Affine.mat',
                                           'Similarity': 'Similarity.mat',
                                           'Translation': 'Translation.mat',
                                           'BSpline': 'BSpline.txt',
                                           'Initial': 'DerivedInitialMovingTranslation.mat'}
        if transform in self.lowDimensionalTransformMap.keys():
            suffix = self.lowDimensionalTransformMap[transform]
            inverse_mode = inverse
        else:
            inverse_mode = False  # These are not analytically invertable
            if inverse:
                suffix = 'InverseWarp.nii.gz'
            else:
                suffix = 'Warp.nii.gz'
        return '%s%d%s' % (prefix, count, suffix), inverse_mode

    def _list_outputs(self):
        outputs = self._outputs().get()
        outputs['forward_transforms'] = []
        outputs['forward_invert_flags'] = []
        outputs['reverse_transforms'] = []
        outputs['reverse_invert_flags'] = []

        # invert_initial_moving_transform should be always defined, even if
        # there's no initial transform
        invert_initial_moving_transform = False
        if isdefined(self.inputs.invert_initial_moving_transform):
            invert_initial_moving_transform = self.inputs.invert_initial_moving_transform

        if not self.inputs.collapse_output_transforms:
            transformCount = 0
            if isdefined(self.inputs.initial_moving_transform):
                outputs['forward_transforms'].append(
                    self.inputs.initial_moving_transform)
                outputs['forward_invert_flags'].append(
                    invert_initial_moving_transform)
                outputs['reverse_transforms'].insert(
                    0, self.inputs.initial_moving_transform)
                outputs['reverse_invert_flags'].insert(
                    0, not invert_initial_moving_transform)  # Prepend
                transformCount += 1
            elif isdefined(self.inputs.initial_moving_transform_com):
                forwardFileName, forwardInverseMode = self._outputFileNames(
                    self.inputs.output_transform_prefix,
                    transformCount,
                    'Initial')
                reverseFileName, reverseInverseMode = self._outputFileNames(
                    self.inputs.output_transform_prefix,
                    transformCount,
                    'Initial',
                    True)
                outputs['forward_transforms'].append(os.path.abspath(forwardFileName))
                outputs['forward_invert_flags'].append(False)
                outputs['reverse_transforms'].insert(0,
                                                     os.path.abspath(reverseFileName))
                outputs['reverse_invert_flags'].insert(0, True)
                transformCount += 1

            for count in range(len(self.inputs.transforms)):
                forwardFileName, forwardInverseMode = self._outputFileNames(
                    self.inputs.output_transform_prefix, transformCount,
                    self.inputs.transforms[count])
                reverseFileName, reverseInverseMode = self._outputFileNames(
                    self.inputs.output_transform_prefix, transformCount,
                    self.inputs.transforms[count], True)
                outputs['forward_transforms'].append(
                    os.path.abspath(forwardFileName))
                outputs['forward_invert_flags'].append(forwardInverseMode)
                outputs['reverse_transforms'].insert(
                    0, os.path.abspath(reverseFileName))
                outputs[
                    'reverse_invert_flags'].insert(0, reverseInverseMode)
                transformCount += 1
        elif not self.inputs.write_composite_transform:
            transformCount = 0
            isLinear = [any(self._linear_transform_names == t)
                        for t in self.inputs.transforms]
            collapse_list = []

            if isdefined(self.inputs.initial_moving_transform) or \
               isdefined(self.inputs.initial_moving_transform_com):
                isLinear.insert(0, True)

            # Only files returned by collapse_output_transforms
            if any(isLinear):
                collapse_list.append('GenericAffine')
            if not all(isLinear):
                collapse_list.append('SyN')

            for transform in collapse_list:
                forwardFileName, forwardInverseMode = self._outputFileNames(
                    self.inputs.output_transform_prefix,
                    transformCount,
                    transform,
                    inverse=False)
                reverseFileName, reverseInverseMode = self._outputFileNames(
                    self.inputs.output_transform_prefix,
                    transformCount,
                    transform,
                    inverse=True)
                outputs['forward_transforms'].append(os.path.abspath(
                    forwardFileName))
                outputs['forward_invert_flags'].append(forwardInverseMode)
                outputs['reverse_transforms'].append(
                    os.path.abspath(reverseFileName))
                outputs['reverse_invert_flags'].append(reverseInverseMode)
                transformCount += 1
        if self.inputs.write_composite_transform:
            fileName = self.inputs.output_transform_prefix + 'Composite.h5'
            outputs['composite_transform'] = [os.path.abspath(fileName)]
            fileName = self.inputs.output_transform_prefix + \
                'InverseComposite.h5'
            outputs['inverse_composite_transform'] = [
                os.path.abspath(fileName)]
        out_filename = self._get_outputfilenames(inverse=False)
        inv_out_filename = self._get_outputfilenames(inverse=True)
        if out_filename:
            outputs['warped_image'] = os.path.abspath(out_filename)
        if inv_out_filename:
            outputs['inverse_warped_image'] = os.path.abspath(inv_out_filename)
        return outputs<|MERGE_RESOLUTION|>--- conflicted
+++ resolved
@@ -320,13 +320,9 @@
         low=0.0, high=1.0, value=1.0, argstr='%s', usedefault=True, desc="The Upper quantile to clip image ranges")
     winsorize_lower_quantile = traits.Range(
         low=0.0, high=1.0, value=0.0, argstr='%s', usedefault=True, desc="The Lower quantile to clip image ranges")
-<<<<<<< HEAD
-    collapse_linear_transforms_to_fixed_image_header = traits.Bool(
-        argstr='%s', default=False, usedefault=True, desc='')
+
     float_computations = traits.Int(argstr='--float %d', value=0, desc="Use single floating point for computations")
-=======
-
->>>>>>> b77b4bc5
+
 
 class RegistrationOutputSpec(TraitedSpec):
     forward_transforms = traits.List(
