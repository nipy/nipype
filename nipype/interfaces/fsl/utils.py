# emacs: -*- mode: python; py-indent-offset: 4; indent-tabs-mode: nil -*-
# vi: set ft=python sts=4 ts=4 sw=4 et:
"""The fsl module provides classes for interfacing with the `FSL
<http://www.fmrib.ox.ac.uk/fsl/index.html>`_ command line tools.  This
was written to work with FSL version 4.1.4.

Examples
--------
See the docstrings of the individual classes for examples.

  .. testsetup::
    # Change directory to provide relative paths for doctests
    import os
    filepath = os.path.dirname(os.path.realpath( __file__ ))
    datadir = os.path.realpath(os.path.join(filepath, '../testing/data'))
    os.chdir(datadir)
"""

from __future__ import division
from builtins import map
from builtins import range

import os
import os.path as op
from glob import glob
import warnings
import tempfile

import numpy as np

from .base import FSLCommand, FSLCommandInputSpec, Info
from ..base import (traits, TraitedSpec, InputMultiPath, OutputMultiPath,
                    File, GenFile, CommandLine, CommandLineInputSpec,
                    isdefined, Undefined)
from ...utils.filemanip import (load_json, save_json, split_filename,
                                fname_presuffix, copyfile)
from ... import logging
IFLOGGER = logging.getLogger('interface')


class CopyGeomInputSpec(FSLCommandInputSpec):
<<<<<<< HEAD
    in_file = File(exists=True, mandatory=True, argstr='%s', position=0,
                   desc='source image')
    dest_file = File(exists=True, mandatory=True, argstr='%s', position=1,
                     desc='destination image', copyfile=True,
                     output_name='out_file')
    ignore_dims = traits.Bool(False, usedefault=True, argstr='-d', position=-1,
                              desc='Do not copy image dimensions')
=======
    in_file = File(exists=True, mandatory=True, argstr="%s", position=0,
                   desc="source image")
    dest_file = File(exists=True, mandatory=True, argstr="%s", position=1,
                     desc="destination image", copyfile=True, output_name='out_file',
                     name_source='dest_file', name_template='%s')
    ignore_dims = traits.Bool(desc='Do not copy image dimensions',
                              argstr='-d', position="-1")
>>>>>>> 47587b97


class CopyGeomOutputSpec(TraitedSpec):
    out_file = File(exists=True, desc='image with new geometry header')


class CopyGeom(FSLCommand):
    """Use fslcpgeom to copy the header geometry information to another image.
    Copy certain parts of the header information (image dimensions, voxel dimensions,
    voxel dimensions units string, image orientation/origin or qform/sform info)
    from one image to another. Note that only copies from Analyze to Analyze
    or Nifti to Nifti will work properly. Copying from different files will result
    in loss of information or potentially incorrect settings.
    """
    _cmd = 'fslcpgeom'
    _input_spec = CopyGeomInputSpec
    _output_spec = CopyGeomOutputSpec


class RobustFOVInputSpec(FSLCommandInputSpec):
    in_file = File(exists=True, argstr='-i %s', position=0, mandatory=True,
                   desc='input filename')
    out_roi = GenFile(template='{in_file}_ROI{output_type_}', argstr='-r %s',
                      hash_files=False, desc='ROI volume output name')


class RobustFOVOutputSpec(TraitedSpec):
    out_roi = File(exists=True, desc='ROI volume output name')


class RobustFOV(FSLCommand):
    _cmd = 'robustfov'
    _input_spec = RobustFOVInputSpec
    _output_spec = RobustFOVOutputSpec


class ImageMeantsInputSpec(FSLCommandInputSpec):
    in_file = File(exists=True, argstr='-i %s', position=0, mandatory=True,
                   desc='input file for computing the average timeseries')
    out_file = GenFile(template='{in_file}_ts.txt', argstr='-o %s',
                       hash_files=False, desc='name of output text matrix')
    mask = File(exists=True, desc='input 3D mask', argstr='-m %s')
    spatial_coord = traits.List(traits.Int,
<<<<<<< HEAD
                                desc='<x y z>	requested spatial coordinate '
                                      '(instead of mask)',
=======
                                desc=('<x y z>  requested spatial coordinate '
                                      '(instead of mask)'),
>>>>>>> 47587b97
                                argstr='-c %s')
    use_mm = traits.Bool(desc='use mm instead of voxel coordinates (for -c '
                               'option)', argstr='--usemm')
    show_all = traits.Bool(desc='show all voxel time series (within mask) '
                                 'instead of averaging', argstr='--showall')
    eig = traits.Bool(desc='calculate Eigenvariate(s) instead of mean (output '
                            'will have 0 mean)', argstr='--eig')
    order = traits.Int(1, desc='select number of Eigenvariates',
                       argstr='--order=%d', usedefault=True)
    nobin = traits.Bool(desc='do not binarise the mask for calculation of '
                              'Eigenvariates', argstr='--no_bin')
    transpose = traits.Bool(desc='output results in transpose format (one row '
                                  'per voxel/mean)', argstr='--transpose')


class ImageMeantsOutputSpec(TraitedSpec):
    out_file = File(exists=True, desc="path/name of output text matrix")


class ImageMeants(FSLCommand):
    """ Use fslmeants for printing the average timeseries (intensities) to
        the screen (or saves to a file). The average is taken over all voxels in
        the mask (or all voxels in the image if no mask is specified)

    """
    _cmd = 'fslmeants'
    _input_spec = ImageMeantsInputSpec
    _output_spec = ImageMeantsOutputSpec


class SmoothInputSpec(FSLCommandInputSpec):
    in_file = File(exists=True, argstr='%s', position=0, mandatory=True)
    smoothed_file = GenFile(template='{in_file}_smooth{output_type_}', argstr='%s',
                            position=2, hash_files=False, desc='smoothed, output file')
    sigma = traits.Float(
        argstr='-kernel gauss %.03f -fmean', position=1, xor=['fwhm'], mandatory=True,
        desc='gaussian kernel sigma in mm (not voxels)')
    fwhm = traits.Float(
        argstr='-kernel gauss %.03f -fmean', position=1, xor=['sigma'], mandatory=True,
        desc='gaussian kernel fwhm, will be converted to sigma in mm (not voxels)')

    def _format_arg(self, name, trait_spec, value):
        if name == 'fwhm':
            value = float(value) / np.sqrt(8 * np.log(2))
        return super(SmoothInputSpec, self)._format_arg(name, trait_spec, value)

class SmoothOutputSpec(TraitedSpec):
    smoothed_file = File(exists=True)


class Smooth(FSLCommand):
    """
    Use fslmaths to smooth the image

    Examples
    --------

    Setting the kernel width using sigma:

    >>> from nipype.interfaces.fsl import Smooth
    >>> sm = Smooth()
    >>> sm.inputs.in_file = 'functional2.nii'
    >>> sm.inputs.sigma = 8.0
    >>> sm.cmdline #doctest: +ELLIPSIS
    'fslmaths functional2.nii -kernel gauss 8.000 -fmean functional2_smooth.nii.gz'

    Setting the kernel width using fwhm:

    >>> sm = Smooth()
    >>> sm.inputs.in_file = 'functional2.nii'
    >>> sm.inputs.fwhm = 8.0
    >>> sm.cmdline #doctest: +ELLIPSIS
    'fslmaths functional2.nii -kernel gauss 3.397 -fmean functional2_smooth.nii.gz'

    One of sigma or fwhm must be set:

    >>> sm = Smooth()
    >>> sm.inputs.in_file = 'functional2.nii'
    >>> sm.cmdline #doctest: +ELLIPSIS
    Traceback (most recent call last):
     ...
    ValueError: ...

    """

    _input_spec = SmoothInputSpec
    _output_spec = SmoothOutputSpec
    _cmd = 'fslmaths'


class MergeInputSpec(FSLCommandInputSpec):
    in_files = InputMultiPath(File(exists=True), argstr='%s', position=2,
                              mandatory=True)
    dimension = traits.Enum(
        't', 'x', 'y', 'z', 'a', argstr='-%s', position=0, mandatory=True,
        desc='dimension along which to merge, optionally set tr input when'
             ' dimension is t')
    tr = traits.Float(position=-1, argstr='%.2f',
                      desc='use to specify TR in seconds (default is 1.00 sec), '
                           'overrides dimension and sets it to tr')
    merged_file = GenFile(
        template='{in_files[0]}_merged{output_type_}', argstr='%s', position=1,
        hash_files=False, desc='output, merged file')

    def _format_arg(self, name, spec, value):
        if name == 'tr':
            if self.dimension != 't':
                raise ValueError('When TR is specified, dimension must be t')
            return spec.argstr % value
        if name == 'dimension':
            if isdefined(self.tr):
                return '-tr'
            return spec.argstr % value
        return super(MergeInputSpec, self)._format_arg(name, spec, value)

class MergeOutputSpec(TraitedSpec):
    merged_file = File(exists=True, desc='output, merged file')


class Merge(FSLCommand):
    """Use fslmerge to concatenate images

    Images can be concatenated across time, x, y, or z dimensions. Across the
    time (t) dimension the TR is set by default to 1 sec.

    Note: to set the TR to a different value, specify 't' for dimension and
    specify the TR value in seconds for the tr input. The dimension will be
    automatically updated to 'tr'.

    Examples
    --------

    >>> from nipype.interfaces.fsl import Merge
    >>> merger = Merge()
    >>> merger.inputs.in_files = ['functional2.nii', 'functional3.nii']
    >>> merger.inputs.dimension = 't'
    >>> merger.inputs.output_type = 'NIFTI_GZ'
    >>> merger.cmdline
    'fslmerge -t functional2_merged.nii.gz functional2.nii functional3.nii'
    >>> merger.inputs.tr = 2.25
    >>> merger.cmdline
    'fslmerge -tr functional2_merged.nii.gz functional2.nii functional3.nii 2.25'


    """

    _cmd = 'fslmerge'
    _input_spec = MergeInputSpec
    _output_spec = MergeOutputSpec


class ExtractROIInputSpec(FSLCommandInputSpec):
    in_file = File(exists=True, argstr='%s',
                   position=0, desc='input file', mandatory=True)
    roi_file = GenFile(template='{in_file}_roi{output_type_}', argstr='%s', position=1,
                       hash_files=False, desc='output file')
    x_min = traits.Int(argstr='%d', position=2)
    x_size = traits.Int(argstr='%d', position=3)
    y_min = traits.Int(argstr='%d', position=4)
    y_size = traits.Int(argstr='%d', position=5)
    z_min = traits.Int(argstr='%d', position=6)
    z_size = traits.Int(argstr='%d', position=7)
    t_min = traits.Int(argstr='%d', position=8)
    t_size = traits.Int(argstr='%d', position=9)
    _crop_xor = ['x_min', 'x_size', 'y_min',
                 'y_size', 'z_min', 'z_size', 't_min', 't_size']
    crop_list = traits.List(traits.Tuple(traits.Int, traits.Int),
                            argstr='%s', position=2, xor=_crop_xor,
                            desc='list of two tuples specifying crop options')

    def _format_arg(self, name, spec, value):
        if name == 'crop_list':
            return ' '.join(map(str, sum(list(map(list, value)), [])))
        return super(ExtractROIInputSpec, self)._format_arg(name, spec, value)

class ExtractROIOutputSpec(TraitedSpec):
    roi_file = File(exists=True, desc='output file')


class ExtractROI(FSLCommand):
    """Uses FSL Fslroi command to extract region of interest (ROI)
    from an image.

    You can a) take a 3D ROI from a 3D data set (or if it is 4D, the
    same ROI is taken from each time point and a new 4D data set is
    created), b) extract just some time points from a 4D data set, or
    c) control time and space limits to the ROI.  Note that the
    arguments are minimum index and size (not maximum index).  So to
    extract voxels 10 to 12 inclusive you would specify 10 and 3 (not
    10 and 12).


    Examples
    --------

    >>> from nipype.interfaces.fsl import ExtractROI
    >>> fslroi = ExtractROI()
    >>> fslroi.inputs.in_file = 'functional.nii'
    >>> fslroi.inputs.t_min = 0
    >>> fslroi.inputs.t_size = 1
    >>> fslroi.cmdline
    'fslroi functional.nii functional_roi.nii.gz 0 1'


    """

    _cmd = 'fslroi'
    _input_spec = ExtractROIInputSpec
    _output_spec = ExtractROIOutputSpec


class SplitInputSpec(FSLCommandInputSpec):
    in_file = File(exists=True, argstr='%s', position=0, mandatory=True,
                   desc='input filename')
    out_base_name = traits.Str(argstr='%s', position=1, desc='outputs prefix')
    dimension = traits.Enum('t', 'x', 'y', 'z', argstr='-%s', position=2,
                            mandatory=True,
                            desc='dimension along which the file will be split')


class SplitOutputSpec(TraitedSpec):
    out_files = OutputMultiPath(File(exists=True))


class Split(FSLCommand):
    """Uses FSL Fslsplit command to separate a volume into images in
    time, x, y or z dimension.
    """
    _cmd = 'fslsplit'
    _input_spec = SplitInputSpec
    _output_spec = SplitOutputSpec

    def _post_run(self):
        ext = self.inputs.output_type_
        outbase = 'vol*'
        if isdefined(self.inputs.out_base_name):
            outbase = '%s*' % self.inputs.out_base_name
        self.outputs.out_files = sorted(glob(os.path.join(os.getcwd(),
                                                          outbase + ext)))


class ImageMathsInputSpec(FSLCommandInputSpec):
    in_file = File(exists=True, argstr='%s', mandatory=True, position=1)
    in_file2 = File(exists=True, argstr='%s', position=3)
    out_file = GenFile(
        template='{in_file}_maths{output_type_}', argstr='%s', position=4,
        hash_files=False)
    op_string = traits.Str(argstr='%s', position=2,
                           desc='string defining the operation, i. e. -add')
    suffix = traits.Str(desc='out_file suffix', deprecated=True)
    out_data_type = traits.Enum('char', 'short', 'int', 'float', 'double', 'input',
                                argstr='-odt %s', position=5,
                                desc='output datatype, one of (char, short, '
                                     'int, float, double, input)')


class ImageMathsOutputSpec(TraitedSpec):
    out_file = File(exists=True)


class ImageMaths(FSLCommand):
    """Use FSL fslmaths command to allow mathematical manipulation of images
    `FSL info <http://www.fmrib.ox.ac.uk/fslcourse/lectures/practicals/intro/index.htm#fslutils>`_


    Examples
    --------

    >>> from nipype.interfaces import fsl
    >>> from nipype.testing import anatfile
    >>> maths = fsl.ImageMaths()
    >>> maths.inputs.in_file = 'anatomical.nii'
    >>> maths.inputs.op_string= '-add 5'
    >>> maths.cmdline
    'fslmaths anatomical.nii -add 5 anatomical_maths.nii.gz'


    """
    _input_spec = ImageMathsInputSpec
    _output_spec = ImageMathsOutputSpec
    _cmd = 'fslmaths'


class FilterRegressorInputSpec(FSLCommandInputSpec):
    in_file = File(exists=True, argstr='-i %s',
                   desc='input file name (4D image)', mandatory=True,
                   position=1)
    out_file = File(template='{in_file}_regfilt{output_type_}',
                    argstr='-o %s', position=2, hash_files=False,
                    desc='output file name for the filtered data')
    design_file = File(exists=True, argstr='-d %s', position=3, mandatory=True,
                       desc='name of the matrix with time courses (e.g. GLM '
                             'design or MELODIC mixing matrix)')
    filter_columns = traits.List(traits.Int, argstr='-f \'%s\'',
                                 xor=['filter_all'], mandatory=True,
                                 position=4,
                                 desc='(1-based) column indices to filter out '
                                       'of the data')
    filter_all = traits.Bool(mandatory=True, argstr='-f \'%s\'',
                             xor=['filter_columns'], position=4,
                             desc='use all columns in the design file in '
                                   'denoising')
    mask = File(exists=True, argstr='-m %s', desc='mask image file name')
    var_norm = traits.Bool(argstr='--vn',
                           desc='perform variance-normalization on data')
    out_vnscales = traits.Bool(argstr='--out_vnscales',
                               desc='output scaling factors for variance '
                                     'normalization')

    def _format_arg(self, name, trait_spec, value):
        if name == 'filter_columns':
            return trait_spec.argstr % ','.join(map(str, value))
        elif name == 'filter_all':
            design = np.loadtxt(self.design_file)
            try:
                n_cols = design.shape[1]
            except IndexError:
                n_cols = 1
            return trait_spec.argstr % ','.join(map(str, list(range(1, n_cols + 1))))
        return super(FilterRegressorInputSpec, self)._format_arg(name, trait_spec, value)


class FilterRegressorOutputSpec(TraitedSpec):
    out_file = File(exists=True, desc='output file name for the filtered data')


class FilterRegressor(FSLCommand):
    """Data de-noising by regressing out part of a design matrix

    Uses simple OLS regression on 4D images
    """
    _input_spec = FilterRegressorInputSpec
    _output_spec = FilterRegressorOutputSpec
    _cmd = 'fsl_regfilt'


class ImageStatsInputSpec(FSLCommandInputSpec):
    split_4d = traits.Bool(argstr='-t', position=1,
                           desc='give a separate output line for each 3D '
                                 'volume of a 4D timeseries')
    in_file = File(exists=True, argstr='%s', mandatory=True, position=2,
                   desc='input file to generate stats of')
    op_string = traits.Str(argstr='%s', mandatory=True, position=3,
                           desc='string defining the operation, options are '
                                 'applied in order, e.g. -M -l 10 -M will '
                                 'report the non-zero mean, apply a threshold '
                                 'and then report the new nonzero mean')
    mask_file = File(exists=True, argstr='-k %s',
                     desc='mask file used for option -k %s')

    def _format_arg(self, name, trait_spec, value):
        if name == 'mask_file':
            return ''
        if name == 'op_string':
            if '-k %s' in value:
                if isdefined(self.mask_file):
                    return self.op_string % self.mask_file
                else:
                    raise ValueError(
                        '-k %s option in op_string requires mask_file')
        return super(ImageStatsInputSpec, self)._format_arg(name, trait_spec, value)


class ImageStatsOutputSpec(TraitedSpec):
    out_stat = traits.Any(desc='stats output')


class ImageStats(FSLCommand):
    """Use FSL fslstats command to calculate stats from images
    `FSL info
    <http://www.fmrib.ox.ac.uk/fslcourse/lectures/practicals/intro/index.htm#fslutils>`_


    Examples
    --------

    >>> from nipype.interfaces.fsl import ImageStats
    >>> from nipype.testing import funcfile
    >>> stats = ImageStats(in_file=funcfile, op_string= '-M')
    >>> stats.cmdline == 'fslstats %s -M'%funcfile
    True


    """
    _input_spec = ImageStatsInputSpec
    _output_spec = ImageStatsOutputSpec

    _cmd = 'fslstats'



    def aggregate_outputs(self, runtime=None, needed_outputs=None):
        outputs = self._outputs()
        # local caching for backward compatibility
        outfile = os.path.join(os.getcwd(), 'stat_result.json')
        if runtime is None:
            try:
                out_stat = load_json(outfile)['stat']
            except IOError:
                return self.run().outputs
        else:
            out_stat = []
            for line in runtime.stdout.split('\n'):
                if line:
                    values = line.split()
                    if len(values) > 1:
                        out_stat.append([float(val) for val in values])
                    else:
                        out_stat.extend([float(val) for val in values])
            if len(out_stat) == 1:
                out_stat = out_stat[0]
            save_json(outfile, dict(stat=out_stat))
        outputs.out_stat = out_stat


class AvScaleInputSpec(FSLCommandInputSpec):
    mat_file = File(exists=True, argstr='%s',
                    desc='mat file to read', position=0)


class AvScaleOutputSpec(TraitedSpec):
    rotation_translation_matrix = traits.Any(
        desc='Rotation and Translation Matrix')
    scales = traits.Any(desc='Scales (x,y,z)')
    skews = traits.Any(desc='Skews')
    average_scaling = traits.Any(desc='Average Scaling')
    determinant = traits.Any(desc='Determinant')
    forward_half_transform = traits.Any(desc='Forward Half Transform')
    backward_half_transform = traits.Any(desc='Backwards Half Transform')
    left_right_orientation_preserved = traits.Bool(
        desc='True if LR orientation preserved')


class AvScale(FSLCommand):
    """Use FSL avscale command to extract info from mat file output of FLIRT

    Examples
    --------

    >>> avscale = AvScale()
    >>> avscale.inputs.mat_file = 'flirt.mat'
    >>> res = avscale.run()  # doctest: +SKIP


    """
    _input_spec = AvScaleInputSpec
    _output_spec = AvScaleOutputSpec

    _cmd = 'avscale'

    def _format_arg(self, name, trait_spec, value):
        return super(AvScale, self)._format_arg(name, trait_spec, value)

    def aggregate_outputs(self, runtime=None, needed_outputs=None):
        outputs = self._outputs()

        def lines_to_float(lines):
            out = []
            for line in lines:
                values = line.split()
                out.append([float(val) for val in values])
            return out

        out = runtime.stdout.split('\n')

        outputs.rotation_translation_matrix = lines_to_float(out[1:5])
        outputs.scales = lines_to_float([out[6].split(' = ')[1]])
        outputs.skews = lines_to_float([out[8].split(' = ')[1]])
        outputs.average_scaling = lines_to_float([out[10].split(' = ')[1]])
        outputs.determinant = lines_to_float([out[12].split(' = ')[1]])
        if out[13].split(': ')[1] == 'preserved':
            outputs.left_right_orientation_preserved = True
        else:
            outputs.left_right_orientation_preserved = False
        outputs.forward_half_transform = lines_to_float(out[16:20])
        outputs.backward_half_transform = lines_to_float(out[22:-1])



class OverlayInputSpec(FSLCommandInputSpec):
    transparency = traits.Bool(desc='make overlay colors semi-transparent',
                               position=1, argstr='%s', usedefault=True,
                               default_value=True)
    out_type = traits.Enum('float', 'int', position=2, usedefault=True,
                           argstr='%s',
                           desc='write output with float or int')
    use_checkerboard = traits.Bool(desc='use checkerboard mask for overlay',
                                   argstr='-c', position=3)
    background_image = File(exists=True, position=4, mandatory=True,
                            argstr='%s', desc='image to use as background')
    _xor_inputs = ('auto_thresh_bg', 'full_bg_range', 'bg_thresh')
    auto_thresh_bg = traits.Bool(desc='automatically threshold the background '
                                       'image',
                                 argstr='-a', position=5,
                                 xor=_xor_inputs, mandatory=True)
    full_bg_range = traits.Bool(desc='use full range of background image',
                                argstr='-A', position=5, xor=_xor_inputs,
                                mandatory=True)
    bg_thresh = traits.Tuple(traits.Float, traits.Float, argstr='%.3f %.3f',
                             position=5,
                             desc='min and max values for background intensity',
                             xor=_xor_inputs, mandatory=True)
    stat_image = File(exists=True, position=6, mandatory=True, argstr='%s',
                      desc='statistical image to overlay in color')
    stat_thresh = traits.Tuple(traits.Float, traits.Float, position=7,
                               mandatory=True, argstr='%.2f %.2f',
                               desc='min and max values for the statistical '
                                     'overlay')
    show_negative_stats = traits.Bool(desc='display negative statistics in '
                                            'overlay', xor=['stat_image2'],
                                      argstr='%s', position=8)
    stat_image2 = File(exists=True, position=9, xor=['show_negative_stats'],
                       argstr='%s',
                       desc='second statistical image to overlay in color')
    stat_thresh2 = traits.Tuple(traits.Float, traits.Float, position=10,
                                desc='min and max values for second '
                                      'statistical overlay',
                                argstr='%.2f %.2f')
    out_file = GenFile(template='overlay{output_type_}', position=-1, argstr='%s',
                       hash_files=False, desc='combined image volume')


    def _format_arg(self, name, spec, value):
        if name == 'transparency':
            if value:
                return '1'
            else:
                return '0'
        if name == 'out_type':
            if value == 'float':
                return '0'
            else:
                return '1'
        if name == 'show_negative_stats':
            return '%s %.2f %.2f' % (self.stat_image,
                                     self.stat_thresh[0] * -1,
                                     self.stat_thresh[1] * -1)
        return super(OverlayInputSpec, self)._format_arg(name, spec, value)


class OverlayOutputSpec(TraitedSpec):
    out_file = File(exists=True, desc='combined image volume')


class Overlay(FSLCommand):
    """ Use FSL's overlay command to combine background and statistical images
        into one volume


    Examples
    --------

    >>> from nipype.interfaces import fsl
    >>> combine = fsl.Overlay()
    >>> combine.inputs.background_image = 'mean_func.nii.gz'
    >>> combine.inputs.auto_thresh_bg = True
    >>> combine.inputs.stat_image = 'zstat1.nii.gz'
    >>> combine.inputs.stat_thresh = (3.5, 10)
    >>> combine.inputs.show_negative_stats = True
    >>> combine.cmdline
    'overlay 1 0 mean_func.nii.gz -a zstat1.nii.gz 3.50 10.00 zstat1.nii.gz -3.50 -10.00 overlay.nii.gz'
    >>> res = combine.run() #doctest: +SKIP


    """
    _cmd = 'overlay'
<<<<<<< HEAD
    _input_spec = OverlayInputSpec
    _output_spec = OverlayOutputSpec
=======
    input_spec = OverlayInputSpec
    output_spec = OverlayOutputSpec

    def _format_arg(self, name, spec, value):
        if name == 'transparency':
            if value:
                return '1'
            else:
                return '0'
        if name == 'out_type':
            if value == 'float':
                return '0'
            else:
                return '1'
        if name == 'show_negative_stats':
            return '%s %.2f %.2f' % (self.inputs.stat_image,
                                     self.inputs.stat_thresh[0] * -1,
                                     self.inputs.stat_thresh[1] * -1)
        return super(Overlay, self)._format_arg(name, spec, value)

    def _list_outputs(self):
        outputs = self._outputs().get()
        out_file = self.inputs.out_file
        if not isdefined(out_file):
            if isdefined(self.inputs.stat_image2) and (
                not isdefined(self.inputs.show_negative_stats) or not
                    self.inputs.show_negative_stats):
                stem = "%s_and_%s" % (split_filename(self.inputs.stat_image)[1],
                                      split_filename(self.inputs.stat_image2)[1])
            else:
                stem = split_filename(self.inputs.stat_image)[1]
            out_file = self._gen_fname(stem, suffix='_overlay')
        outputs['out_file'] = os.path.abspath(out_file)
        return outputs

    def _gen_filename(self, name):
        if name == 'out_file':
            return self._list_outputs()['out_file']
        return None
>>>>>>> 47587b97


class SlicerInputSpec(FSLCommandInputSpec):
    in_file = File(exists=True, position=1, argstr='%s', mandatory=True,
                   desc='input volume')
    image_edges = File(exists=True, position=2, argstr='%s',
                       desc='volume to display edge overlay for (useful for '
                             'checking registration')
    label_slices = traits.Bool(
        True, position=3, argstr='-L', desc='display slice number',
        usedefault=True, mandatory=True)
    colour_map = File(exists=True, position=4, argstr='-l %s',
                      desc='use different colour map from that stored in '
                            'nifti header')
    intensity_range = traits.Tuple(traits.Float, traits.Float, position=5,
                                   argstr='-i %.3f %.3f',
                                   desc='min and max intensities to display')
    threshold_edges = traits.Float(position=6, argstr='-e %.3f',
                                   desc='use threshold for edges')
    dither_edges = traits.Bool(position=7, argstr='-t',
                               desc='produce semi-transparent (dithered) '
                                     'edges')
    nearest_neighbour = traits.Bool(position=8, argstr='-n',
                                    desc='use nearest neighbor interpolation '
                                          'for output')
    hide_orientation = traits.Bool(False, position=9, argstr='-u', usedefault=True,
                                   desc='label left-right orientation')
    show_orientation = traits.Bool(True, position=9, deprecated=True,
                                   new_name='hide_orientation')

    _xor_options = ('single_slice', 'middle_slices', 'all_axial',
                    'sample_axial')
    single_slice = traits.Enum('x', 'y', 'z', position=10, argstr='-%s',
                               xor=_xor_options, requires=['slice_number'],
                               desc='output picture of single slice in the x, '
                                     'y, or z plane')
    slice_number = traits.Int(position=11, argstr='-%d',
                              desc='slice number to save in picture')
    middle_slices = traits.Bool(position=10, argstr='-a', xor=_xor_options,
                                desc='output picture of mid-sagittal, axial, '
                                      'and coronal slices')
    all_axial = traits.Bool(position=10, argstr='-A', xor=_xor_options,
                            requires=['image_width'],
                            desc='output all axial slices into one picture')
    sample_axial = traits.Int(position=10, argstr='-S %d',
                              xor=_xor_options, requires=['image_width'],
<<<<<<< HEAD
                              desc='output every n axial slices into one '
                                    'picture')
    image_width = traits.Int(position=-2, argstr='%d', desc='max picture width')
=======
                              desc=('output every n axial slices into one '
                                    'picture'))
    image_width = traits.Int(
        position=-2, argstr='%d', desc='max picture width')
    out_file = File(position=-1, genfile=True, argstr='%s',
                    desc='picture to write', hash_files=False)
>>>>>>> 47587b97
    scaling = traits.Float(position=0, argstr='-s %f', desc='image scale')

    out_file = GenFile(template='{in_file}.png', position=-1, argstr='%s',
                       desc='picture to write', hash_files=False)


    def _format_arg(self, name, spec, value):
        if name == 'show_orientation':
            return None if value else '-u'
        return super(SlicerInputSpec, self)._format_arg(name, spec, value)


class SlicerOutputSpec(TraitedSpec):
    out_file = File(exists=True, desc='picture to write')


class Slicer(FSLCommand):
    """Use FSL's slicer command to output a png image from a volume.


    Examples
    --------

    >>> from nipype.interfaces import fsl
    >>> slice = fsl.Slicer()
    >>> slice.inputs.in_file = 'functional.nii'
    >>> slice.inputs.all_axial = True
    >>> slice.inputs.image_width = 750
    >>> slice.cmdline
    'slicer functional.nii -L -A 750 functional.png'
    >>> res = slice.run() #doctest: +SKIP


    """
    _cmd = 'slicer'
    _input_spec = SlicerInputSpec
    _output_spec = SlicerOutputSpec


class PlotTimeSeriesInputSpec(FSLCommandInputSpec):

    in_file = InputMultiPath(
        File(exists=True), sep=',', mandatory=True, argstr='%s', position=1,
        desc='file or list of files with columns of timecourse information')
    plot_start = traits.Int(argstr='--start=%d', xor=['plot_range'],
                            desc='first column from in-file to plot')
    plot_finish = traits.Int(argstr='--finish=%d', xor=['plot_range',],
                             desc='final column from in-file to plot')
    plot_range = traits.Tuple(
        traits.Int, traits.Int, argstr='--start=%d --finish=%d',
        xor=['plot_start', 'plot_finish'],
        desc='first and last columns from the in-file to plot')
    title = traits.Str(argstr='-t \'%s\'', desc='plot title')
    legend_file = File(exists=True, argstr='--legend=%s', desc='legend file')
    labels = traits.Either(traits.Str, traits.List(traits.Str), sep=',',
                           argstr='-a %s', desc='label or list of labels')
    y_min = traits.Float(argstr="--ymin=%.2f", desc='minumum y value',
                         xor=['y_range'])
    y_max = traits.Float(argstr="--ymax=%.2f", desc='maximum y value',
                         xor=['y_range'])
    y_range = traits.Tuple(
        traits.Float, traits.Float, argstr='--ymin=%.2f --ymax=%.2f',
        xor=['y_min', 'y_max'], desc='min and max y axis values')
    x_units = traits.Int(argstr='-u %d', usedefault=True, default_value=1,
                         desc='scaling units for x-axis (between 1 and length '
                               'of in file)')
    plot_size = traits.Tuple(
        traits.Int, traits.Int, argstr='-h %d -w %d',
        desc='plot image height and width')
    x_precision = traits.Int(argstr='--precision=%d',
                             desc='precision of x-axis labels')
    sci_notation = traits.Bool(argstr='--sci',
                               desc='switch on scientific notation')
    out_file = File(template='{in_file}.png', argstr='-o %s',
                    desc='image to write', hash_files=False)


class PlotTimeSeriesOutputSpec(TraitedSpec):
    out_file = File(exists=True, desc='image to write')


class PlotTimeSeries(FSLCommand):
    """Use fsl_tsplot to create images of time course plots.

    Examples
    --------

    >>> import nipype.interfaces.fsl as fsl
    >>> plotter = fsl.PlotTimeSeries()
    >>> plotter.inputs.in_file = ['functional.par', 'functional.par']
    >>> plotter.inputs.title = 'Functional timeseries'
    >>> plotter.inputs.labels = ['run1', 'run2']
    >>> plotter.cmdline
    "fsl_tsplot functional.par,functional.par -a run1,run2 -t 'Functional timeseries' -u 1"
    >>> plotter.run() #doctest: +SKIP


    """
    _cmd = 'fsl_tsplot'
    _input_spec = PlotTimeSeriesInputSpec
    _output_spec = PlotTimeSeriesOutputSpec


class PlotMotionParamsInputSpec(FSLCommandInputSpec):
    in_file = InputMultiPath(
        File(exists=True), mandatory=True, argstr='-i %s', sep=',', position=1,
        desc='file with motion parameters')
    in_source = traits.Enum('spm', 'fsl', mandatory=True,
                            desc='which program generated the motion '
                                  'parameter file - fsl, spm')
    plot_type = traits.Enum('rotations', 'translations', 'displacement',
                            argstr='%s', mandatory=True,
                            desc='which motion type to plot - rotations, '
                                  'translations, displacement')
    plot_size = traits.Tuple(traits.Int, traits.Int, argstr='-h %d -w %d',
                             desc='plot image height and width')
    out_file = File(template='{in_file}_{plot_type[:5]}.png', argstr='-o %s',
                    desc='image to write', hash_files=False)


    def _format_arg(self, name, spec, value):

        if name == 'plot_type':
            source = self.in_source

            if self.plot_type == 'displacement':
                title = '-t \'MCFLIRT estimated mean displacement (mm)\''
                labels = '-a abs,rel'
                return '%s %s' % (title, labels)

            # Get the right starting and ending position depending on source
            # package
            sfdict = dict(fsl_rot=(1, 3), fsl_tra=(
                4, 6), spm_rot=(4, 6), spm_tra=(1, 3))

            # Format the title properly
            sfstr = "--start=%d --finish=%d" % sfdict[
                '%s_%s' % (source, value[:3])]
            titledict = dict(fsl='MCFLIRT', spm='Realign')
            unitdict = dict(rot='radians', tra='mm')

            title = "\'%s estimated %s (%s)\'" % (
                titledict[source], value, unitdict[value[:3]])

            return '-t %s %s -a x,y,z' % (title, sfstr)
        return super(PlotMotionParamsInputSpec, self)._format_arg(name, spec, value)


class PlotMotionParamsOutputSpec(TraitedSpec):
    out_file = File(exists=True, desc='image to write')


class PlotMotionParams(FSLCommand):
    """Use fsl_tsplot to plot the estimated motion parameters from a realignment
    program.


    Examples
    --------

    >>> import nipype.interfaces.fsl as fsl
    >>> plotter = fsl.PlotMotionParams()
    >>> plotter.inputs.in_file = 'functional.par'
    >>> plotter.inputs.in_source = 'fsl'
    >>> plotter.inputs.plot_type = 'rotations'
    >>> plotter.cmdline
    "fsl_tsplot -i functional.par -t 'MCFLIRT estimated rotations (radians)' --start=1 --finish=3 -a x,y,z"
    >>> res = plotter.run() #doctest: +SKIP


    Notes
    -----

    The 'in_source' attribute determines the order of columns that are expected
    in the source file.  FSL prints motion parameters in the order rotations,
    translations, while SPM prints them in the opposite order.  This interface
    should be able to plot timecourses of motion parameters generated from other
    sources as long as they fall under one of these two patterns.  For more
    flexibilty, see the :class:`fsl.PlotTimeSeries` interface.

    """
    _cmd = 'fsl_tsplot'
    _input_spec = PlotMotionParamsInputSpec
    _output_spec = PlotMotionParamsOutputSpec


class ConvertXFMInputSpec(FSLCommandInputSpec):
    in_file = File(exists=True, mandatory=True, argstr='%s', position=-1,
                   desc='input transformation matrix')
    in_file2 = File(exists=True, argstr='%s', position=-2,
                    desc='second input matrix (for use with fix_scale_skew or '
                         'concat_xfm')
    operation = traits.Enum(
        'inverse', 'concat', 'fixscaleskew', usedefault=True, mandatory=True,
        argstr='-%s', position=-3, desc='operation mode')

    _options = ['invert_xfm', 'concat_xfm', 'fix_scale_skew']
    invert_xfm = traits.Bool(argstr='-inverse', position=-3, xor=_options,
                             desc='invert input transformation')
    concat_xfm = traits.Bool(argstr='-concat', position=-3, xor=_options,
                             requires=['in_file2'],
                             desc='write joint transformation of two input '
                                  'matrices')
    fix_scale_skew = traits.Bool(argstr='-fixscaleskew', position=-3,
                                 xor=_options, requires=['in_file2'],
                                 desc='use secondary matrix to fix scale and '
                                      'skew')
    out_file = GenFile(template='{in_file}_{operation[:3]}.mat', argstr='-omat %s', position=1,
                       desc='final transformation matrix', hash_files=False)

    def parse_args(self, skip=None):
        if skip is None:
            skip = []

        if isdefined(self.invert_xfm) and self.invert_xfm:
            self.invert_xfm = Undefined
            self.operation = 'inverse'
        if isdefined(self.concat_xfm) and self.concat_xfm:
            self.concat_xfm = Undefined
            self.operation = 'concat'
        if isdefined(self.fix_scale_skew) and self.fix_scale_skew:
            self.fix_scale_skew = Undefined
            self.operation = 'fixscaleskew'

        skip += ['invert_xfm', 'concat_xfm', 'fix_scale_skew']
        return super(ConvertXFMInputSpec, self).parse_args(skip)


class ConvertXFMOutputSpec(TraitedSpec):
    out_file = File(exists=True, desc='output transformation matrix')


class ConvertXFM(FSLCommand):
    """Use the FSL utility convert_xfm to modify FLIRT transformation matrices.

    Examples
    --------

    >>> import nipype.interfaces.fsl as fsl
    >>> invt = fsl.ConvertXFM()
    >>> invt.inputs.in_file = 'flirt.mat'
    >>> invt.inputs.invert_xfm = True
    >>> invt.cmdline
    'convert_xfm -omat flirt_inv.mat -inverse flirt.mat'

    >>> invt.inputs.in_file2 = 'flirt.mat'
    >>> invt.inputs.invert_xfm = False
    >>> invt.inputs.operation = 'concat'
    >>> invt.cmdline
    'convert_xfm -omat flirt_con.mat -concat flirt.mat flirt.mat'


    """

    _cmd = 'convert_xfm'
    _input_spec = ConvertXFMInputSpec
    _output_spec = ConvertXFMOutputSpec


class SwapDimensionsInputSpec(FSLCommandInputSpec):

    in_file = File(exists=True, mandatory=True, argstr='%s', position=1,
                   desc='input image')
    _dims = ['x', '-x', 'y', '-y', 'z',
             '-z', 'RL', 'LR', 'AP', 'PA', 'IS', 'SI']
    new_dims = traits.Tuple(traits.Enum(_dims), traits.Enum(_dims),
                            traits.Enum(_dims), argstr='%s %s %s',
                            mandatory=True,
                            desc='3-tuple of new dimension order')
    out_file = GenFile(
        template='{in_file}_newdims{output_type_}', argstr='%s',
        desc='image to write', hash_files=False)


class SwapDimensionsOutputSpec(TraitedSpec):
    out_file = File(exists=True, desc='image with new dimensions')


class SwapDimensions(FSLCommand):
    """Use fslswapdim to alter the orientation of an image.

    This interface accepts a three-tuple corresponding to the new
    orientation.  You may either provide dimension ids in the form of
    (-)x, (-)y, or (-z), or nifti-syle dimension codes (RL, LR, AP, PA, IS, SI).

    """
    _cmd = 'fslswapdim'
    _input_spec = SwapDimensionsInputSpec
    _output_spec = SwapDimensionsOutputSpec


class PowerSpectrumInputSpec(FSLCommandInputSpec):
    # We use position args here as list indices - so a negative number
    # will put something on the end
    in_file = File(exists=True,
                   desc='input 4D file to estimate the power spectrum',
                   argstr='%s', position=0, mandatory=True)
    out_file = GenFile(
        template='{in_file}_ps{output_type_}', argstr='%s', position=1, hash_files=False,
        desc='name of output 4D file for power spectrum')


class PowerSpectrumOutputSpec(TraitedSpec):
    out_file = File(
        exists=True, desc="path/name of the output 4D power spectrum file")


class PowerSpectrum(FSLCommand):
    """Use FSL PowerSpectrum command for power spectrum estimation.

    Examples
    --------

    >>> from nipype.interfaces import fsl
    >>> pspec = fsl.PowerSpectrum()
    >>> pspec.inputs.in_file = 'functional.nii'
    >>> res = pspec.run() # doctest: +SKIP


    """

    _cmd = 'fslpspec'
    _input_spec = PowerSpectrumInputSpec
    _output_spec = PowerSpectrumOutputSpec


class SigLossInputSpec(FSLCommandInputSpec):
    in_file = File(mandatory=True,
                   exists=True,
                   argstr='-i %s',
                   desc='b0 fieldmap file')
    out_file = GenFile(
        template='{in_file}_sigloss{output_type_}', argstr='-s %s', hash_files=False,
        desc='output signal loss estimate file')

    mask_file = File(exists=True,
                     argstr='-m %s',
                     desc='brain mask file')
    echo_time = traits.Float(argstr='--te=%f',
                             desc='echo time in seconds')
    slice_direction = traits.Enum('x', 'y', 'z',
                                  argstr='-d %s',
                                  desc='slicing direction')


class SigLossOuputSpec(TraitedSpec):
    out_file = File(exists=True,
                    desc='signal loss estimate file')


class SigLoss(FSLCommand):
    """Estimates signal loss from a field map (in rad/s)

    Examples
    --------

    >>> sigloss = SigLoss()
    >>> sigloss.inputs.in_file = 'phase.nii'
    >>> sigloss.inputs.echo_time = 0.03
    >>> res = sigloss.run() # doctest: +SKIP


    """
    _input_spec = SigLossInputSpec
    _output_spec = SigLossOuputSpec
    _cmd = 'sigloss'


class Reorient2StdInputSpec(FSLCommandInputSpec):
    in_file = File(exists=True, mandatory=True, argstr='%s')
    out_file = GenFile(template='{in_file}_reoriented{output_type_}',
                       hash_files=False, argstr='%s')


class Reorient2StdOutputSpec(TraitedSpec):
    out_file = File(exists=True)


class Reorient2Std(FSLCommand):
    """fslreorient2std is a tool for reorienting the image to match the
    approximate orientation of the standard template images (MNI152).


    Examples
    --------

    >>> reorient = Reorient2Std()
    >>> reorient.inputs.in_file = 'functional.nii'
    >>> res = reorient.run() # doctest: +SKIP


    """
    _cmd = 'fslreorient2std'
    _input_spec = Reorient2StdInputSpec
    _output_spec = Reorient2StdOutputSpec


class InvWarpInputSpec(FSLCommandInputSpec):
    warp = File(exists=True, argstr='--warp=%s', mandatory=True,
                desc='Name of file containing warp-coefficients/fields. This '
                      'would typically be the output from the --cout switch of '
                      'fnirt (but can also use fields, like the output from '
                      '--fout).')
    reference = File(exists=True, argstr='--ref=%s', mandatory=True,
                     desc='Name of a file in target space. Note that the '
                           'target space is now different from the target '
                           'space that was used to create the --warp file. It '
                           'would typically be the file that was specified '
                           'with the --in argument when running fnirt.')
    absolute = traits.Bool(argstr='--abs', xor=['relative'],
                           desc='If set it indicates that the warps in --warp '
                                 'should be interpreted as absolute, provided '
                                 'that it is not created by fnirt (which '
                                 'always uses relative warps). If set it also '
                                 'indicates that the output --out should be '
                                 'absolute.')
    relative = traits.Bool(argstr='--rel', xor=['absolute'],
                           desc='If set it indicates that the warps in --warp '
                                 'should be interpreted as relative. I.e. the '
                                 'values in --warp are displacements from the '
                                 'coordinates in the --ref space. If set it '
                                 'also indicates that the output --out should '
                                 'be relative.')
    niter = traits.Int(argstr='--niter=%d',
                       desc='Determines how many iterations of the '
                             'gradient-descent search that should be run.')
    regularise = traits.Float(argstr='--regularise=%f',
                              desc='Regularization strength (deafult=1.0).')
    noconstraint = traits.Bool(argstr='--noconstraint',
                               desc='Do not apply Jacobian constraint')
    jacobian_min = traits.Float(argstr='--jmin=%f',
                                desc='Minimum acceptable Jacobian value for '
                                      'constraint (default 0.01)')
    jacobian_max = traits.Float(argstr='--jmax=%f',
                                desc='Maximum acceptable Jacobian value for '
                                      'constraint (default 100.0)')
    inverse_warp = GenFile(
        template='{warp}_inverse{output_type_}', argstr='--out=%s', hash_files=False,
        desc='Name of output file, containing warps that are the \'reverse\' of those in'
             ' --warp. This will be a field-file (rather than a file of spline coefficients),'
             ' and it will have any affine component included as part of the displacements.')


class InvWarpOutputSpec(TraitedSpec):
    inverse_warp = File(exists=True,
                        desc='Name of output file, containing warps that are '
                              'the \'reverse\' of those in --warp.')


class InvWarp(FSLCommand):
    """
    Use FSL Invwarp to invert a FNIRT warp


    Examples
    --------

    >>> from nipype.interfaces.fsl import InvWarp
    >>> invwarp = InvWarp()
    >>> invwarp.inputs.warp = 'struct2mni.nii'
    >>> invwarp.inputs.reference = 'anatomical.nii'
    >>> invwarp.inputs.output_type = 'NIFTI_GZ'
    >>> invwarp.cmdline
    'invwarp --out=struct2mni_inverse.nii.gz --ref=anatomical.nii --warp=struct2mni.nii'
    >>> res = invwarp.run() # doctest: +SKIP


    """

    _input_spec = InvWarpInputSpec
    _output_spec = InvWarpOutputSpec

    _cmd = 'invwarp'


class ComplexInputSpec(FSLCommandInputSpec):
    complex_in_file = File(exists=True, argstr='%s', position=2)
    complex_in_file2 = File(exists=True, argstr='%s', position=3)

    real_in_file = File(exists=True, argstr='%s', position=2)
    imaginary_in_file = File(exists=True, argstr='%s', position=3)
    magnitude_in_file = File(exists=True, argstr='%s', position=2)
    phase_in_file = File(exists=True, argstr='%s', position=3)

    _ofs = ['complex_out_file',
            'magnitude_out_file', 'phase_out_file',
            'real_out_file', 'imaginary_out_file']
    _conversion = ['real_polar', 'real_cartesian',
                   'complex_cartesian', 'complex_polar',
                   'complex_split', 'complex_merge', ]


    start_vol = traits.Int(position=-2, argstr='%d')
    end_vol = traits.Int(position=-1, argstr='%d')

    real_polar = traits.Bool(
        argstr='-realpolar', xor=_conversion, position=1,)
#        requires=['complex_in_file','magnitude_out_file','phase_out_file'])
    real_cartesian = traits.Bool(
        argstr='-realcartesian', xor=_conversion, position=1,)
#        requires=['complex_in_file','real_out_file','imaginary_out_file'])
    complex_cartesian = traits.Bool(
        argstr='-complex', xor=_conversion, position=1,)
#        requires=['real_in_file','imaginary_in_file','complex_out_file'])
    complex_polar = traits.Bool(
        argstr='-complexpolar', xor=_conversion, position=1,)
#        requires=['magnitude_in_file','phase_in_file',
#                  'magnitude_out_file','phase_out_file'])
    complex_split = traits.Bool(
        argstr='-complexsplit', xor=_conversion, position=1,)
#        requires=['complex_in_file','complex_out_file'])
    complex_merge = traits.Bool(
        argstr='-complexmerge', xor=_conversion + ['start_vol', 'end_vol'],
        position=1,)
#        requires=['complex_in_file','complex_in_file2','complex_out_file'])

    # Auto-generate output file names
    complex_out_file = GenFile(
        template='generated_cplx{output_type_}', argstr='%s', position=-3)
    magnitude_out_file = GenFile(
        template='{complex_in_file}_mag{output_type_}', argstr='%s', position=-4)
    phase_out_file = GenFile(
        template='{complex_in_file}_phase{output_type_}', argstr='%s', position=-3)
    real_out_file = GenFile(
        template='{complex_in_file}_real{output_type_}', argstr='%s', position=-4)
    imaginary_out_file = GenFile(
        template='{complex_in_file}_imag{output_type_}', argstr='%s', position=-3)


    def parse_args(self, skip=None):
        if skip is None:
            skip = []
        if self.real_cartesian:
            skip += self._ofs[:3]
        elif self.real_polar:
            skip += self._ofs[:1] + self._ofs[3:]
        else:
            skip += self._ofs[1:]
        return super(ComplexInputSpec, self).parse_args(skip)

class ComplexOuputSpec(TraitedSpec):
    magnitude_out_file = File()
    phase_out_file = File()
    real_out_file = File()
    imaginary_out_file = File()
    complex_out_file = File()


class Complex(FSLCommand):
    """fslcomplex is a tool for converting complex data

    Examples
    --------

    >>> cplx = Complex()
    >>> cplx.inputs.complex_in_file = 'complex.nii'
    >>> cplx.real_polar = True
    >>> res = cplx.run() # doctest: +SKIP


    """
    _cmd = 'fslcomplex'
<<<<<<< HEAD
    _input_spec = ComplexInputSpec
    _output_spec = ComplexOuputSpec
=======
    input_spec = ComplexInputSpec
    output_spec = ComplexOuputSpec

    def _parse_inputs(self, skip=None):
        if skip is None:
            skip = []
        if self.inputs.real_cartesian:
            skip += self.inputs._ofs[:3]
        elif self.inputs.real_polar:
            skip += self.inputs._ofs[:1] + self.inputs._ofs[3:]
        else:
            skip += self.inputs._ofs[1:]
        return super(Complex, self)._parse_inputs(skip)

    def _gen_filename(self, name):
        if name == 'complex_out_file':
            if self.inputs.complex_cartesian:
                in_file = self.inputs.real_in_file
            elif self.inputs.complex_polar:
                in_file = self.inputs.magnitude_in_file
            elif self.inputs.complex_split or self.inputs.complex_merge:
                in_file = self.inputs.complex_in_file
            else:
                return None
            return self._gen_fname(in_file, suffix="_cplx")
        elif name == 'magnitude_out_file':
            return self._gen_fname(self.inputs.complex_in_file, suffix="_mag")
        elif name == 'phase_out_file':
            return self._gen_fname(self.inputs.complex_in_file, suffix="_phase")
        elif name == 'real_out_file':
            return self._gen_fname(self.inputs.complex_in_file, suffix="_real")
        elif name == 'imaginary_out_file':
            return self._gen_fname(self.inputs.complex_in_file, suffix="_imag")
        return None

    def _get_output(self, name):
        output = getattr(self.inputs, name)
        if not isdefined(output):
            output = self._gen_filename(name)
        return os.path.abspath(output)

    def _list_outputs(self):
        outputs = self.output_spec().get()
        if self.inputs.complex_cartesian or self.inputs.complex_polar or \
                self.inputs.complex_split or self.inputs.complex_merge:
            outputs['complex_out_file'] = self._get_output('complex_out_file')
        elif self.inputs.real_cartesian:
            outputs['real_out_file'] = self._get_output('real_out_file')
            outputs['imaginary_out_file'] = self._get_output(
                'imaginary_out_file')
        elif self.inputs.real_polar:
            outputs['magnitude_out_file'] = self._get_output(
                'magnitude_out_file')
            outputs['phase_out_file'] = self._get_output('phase_out_file')
        return outputs
>>>>>>> 47587b97


class WarpUtilsInputSpec(FSLCommandInputSpec):
    in_file = File(exists=True, argstr='--in=%s', mandatory=True,
                   desc='Name of file containing warp-coefficients/fields. This '
                         'would typically be the output from the --cout switch of '
                         'fnirt (but can also use fields, like the output from '
                         '--fout).')
    reference = File(exists=True, argstr='--ref=%s', mandatory=True,
                     desc='Name of a file in target space. Note that the '
                           'target space is now different from the target '
                           'space that was used to create the --warp file. It '
                           'would typically be the file that was specified '
                           'with the --in argument when running fnirt.')

    out_format = traits.Enum('spline', 'field', argstr='--outformat=%s',
                             desc='Specifies the output format. If set to field (default) '
                                   'the output will be a (4D) field-file. If set to spline '
                                   'the format will be a (4D) file of spline coefficients.')

    warp_resolution = traits.Tuple(traits.Float, traits.Float, traits.Float,
                                   argstr='--warpres=%0.4f,%0.4f,%0.4f',
                                   desc='Specifies the resolution/knot-spacing of the splines pertaining '
                                         'to the coefficients in the --out file. This parameter is only '
                                         'relevant if --outformat is set to spline. It should be noted '
                                         'that if the --in file has a higher resolution, the resulting '
                                         'coefficients will pertain to the closest (in a least-squares'
                                         ' sense) file in the space of fields with the --warpres'
                                         ' resolution. It should also be noted that the resolution '
                                         'will always be an integer multiple of the voxel '
                                         'size.')

    knot_space = traits.Tuple(traits.Int, traits.Int, traits.Int,
                              argstr='--knotspace=%d,%d,%d',
                              desc='Alternative (to --warpres) specification of the resolution of '
                                    'the output spline-field.')

    out_file = GenFile(
        template='{in_file}_{out_format}{output_type_}', argstr='--out=%s', position=-1,
        desc='Name of output file. The format of the output depends on what other '
              'parameters are set. The default format is a (4D) field-file. If the '
              '--outformat is set to spline the format will be a (4D) file of spline '
              'coefficients.')

    write_jacobian = traits.Bool(False, mandatory=True, usedefault=True,
                                 desc='Switch on --jac flag with automatically generated filename')

    out_jacobian = GenFile(template='{in_file}_jac{output_type_}', argstr='--jac=%s',
                           desc='Specifies that a (3D) file of Jacobian determinants corresponding '
                                'to --in should be produced and written to filename.')

    with_affine = traits.Bool(False, argstr='--withaff',
                              desc='Specifies that the affine transform (i.e. that which was '
                                    'specified for the --aff parameter in fnirt) should be '
                                    'included as displacements in the --out file. That can be '
                                    'useful for interfacing with software that cannot decode '
                                    'FSL/fnirt coefficient-files (where the affine transform is '
                                    'stored separately from the displacements).')

    def parse_args(self, skip=None):
        if skip is None:
            skip = []
        if not self.write_jacobian:
            skip += ['out_jacobian']
        return super(WarpUtilsInputSpec, self).parse_args(skip)

class WarpUtilsOutputSpec(TraitedSpec):
<<<<<<< HEAD
    out_file = File(desc='Name of output file, containing the warp as field or coefficients.')
    out_jacobian = File(desc='Name of output file, containing the map of the determinant of '
                              'the Jacobian')

    def post_run(self):
        if not self.inputs.write_jacobian:
            self.outputs.out_jacobian = Undefined
=======
    out_file = File(
        desc=('Name of output file, containing the warp as field or coefficients.'))
    out_jacobian = File(desc=('Name of output file, containing the map of the determinant of '
                              'the Jacobian'))
>>>>>>> 47587b97


class WarpUtils(FSLCommand):
    """Use FSL `fnirtfileutils <http://fsl.fmrib.ox.ac.uk/fsl/fsl-4.1.9/fnirt/warp_utils.html>`_
    to convert field->coefficients, coefficients->field, coefficients->other_coefficients etc


    Examples
    --------

    >>> from nipype.interfaces.fsl import WarpUtils
    >>> warputils = WarpUtils()
    >>> warputils.inputs.in_file = 'warpfield.nii'
    >>> warputils.inputs.reference = 'T1.nii'
    >>> warputils.inputs.out_format = 'spline'
    >>> warputils.inputs.warp_resolution = (10,10,10)
    >>> warputils.inputs.output_type = 'NIFTI_GZ'
    >>> warputils.cmdline # doctest: +ELLIPSIS
    'fnirtfileutils --in=warpfield.nii --outformat=spline --ref=T1.nii --warpres=10.0000,10.0000,10.0000 --out=warpfield_spline.nii.gz'
    >>> res = invwarp.run() # doctest: +SKIP


    """

    _input_spec = WarpUtilsInputSpec
    _output_spec = WarpUtilsOutputSpec

    _cmd = 'fnirtfileutils'


class ConvertWarpInputSpec(FSLCommandInputSpec):
    reference = File(exists=True, argstr='--ref=%s', mandatory=True, position=1,
                     desc='Name of a file in target space of the full transform.')

    out_file = GenFile(
        template='{reference}_concatwarp{output_type_}', argstr='--out=%s', position=-1,
        desc='Name of output file, containing warps that are the combination of all '
              'those given as arguments. The format of this will be a field-file (rather '
              'than spline coefficients) with any affine components included.')

    premat = File(exists=True, argstr='--premat=%s',
                  desc='filename for pre-transform (affine matrix)')

    warp1 = File(exists=True, argstr='--warp1=%s',
                 desc='Name of file containing initial warp-fields/coefficients (follows premat). This could e.g. be a '
<<<<<<< HEAD
                       'fnirt-transform from a subjects structural scan to an average of a group '
                       'of subjects.')
=======
                      'fnirt-transform from a subjects structural scan to an average of a group '
                      'of subjects.')
>>>>>>> 47587b97

    midmat = File(exists=True, argstr='--midmat=%s',
                  desc='Name of file containing mid-warp-affine transform')

    warp2 = File(exists=True, argstr='--warp2=%s',
                 desc='Name of file containing secondary warp-fields/coefficients (after warp1/midmat but before postmat). This could e.g. be a '
<<<<<<< HEAD
                       'fnirt-transform from the average of a group of subjects to some standard '
                       'space (e.g. MNI152).')

    postmat = File(exists=True, argstr='--postmat=%s',
                   desc='Name of file containing an affine transform (applied last). It could e.g. be an affine '
                         'transform that maps the MNI152-space into a better approximation to the '
                         'Talairach-space (if indeed there is one).')

    shift_in_file = File(exists=True, argstr='--shiftmap=%s',
                         desc='Name of file containing a \'shiftmap\', a non-linear transform with '
                               'displacements only in one direction (applied first, before premat). This would typically be a '
                               'fieldmap that has been pre-processed using fugue that maps a '
                               'subjects functional (EPI) data onto an undistorted space (i.e. a space '
                               'that corresponds to his/her true anatomy).')

    shift_direction = traits.Enum('y-', 'y', 'x', 'x-', 'z', 'z-',
                                  argstr='--shiftdir=%s', requires=['shift_in_file'],
                                  desc='Indicates the direction that the distortions from '
                                        '--shiftmap goes. It depends on the direction and '
                                        'polarity of the phase-encoding in the EPI sequence.')

    cons_jacobian = traits.Bool(False, argstr='--constrainj',
                                desc='Constrain the Jacobian of the warpfield to lie within specified '
                                      'min/max limits.')

    jacobian_min = traits.Float(argstr='--jmin=%f',
                                desc='Minimum acceptable Jacobian value for '
                                      'constraint (default 0.01)')
    jacobian_max = traits.Float(argstr='--jmax=%f',
                                desc='Maximum acceptable Jacobian value for '
                                      'constraint (default 100.0)')

    abswarp = traits.Bool(argstr='--abs', xor=['relwarp'],
                          desc='If set it indicates that the warps in --warp1 and --warp2 should be '
                                'interpreted as absolute. I.e. the values in --warp1/2 are the '
                                'coordinates in the next space, rather than displacements. This flag '
                                'is ignored if --warp1/2 was created by fnirt, which always creates '
                                'relative displacements.')

    relwarp = traits.Bool(argstr='--rel', xor=['abswarp'],
                          desc='If set it indicates that the warps in --warp1/2 should be interpreted '
                                'as relative. I.e. the values in --warp1/2 are displacements from the '
                                'coordinates in the next space.')

    out_abswarp = traits.Bool(argstr='--absout', xor=['out_relwarp'],
                              desc='If set it indicates that the warps in --out should be absolute, i.e. '
                                    'the values in --out are displacements from the coordinates in --ref.')

    out_relwarp = traits.Bool(argstr='--relout', xor=['out_abswarp'],
                              desc='If set it indicates that the warps in --out should be relative, i.e. '
                                    'the values in --out are displacements from the coordinates in --ref.')
=======
                      'fnirt-transform from the average of a group of subjects to some standard '
                      'space (e.g. MNI152).')

    postmat = File(exists=True, argstr='--postmat=%s',
                   desc='Name of file containing an affine transform (applied last). It could e.g. be an affine '
                        'transform that maps the MNI152-space into a better approximation to the '
                        'Talairach-space (if indeed there is one).')

    shift_in_file = File(exists=True, argstr='--shiftmap=%s',
                         desc='Name of file containing a "shiftmap", a non-linear transform with '
                              'displacements only in one direction (applied first, before premat). This would typically be a '
                              'fieldmap that has been pre-processed using fugue that maps a '
                              'subjects functional (EPI) data onto an undistorted space (i.e. a space '
                              'that corresponds to his/her true anatomy).')

    shift_direction = traits.Enum('y-', 'y', 'x', 'x-', 'z', 'z-',
                                  argstr="--shiftdir=%s", requires=['shift_in_file'],
                                  desc='Indicates the direction that the distortions from '
                                  '--shiftmap goes. It depends on the direction and '
                                  'polarity of the phase-encoding in the EPI sequence.')

    cons_jacobian = traits.Bool(False, argstr='--constrainj',
                                desc='Constrain the Jacobian of the warpfield to lie within specified '
                                'min/max limits.')

    jacobian_min = traits.Float(argstr='--jmin=%f',
                                desc='Minimum acceptable Jacobian value for '
                                'constraint (default 0.01)')
    jacobian_max = traits.Float(argstr='--jmax=%f',
                                desc='Maximum acceptable Jacobian value for '
                                'constraint (default 100.0)')

    abswarp = traits.Bool(argstr='--abs', xor=['relwarp'],
                          desc='If set it indicates that the warps in --warp1 and --warp2 should be '
                          'interpreted as absolute. I.e. the values in --warp1/2 are the '
                          'coordinates in the next space, rather than displacements. This flag '
                          'is ignored if --warp1/2 was created by fnirt, which always creates '
                          'relative displacements.')

    relwarp = traits.Bool(argstr='--rel', xor=['abswarp'],
                          desc='If set it indicates that the warps in --warp1/2 should be interpreted '
                          'as relative. I.e. the values in --warp1/2 are displacements from the '
                          'coordinates in the next space.')

    out_abswarp = traits.Bool(argstr='--absout', xor=['out_relwarp'],
                              desc='If set it indicates that the warps in --out should be absolute, i.e. '
                              'the values in --out are displacements from the coordinates in --ref.')

    out_relwarp = traits.Bool(argstr='--relout', xor=['out_abswarp'],
                              desc='If set it indicates that the warps in --out should be relative, i.e. '
                              'the values in --out are displacements from the coordinates in --ref.')
>>>>>>> 47587b97


class ConvertWarpOutputSpec(TraitedSpec):
    out_file = File(exists=True,
                    desc='Name of output file, containing the warp as field or coefficients.')


class ConvertWarp(FSLCommand):
    """Use FSL `convertwarp <http://fsl.fmrib.ox.ac.uk/fsl/fsl-4.1.9/fnirt/warp_utils.html>`_
    for combining multiple transforms into one.


    Examples
    --------

    >>> from nipype.interfaces.fsl import ConvertWarp
    >>> warputils = ConvertWarp()
    >>> warputils.inputs.warp1 = 'warpfield.nii'
    >>> warputils.inputs.reference = 'T1.nii'
    >>> warputils.inputs.relwarp = True
    >>> warputils.inputs.output_type = 'NIFTI_GZ'
    >>> warputils.cmdline # doctest: +ELLIPSIS
    'convertwarp --ref=T1.nii --rel --warp1=warpfield.nii --out=T1_concatwarp.nii.gz'
    >>> res = warputils.run() # doctest: +SKIP


    """

    _input_spec = ConvertWarpInputSpec
    _output_spec = ConvertWarpOutputSpec
    _cmd = 'convertwarp'


class WarpPointsBaseInputSpec(CommandLineInputSpec):
    in_coords = File(exists=True, position=-1, argstr='%s', mandatory=True,
                     desc='filename of file containing coordinates')
    xfm_file = File(exists=True, argstr='-xfm %s', xor=['warp_file'],
                    desc='filename of affine transform (e.g. source2dest.mat)')
    warp_file = File(exists=True, argstr='-warp %s', xor=['xfm_file'],
                     desc='filename of warpfield (e.g. '
<<<<<<< HEAD
                           'intermediate2dest_warp.nii.gz)')
=======
                     'intermediate2dest_warp.nii.gz)')
>>>>>>> 47587b97
    coord_vox = traits.Bool(True, argstr='-vox', xor=['coord_mm'],
                            desc='all coordinates in voxels - default')
    coord_mm = traits.Bool(False, argstr='-mm', xor=['coord_vox'],
                           desc='all coordinates in mm')
    out_file = File(name_source='in_coords',
                    name_template='%s_warped', output_name='out_file',
                    desc='output file name')


class WarpPointsInputSpec(WarpPointsBaseInputSpec):
    src_file = File(exists=True, argstr='-src %s', mandatory=True,
                    desc='filename of source image')
    dest_file = File(exists=True, argstr='-dest %s', mandatory=True,
                     desc='filename of destination image')


class WarpPointsOutputSpec(TraitedSpec):
    out_file = File(exists=True,
                    desc='Name of output file, containing the warp as field or coefficients.')


class WarpPoints(CommandLine):
    """Use FSL `img2imgcoord <http://fsl.fmrib.ox.ac.uk/fsl/fsl-4.1.9/flirt/overview.html>`_
    to transform point sets. Accepts plain text files and vtk files.

    .. Note:: transformation of TrackVis trk files is not yet implemented


    Examples
    --------

    >>> from nipype.interfaces.fsl import WarpPoints
    >>> warppoints = WarpPoints()
    >>> warppoints.inputs.in_coords = 'surf.txt'
    >>> warppoints.inputs.src_file = 'epi.nii'
    >>> warppoints.inputs.dest_file = 'T1.nii'
    >>> warppoints.inputs.warp_file = 'warpfield.nii'
    >>> warppoints.inputs.coord_mm = True
    >>> warppoints.cmdline # doctest: +ELLIPSIS
    'img2imgcoord -mm -dest T1.nii -src epi.nii -warp warpfield.nii surf.txt'
    >>> res = warppoints.run() # doctest: +SKIP


    """

    _input_spec = WarpPointsInputSpec
    _output_spec = WarpPointsOutputSpec
    _cmd = 'img2imgcoord'
    _terminal_output = 'stream'

    def __init__(self, command=None, **inputs):
        self._tmpfile = None
        self._in_file = None
        self._outformat = None

        super(WarpPoints, self).__init__(command=command, **inputs)

    def _format_arg(self, name, trait_spec, value):
        if name == 'out_file':
            return ''

<<<<<<< HEAD
    def parse_args(self, skip=None):
        import os.path as op

        fname, ext = op.splitext(self.in_coords)
        setattr(self, '_in_file', fname)
        setattr(self, '_outformat', ext[1:])
        first_args = super(WarpPoints, self).parse_args(skip=['in_coords', 'out_file'])
=======
        return super(WarpPoints, self)._format_arg(name, trait_spec, value)

    def _parse_inputs(self, skip=None):
        fname, ext = op.splitext(self.inputs.in_coords)
        setattr(self, '_in_file', fname)
        setattr(self, '_outformat', ext[1:])
        first_args = super(WarpPoints, self)._parse_inputs(
            skip=['in_coords', 'out_file'])
>>>>>>> 47587b97

        second_args = fname + '.txt'

        if ext in ['.vtk', '.trk']:
            if self._tmpfile is None:
                self._tmpfile = tempfile.NamedTemporaryFile(suffix='.txt', dir=os.getcwd(),
                                                            delete=False).name
            second_args = self._tmpfile

        return first_args + [second_args]

    def _vtk_to_coords(self, in_file, out_file=None):
        from ..vtkbase import tvtk
        from ...interfaces import vtkbase as VTKInfo

        if VTKInfo.no_tvtk():
            raise ImportError('TVTK is required and tvtk package was not found')

        reader = tvtk.PolyDataReader(file_name=in_file + '.vtk')
        reader.update()
        mesh = VTKInfo.vtk_output(reader)
        points = mesh.points

        if out_file is None:
            out_file, _ = op.splitext(in_file) + '.txt'

        np.savetxt(out_file, points)
        return out_file

    def _coords_to_vtk(self, points, out_file):
        from ..vtkbase import tvtk
        from ...interfaces import vtkbase as VTKInfo

        if VTKInfo.no_tvtk():
            raise ImportError('TVTK is required and tvtk package was not found')

        reader = tvtk.PolyDataReader(file_name=self.inputs.in_file)
        reader.update()

        mesh = VTKInfo.vtk_output(reader)
        mesh.points = points

        writer = tvtk.PolyDataWriter(file_name=out_file)
        VTKInfo.configure_input_data(writer, mesh)
        writer.write()

    def _trk_to_coords(self, in_file, out_file=None):
        from nibabel.trackvis import TrackvisFile
        trkfile = TrackvisFile.from_file(in_file)
        streamlines = trkfile.streamlines

        if out_file is None:
            out_file, _ = op.splitext(in_file)

        np.savetxt(streamlines, out_file + '.txt')
        return out_file + '.txt'

    def _coords_to_trk(self, points, out_file):
        raise NotImplementedError('trk files are not yet supported')

    def _overload_extension(self, value, name):
        if name == 'out_file':
            return '%s.%s' % (value, getattr(self, '_outformat'))

    def _run_interface(self, runtime):
        fname = getattr(self, '_in_file')
        outformat = getattr(self, '_outformat')
        tmpfile = None

        if outformat == 'vtk':
            tmpfile = self._tmpfile
            self._vtk_to_coords(fname, out_file=tmpfile)
        elif outformat == 'trk':
            tmpfile = self._tmpfile
            self._trk_to_coords(fname, out_file=tmpfile)

        runtime = super(WarpPoints, self)._run_interface(runtime)
        newpoints = np.fromstring(
            '\n'.join(runtime.stdout.split('\n')[1:]), sep=' ')

        if tmpfile is not None:
            try:
                os.remove(tmpfile.name)
            except:
                pass

        out_file = self._filename_from_source('out_file')

        if outformat == 'vtk':
            self._coords_to_vtk(newpoints, out_file)
        elif outformat == 'trk':
            self._coords_to_trk(newpoints, out_file)
        else:
            np.savetxt(out_file, newpoints.reshape(-1, 3))

        return runtime


class WarpPointsToStdInputSpec(WarpPointsBaseInputSpec):
    img_file = File(exists=True, argstr='-img %s', mandatory=True,
                    desc='filename of input image')
    std_file = File(exists=True, argstr='-std %s', mandatory=True,
                    desc='filename of destination image')
    premat_file = File(exists=True, argstr='-premat %s',
                       desc='filename of pre-warp affine transform '
                             '(e.g. example_func2highres.mat)')


class WarpPointsToStd(WarpPoints):
    """
    Use FSL `img2stdcoord <http://fsl.fmrib.ox.ac.uk/fsl/fsl-4.1.9/flirt/overview.html>`_
    to transform point sets to standard space coordinates. Accepts plain text files and
    vtk files.

    .. Note:: transformation of TrackVis trk files is not yet implemented


    Examples
    --------

    >>> from nipype.interfaces.fsl import WarpPointsToStd
    >>> warppoints = WarpPointsToStd()
    >>> warppoints.inputs.in_coords = 'surf.txt'
    >>> warppoints.inputs.img_file = 'T1.nii'
    >>> warppoints.inputs.std_file = 'mni.nii'
    >>> warppoints.inputs.warp_file = 'warpfield.nii'
    >>> warppoints.inputs.coord_mm = True
    >>> warppoints.cmdline # doctest: +ELLIPSIS
    'img2stdcoord -mm -img T1.nii -std mni.nii -warp warpfield.nii surf.txt'
    >>> res = warppoints.run() # doctest: +SKIP


    """

    _input_spec = WarpPointsToStdInputSpec
    _output_spec = WarpPointsOutputSpec
    _cmd = 'img2stdcoord'


class MotionOutliersInputSpec(FSLCommandInputSpec):
<<<<<<< HEAD
    in_file = File(exists=True, mandatory=True, desc='unfiltered 4D image', argstr='-i %s')
    mask = File(exists=True, argstr='-m %s', desc='mask image for calculating metric')
    metric = traits.Enum('refrms', ['refrms', 'dvars', 'refmse', 'fd', 'fdrms'], argstr='--%s', desc="metrics: refrms - RMS intensity difference to reference volume as metric [default metric],\
refmse - Mean Square Error version of refrms (used in original version of fsl_motion_outliers) \
dvars - DVARS \
fd - frame displacement \
fdrms - FD with RMS matrix calculation")
    threshold = traits.Float(argstr='--thresh=%g', desc="specify absolute threshold value (otherwise use box-plot cutoff = P75 + 1.5*IQR)")
    no_motion_correction = traits.Bool(argstr='--nomoco', desc='do not run motion correction (assumed already done)')
    dummy = traits.Int(argstr='--dummy=%d', desc='number of dummy scans to delete (before running anything and creating EVs)')

    out_file = GenFile(template='{in_file}_outliers.txt', argstr='-o %s', hash_files=False,
                       desc='output outlier file name')
    out_metric_values = GenFile(template='{in_file}_metrics.txt', argstr='-s %s', hash_files=False,
                                desc='output metric values (DVARS etc.) file name')
    out_metric_plot = GenFile(template='{in_file}_metrics.png', argstr='-p %s', hash_files=False,
                              desc='output metric values plot (DVARS etc.) file name')
=======
    in_file = File(
        exists=True, mandatory=True, desc="unfiltered 4D image", argstr="-i %s")
    out_file = File(argstr="-o %s", name_source='in_file', name_template='%s_outliers.txt',
                    keep_extension=True, desc='output outlier file name', hash_files=False)
    mask = File(
        exists=True, argstr="-m %s", desc="mask image for calculating metric")
    metric = traits.Enum(
        'refrms', ['refrms', 'dvars', 'refmse', 'fd', 'fdrms'], argstr="--%s",
        desc='metrics: refrms - RMS intensity difference to reference volume as metric [default metric], '
             'refmse - Mean Square Error version of refrms (used in original version of fsl_motion_outliers), '
             'dvars - DVARS, fd - frame displacement, fdrms - FD with RMS matrix calculation')
    threshold = traits.Float(argstr="--thresh=%g",
                             desc="specify absolute threshold value (otherwise use box-plot cutoff = P75 + 1.5*IQR)")
    no_motion_correction = traits.Bool(
        argstr="--nomoco", desc="do not run motion correction (assumed already done)")
    dummy = traits.Int(argstr="--dummy=%d",
                       desc='number of dummy scans to delete (before running anything and creating EVs)')
    out_metric_values = File(argstr="-s %s", name_source='in_file', name_template='%s_metrics.txt',
                             keep_extension=True, desc='output metric values (DVARS etc.) file name', hash_files=False)
    out_metric_plot = File(argstr="-p %s", name_source='in_file', name_template='%s_metrics.png', hash_files=False,
                           keep_extension=True, desc='output metric values plot (DVARS etc.) file name')
>>>>>>> 47587b97


class MotionOutliersOutputSpec(TraitedSpec):
    out_file = File(exists=True)
    out_metric_values = File(exists=True)
    out_metric_plot = File(exists=True)


class MotionOutliers(FSLCommand):
    """
    Use FSL fsl_motion_outliers`http://fsl.fmrib.ox.ac.uk/fsl/fslwiki/FSLMotionOutliers`_ to find outliers in timeseries (4d) data.
    Examples
    --------
    >>> from nipype.interfaces.fsl import MotionOutliers
    >>> mo = MotionOutliers()
    >>> mo.inputs.in_file = 'epi.nii'
    >>> mo.cmdline # doctest: +ELLIPSIS
    'fsl_motion_outliers -i epi.nii -o epi_outliers.txt -p epi_metrics.png -s epi_metrics.txt'
    >>> res = mo.run() # doctest: +SKIP
    """

    _input_spec = MotionOutliersInputSpec
    _output_spec = MotionOutliersOutputSpec
    _cmd = 'fsl_motion_outliers'<|MERGE_RESOLUTION|>--- conflicted
+++ resolved
@@ -39,7 +39,6 @@
 
 
 class CopyGeomInputSpec(FSLCommandInputSpec):
-<<<<<<< HEAD
     in_file = File(exists=True, mandatory=True, argstr='%s', position=0,
                    desc='source image')
     dest_file = File(exists=True, mandatory=True, argstr='%s', position=1,
@@ -47,15 +46,6 @@
                      output_name='out_file')
     ignore_dims = traits.Bool(False, usedefault=True, argstr='-d', position=-1,
                               desc='Do not copy image dimensions')
-=======
-    in_file = File(exists=True, mandatory=True, argstr="%s", position=0,
-                   desc="source image")
-    dest_file = File(exists=True, mandatory=True, argstr="%s", position=1,
-                     desc="destination image", copyfile=True, output_name='out_file',
-                     name_source='dest_file', name_template='%s')
-    ignore_dims = traits.Bool(desc='Do not copy image dimensions',
-                              argstr='-d', position="-1")
->>>>>>> 47587b97
 
 
 class CopyGeomOutputSpec(TraitedSpec):
@@ -98,15 +88,9 @@
     out_file = GenFile(template='{in_file}_ts.txt', argstr='-o %s',
                        hash_files=False, desc='name of output text matrix')
     mask = File(exists=True, desc='input 3D mask', argstr='-m %s')
-    spatial_coord = traits.List(traits.Int,
-<<<<<<< HEAD
+    spatial_coord = traits.List(traits.Int, argstr='-c %s',
                                 desc='<x y z>	requested spatial coordinate '
-                                      '(instead of mask)',
-=======
-                                desc=('<x y z>  requested spatial coordinate '
-                                      '(instead of mask)'),
->>>>>>> 47587b97
-                                argstr='-c %s')
+                                      '(instead of mask)')
     use_mm = traits.Bool(desc='use mm instead of voxel coordinates (for -c '
                                'option)', argstr='--usemm')
     show_all = traits.Bool(desc='show all voxel time series (within mask) '
@@ -672,50 +656,8 @@
 
     """
     _cmd = 'overlay'
-<<<<<<< HEAD
     _input_spec = OverlayInputSpec
     _output_spec = OverlayOutputSpec
-=======
-    input_spec = OverlayInputSpec
-    output_spec = OverlayOutputSpec
-
-    def _format_arg(self, name, spec, value):
-        if name == 'transparency':
-            if value:
-                return '1'
-            else:
-                return '0'
-        if name == 'out_type':
-            if value == 'float':
-                return '0'
-            else:
-                return '1'
-        if name == 'show_negative_stats':
-            return '%s %.2f %.2f' % (self.inputs.stat_image,
-                                     self.inputs.stat_thresh[0] * -1,
-                                     self.inputs.stat_thresh[1] * -1)
-        return super(Overlay, self)._format_arg(name, spec, value)
-
-    def _list_outputs(self):
-        outputs = self._outputs().get()
-        out_file = self.inputs.out_file
-        if not isdefined(out_file):
-            if isdefined(self.inputs.stat_image2) and (
-                not isdefined(self.inputs.show_negative_stats) or not
-                    self.inputs.show_negative_stats):
-                stem = "%s_and_%s" % (split_filename(self.inputs.stat_image)[1],
-                                      split_filename(self.inputs.stat_image2)[1])
-            else:
-                stem = split_filename(self.inputs.stat_image)[1]
-            out_file = self._gen_fname(stem, suffix='_overlay')
-        outputs['out_file'] = os.path.abspath(out_file)
-        return outputs
-
-    def _gen_filename(self, name):
-        if name == 'out_file':
-            return self._list_outputs()['out_file']
-        return None
->>>>>>> 47587b97
 
 
 class SlicerInputSpec(FSLCommandInputSpec):
@@ -762,18 +704,9 @@
                             desc='output all axial slices into one picture')
     sample_axial = traits.Int(position=10, argstr='-S %d',
                               xor=_xor_options, requires=['image_width'],
-<<<<<<< HEAD
                               desc='output every n axial slices into one '
                                     'picture')
     image_width = traits.Int(position=-2, argstr='%d', desc='max picture width')
-=======
-                              desc=('output every n axial slices into one '
-                                    'picture'))
-    image_width = traits.Int(
-        position=-2, argstr='%d', desc='max picture width')
-    out_file = File(position=-1, genfile=True, argstr='%s',
-                    desc='picture to write', hash_files=False)
->>>>>>> 47587b97
     scaling = traits.Float(position=0, argstr='-s %f', desc='image scale')
 
     out_file = GenFile(template='{in_file}.png', position=-1, argstr='%s',
@@ -1336,66 +1269,8 @@
 
     """
     _cmd = 'fslcomplex'
-<<<<<<< HEAD
     _input_spec = ComplexInputSpec
     _output_spec = ComplexOuputSpec
-=======
-    input_spec = ComplexInputSpec
-    output_spec = ComplexOuputSpec
-
-    def _parse_inputs(self, skip=None):
-        if skip is None:
-            skip = []
-        if self.inputs.real_cartesian:
-            skip += self.inputs._ofs[:3]
-        elif self.inputs.real_polar:
-            skip += self.inputs._ofs[:1] + self.inputs._ofs[3:]
-        else:
-            skip += self.inputs._ofs[1:]
-        return super(Complex, self)._parse_inputs(skip)
-
-    def _gen_filename(self, name):
-        if name == 'complex_out_file':
-            if self.inputs.complex_cartesian:
-                in_file = self.inputs.real_in_file
-            elif self.inputs.complex_polar:
-                in_file = self.inputs.magnitude_in_file
-            elif self.inputs.complex_split or self.inputs.complex_merge:
-                in_file = self.inputs.complex_in_file
-            else:
-                return None
-            return self._gen_fname(in_file, suffix="_cplx")
-        elif name == 'magnitude_out_file':
-            return self._gen_fname(self.inputs.complex_in_file, suffix="_mag")
-        elif name == 'phase_out_file':
-            return self._gen_fname(self.inputs.complex_in_file, suffix="_phase")
-        elif name == 'real_out_file':
-            return self._gen_fname(self.inputs.complex_in_file, suffix="_real")
-        elif name == 'imaginary_out_file':
-            return self._gen_fname(self.inputs.complex_in_file, suffix="_imag")
-        return None
-
-    def _get_output(self, name):
-        output = getattr(self.inputs, name)
-        if not isdefined(output):
-            output = self._gen_filename(name)
-        return os.path.abspath(output)
-
-    def _list_outputs(self):
-        outputs = self.output_spec().get()
-        if self.inputs.complex_cartesian or self.inputs.complex_polar or \
-                self.inputs.complex_split or self.inputs.complex_merge:
-            outputs['complex_out_file'] = self._get_output('complex_out_file')
-        elif self.inputs.real_cartesian:
-            outputs['real_out_file'] = self._get_output('real_out_file')
-            outputs['imaginary_out_file'] = self._get_output(
-                'imaginary_out_file')
-        elif self.inputs.real_polar:
-            outputs['magnitude_out_file'] = self._get_output(
-                'magnitude_out_file')
-            outputs['phase_out_file'] = self._get_output('phase_out_file')
-        return outputs
->>>>>>> 47587b97
 
 
 class WarpUtilsInputSpec(FSLCommandInputSpec):
@@ -1463,20 +1338,9 @@
         return super(WarpUtilsInputSpec, self).parse_args(skip)
 
 class WarpUtilsOutputSpec(TraitedSpec):
-<<<<<<< HEAD
     out_file = File(desc='Name of output file, containing the warp as field or coefficients.')
     out_jacobian = File(desc='Name of output file, containing the map of the determinant of '
                               'the Jacobian')
-
-    def post_run(self):
-        if not self.inputs.write_jacobian:
-            self.outputs.out_jacobian = Undefined
-=======
-    out_file = File(
-        desc=('Name of output file, containing the warp as field or coefficients.'))
-    out_jacobian = File(desc=('Name of output file, containing the map of the determinant of '
-                              'the Jacobian'))
->>>>>>> 47587b97
 
 
 class WarpUtils(FSLCommand):
@@ -1506,6 +1370,10 @@
 
     _cmd = 'fnirtfileutils'
 
+    def post_run(self):
+        if not self.inputs.write_jacobian:
+            self.outputs.out_jacobian = Undefined
+
 
 class ConvertWarpInputSpec(FSLCommandInputSpec):
     reference = File(exists=True, argstr='--ref=%s', mandatory=True, position=1,
@@ -1522,72 +1390,14 @@
 
     warp1 = File(exists=True, argstr='--warp1=%s',
                  desc='Name of file containing initial warp-fields/coefficients (follows premat). This could e.g. be a '
-<<<<<<< HEAD
                        'fnirt-transform from a subjects structural scan to an average of a group '
                        'of subjects.')
-=======
-                      'fnirt-transform from a subjects structural scan to an average of a group '
-                      'of subjects.')
->>>>>>> 47587b97
 
     midmat = File(exists=True, argstr='--midmat=%s',
                   desc='Name of file containing mid-warp-affine transform')
 
     warp2 = File(exists=True, argstr='--warp2=%s',
                  desc='Name of file containing secondary warp-fields/coefficients (after warp1/midmat but before postmat). This could e.g. be a '
-<<<<<<< HEAD
-                       'fnirt-transform from the average of a group of subjects to some standard '
-                       'space (e.g. MNI152).')
-
-    postmat = File(exists=True, argstr='--postmat=%s',
-                   desc='Name of file containing an affine transform (applied last). It could e.g. be an affine '
-                         'transform that maps the MNI152-space into a better approximation to the '
-                         'Talairach-space (if indeed there is one).')
-
-    shift_in_file = File(exists=True, argstr='--shiftmap=%s',
-                         desc='Name of file containing a \'shiftmap\', a non-linear transform with '
-                               'displacements only in one direction (applied first, before premat). This would typically be a '
-                               'fieldmap that has been pre-processed using fugue that maps a '
-                               'subjects functional (EPI) data onto an undistorted space (i.e. a space '
-                               'that corresponds to his/her true anatomy).')
-
-    shift_direction = traits.Enum('y-', 'y', 'x', 'x-', 'z', 'z-',
-                                  argstr='--shiftdir=%s', requires=['shift_in_file'],
-                                  desc='Indicates the direction that the distortions from '
-                                        '--shiftmap goes. It depends on the direction and '
-                                        'polarity of the phase-encoding in the EPI sequence.')
-
-    cons_jacobian = traits.Bool(False, argstr='--constrainj',
-                                desc='Constrain the Jacobian of the warpfield to lie within specified '
-                                      'min/max limits.')
-
-    jacobian_min = traits.Float(argstr='--jmin=%f',
-                                desc='Minimum acceptable Jacobian value for '
-                                      'constraint (default 0.01)')
-    jacobian_max = traits.Float(argstr='--jmax=%f',
-                                desc='Maximum acceptable Jacobian value for '
-                                      'constraint (default 100.0)')
-
-    abswarp = traits.Bool(argstr='--abs', xor=['relwarp'],
-                          desc='If set it indicates that the warps in --warp1 and --warp2 should be '
-                                'interpreted as absolute. I.e. the values in --warp1/2 are the '
-                                'coordinates in the next space, rather than displacements. This flag '
-                                'is ignored if --warp1/2 was created by fnirt, which always creates '
-                                'relative displacements.')
-
-    relwarp = traits.Bool(argstr='--rel', xor=['abswarp'],
-                          desc='If set it indicates that the warps in --warp1/2 should be interpreted '
-                                'as relative. I.e. the values in --warp1/2 are displacements from the '
-                                'coordinates in the next space.')
-
-    out_abswarp = traits.Bool(argstr='--absout', xor=['out_relwarp'],
-                              desc='If set it indicates that the warps in --out should be absolute, i.e. '
-                                    'the values in --out are displacements from the coordinates in --ref.')
-
-    out_relwarp = traits.Bool(argstr='--relout', xor=['out_abswarp'],
-                              desc='If set it indicates that the warps in --out should be relative, i.e. '
-                                    'the values in --out are displacements from the coordinates in --ref.')
-=======
                       'fnirt-transform from the average of a group of subjects to some standard '
                       'space (e.g. MNI152).')
 
@@ -1597,49 +1407,48 @@
                         'Talairach-space (if indeed there is one).')
 
     shift_in_file = File(exists=True, argstr='--shiftmap=%s',
-                         desc='Name of file containing a "shiftmap", a non-linear transform with '
+                         desc='Name of file containing a \'shiftmap\', a non-linear transform with '
                               'displacements only in one direction (applied first, before premat). This would typically be a '
                               'fieldmap that has been pre-processed using fugue that maps a '
                               'subjects functional (EPI) data onto an undistorted space (i.e. a space '
                               'that corresponds to his/her true anatomy).')
 
     shift_direction = traits.Enum('y-', 'y', 'x', 'x-', 'z', 'z-',
-                                  argstr="--shiftdir=%s", requires=['shift_in_file'],
+                                  argstr='--shiftdir=%s', requires=['shift_in_file'],
                                   desc='Indicates the direction that the distortions from '
-                                  '--shiftmap goes. It depends on the direction and '
-                                  'polarity of the phase-encoding in the EPI sequence.')
+                                       '--shiftmap goes. It depends on the direction and '
+                                       'polarity of the phase-encoding in the EPI sequence.')
 
     cons_jacobian = traits.Bool(False, argstr='--constrainj',
                                 desc='Constrain the Jacobian of the warpfield to lie within specified '
-                                'min/max limits.')
+                                     'min/max limits.')
 
     jacobian_min = traits.Float(argstr='--jmin=%f',
                                 desc='Minimum acceptable Jacobian value for '
-                                'constraint (default 0.01)')
+                                     'constraint (default 0.01)')
     jacobian_max = traits.Float(argstr='--jmax=%f',
                                 desc='Maximum acceptable Jacobian value for '
-                                'constraint (default 100.0)')
+                                     'constraint (default 100.0)')
 
     abswarp = traits.Bool(argstr='--abs', xor=['relwarp'],
                           desc='If set it indicates that the warps in --warp1 and --warp2 should be '
-                          'interpreted as absolute. I.e. the values in --warp1/2 are the '
-                          'coordinates in the next space, rather than displacements. This flag '
-                          'is ignored if --warp1/2 was created by fnirt, which always creates '
-                          'relative displacements.')
+                               'interpreted as absolute. I.e. the values in --warp1/2 are the '
+                               'coordinates in the next space, rather than displacements. This flag '
+                               'is ignored if --warp1/2 was created by fnirt, which always creates '
+                               'relative displacements.')
 
     relwarp = traits.Bool(argstr='--rel', xor=['abswarp'],
                           desc='If set it indicates that the warps in --warp1/2 should be interpreted '
-                          'as relative. I.e. the values in --warp1/2 are displacements from the '
-                          'coordinates in the next space.')
+                               'as relative. I.e. the values in --warp1/2 are displacements from the '
+                               'coordinates in the next space.')
 
     out_abswarp = traits.Bool(argstr='--absout', xor=['out_relwarp'],
                               desc='If set it indicates that the warps in --out should be absolute, i.e. '
-                              'the values in --out are displacements from the coordinates in --ref.')
+                                   'the values in --out are displacements from the coordinates in --ref.')
 
     out_relwarp = traits.Bool(argstr='--relout', xor=['out_abswarp'],
                               desc='If set it indicates that the warps in --out should be relative, i.e. '
-                              'the values in --out are displacements from the coordinates in --ref.')
->>>>>>> 47587b97
+                                   'the values in --out are displacements from the coordinates in --ref.')
 
 
 class ConvertWarpOutputSpec(TraitedSpec):
@@ -1680,11 +1489,7 @@
                     desc='filename of affine transform (e.g. source2dest.mat)')
     warp_file = File(exists=True, argstr='-warp %s', xor=['xfm_file'],
                      desc='filename of warpfield (e.g. '
-<<<<<<< HEAD
-                           'intermediate2dest_warp.nii.gz)')
-=======
-                     'intermediate2dest_warp.nii.gz)')
->>>>>>> 47587b97
+                          'intermediate2dest_warp.nii.gz)')
     coord_vox = traits.Bool(True, argstr='-vox', xor=['coord_mm'],
                             desc='all coordinates in voxels - default')
     coord_mm = traits.Bool(False, argstr='-mm', xor=['coord_vox'],
@@ -1692,6 +1497,23 @@
     out_file = File(name_source='in_coords',
                     name_template='%s_warped', output_name='out_file',
                     desc='output file name')
+
+    def parse_args(self, skip=None):
+        import os.path as op
+
+        fname, ext = op.splitext(self.in_coords)
+        setattr(self, '_in_file', fname)
+        setattr(self, '_outformat', ext[1:])
+        first_args = super(WarpPoints, self).parse_args(skip=['in_coords', 'out_file'])
+        second_args = fname + '.txt'
+
+        if ext in ['.vtk', '.trk']:
+            if self._tmpfile is None:
+                self._tmpfile = tempfile.NamedTemporaryFile(suffix='.txt', dir=os.getcwd(),
+                                                            delete=False).name
+            second_args = self._tmpfile
+
+        return first_args + [second_args]
 
 
 class WarpPointsInputSpec(WarpPointsBaseInputSpec):
@@ -1733,7 +1555,7 @@
     _input_spec = WarpPointsInputSpec
     _output_spec = WarpPointsOutputSpec
     _cmd = 'img2imgcoord'
-    _terminal_output = 'stream'
+    terminal_output = 'stream'
 
     def __init__(self, command=None, **inputs):
         self._tmpfile = None
@@ -1741,39 +1563,6 @@
         self._outformat = None
 
         super(WarpPoints, self).__init__(command=command, **inputs)
-
-    def _format_arg(self, name, trait_spec, value):
-        if name == 'out_file':
-            return ''
-
-<<<<<<< HEAD
-    def parse_args(self, skip=None):
-        import os.path as op
-
-        fname, ext = op.splitext(self.in_coords)
-        setattr(self, '_in_file', fname)
-        setattr(self, '_outformat', ext[1:])
-        first_args = super(WarpPoints, self).parse_args(skip=['in_coords', 'out_file'])
-=======
-        return super(WarpPoints, self)._format_arg(name, trait_spec, value)
-
-    def _parse_inputs(self, skip=None):
-        fname, ext = op.splitext(self.inputs.in_coords)
-        setattr(self, '_in_file', fname)
-        setattr(self, '_outformat', ext[1:])
-        first_args = super(WarpPoints, self)._parse_inputs(
-            skip=['in_coords', 'out_file'])
->>>>>>> 47587b97
-
-        second_args = fname + '.txt'
-
-        if ext in ['.vtk', '.trk']:
-            if self._tmpfile is None:
-                self._tmpfile = tempfile.NamedTemporaryFile(suffix='.txt', dir=os.getcwd(),
-                                                            delete=False).name
-            second_args = self._tmpfile
-
-        return first_args + [second_args]
 
     def _vtk_to_coords(self, in_file, out_file=None):
         from ..vtkbase import tvtk
@@ -1904,7 +1693,6 @@
 
 
 class MotionOutliersInputSpec(FSLCommandInputSpec):
-<<<<<<< HEAD
     in_file = File(exists=True, mandatory=True, desc='unfiltered 4D image', argstr='-i %s')
     mask = File(exists=True, argstr='-m %s', desc='mask image for calculating metric')
     metric = traits.Enum('refrms', ['refrms', 'dvars', 'refmse', 'fd', 'fdrms'], argstr='--%s', desc="metrics: refrms - RMS intensity difference to reference volume as metric [default metric],\
@@ -1922,29 +1710,6 @@
                                 desc='output metric values (DVARS etc.) file name')
     out_metric_plot = GenFile(template='{in_file}_metrics.png', argstr='-p %s', hash_files=False,
                               desc='output metric values plot (DVARS etc.) file name')
-=======
-    in_file = File(
-        exists=True, mandatory=True, desc="unfiltered 4D image", argstr="-i %s")
-    out_file = File(argstr="-o %s", name_source='in_file', name_template='%s_outliers.txt',
-                    keep_extension=True, desc='output outlier file name', hash_files=False)
-    mask = File(
-        exists=True, argstr="-m %s", desc="mask image for calculating metric")
-    metric = traits.Enum(
-        'refrms', ['refrms', 'dvars', 'refmse', 'fd', 'fdrms'], argstr="--%s",
-        desc='metrics: refrms - RMS intensity difference to reference volume as metric [default metric], '
-             'refmse - Mean Square Error version of refrms (used in original version of fsl_motion_outliers), '
-             'dvars - DVARS, fd - frame displacement, fdrms - FD with RMS matrix calculation')
-    threshold = traits.Float(argstr="--thresh=%g",
-                             desc="specify absolute threshold value (otherwise use box-plot cutoff = P75 + 1.5*IQR)")
-    no_motion_correction = traits.Bool(
-        argstr="--nomoco", desc="do not run motion correction (assumed already done)")
-    dummy = traits.Int(argstr="--dummy=%d",
-                       desc='number of dummy scans to delete (before running anything and creating EVs)')
-    out_metric_values = File(argstr="-s %s", name_source='in_file', name_template='%s_metrics.txt',
-                             keep_extension=True, desc='output metric values (DVARS etc.) file name', hash_files=False)
-    out_metric_plot = File(argstr="-p %s", name_source='in_file', name_template='%s_metrics.png', hash_files=False,
-                           keep_extension=True, desc='output metric values plot (DVARS etc.) file name')
->>>>>>> 47587b97
 
 
 class MotionOutliersOutputSpec(TraitedSpec):
