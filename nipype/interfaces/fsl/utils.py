--- conflicted
+++ resolved
@@ -1609,20 +1609,12 @@
                               desc=('Alternative (to --warpres) specification of the resolution of '
                                     'the output spline-field.'))
 
-<<<<<<< HEAD
     out_file = File(
-        argstr='--out=%s', position=-1, name_source=['in_file'], name_template='%s_coeffs.nii', keep_extension=True,
+        argstr='--out=%s', position=-1, name_source=['in_file'], name_template='%s_coeffs', keep_extension=True,
         desc=('Name of output file. The format of the output depends on what other '
               'parameters are set. The default format is a (4D) field-file. If the '
               '--outformat is set to spline the format will be a (4D) file of spline '
               'coefficients.'))
-=======
-    out_file = File(argstr='--out=%s', position=-1, name_source=['in_file'], output_name='out_file',
-                    desc=('Name of output file. The format of the output depends on what other '
-                          'parameters are set. The default format is a (4D) field-file. If the '
-                          '--outformat is set to spline the format will be a (4D) file of spline '
-                          'coefficients.'))
->>>>>>> 3afcdd32
 
     write_jacobian = traits.Bool(False, mandatory=True, usedefault=True,
                                  desc='Switch on --jac flag with automatically generated filename')
