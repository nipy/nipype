--- conflicted
+++ resolved
@@ -451,29 +451,6 @@
 
 
 class EddyOutputSpec(TraitedSpec):
-<<<<<<< HEAD
-    out_corrected = File(exists=True,
-                         desc=('4D image file containing all the corrected '
-                               'volumes'))
-    out_parameter = File(exists=True,
-                         desc=('text file with parameters definining the '
-                               'field and movement for each scan'))
-
-    out_rotated_bvecs = File(exists=True,
-                             desc=('File containing rotated b-values for all volumes'))
-    out_movement_rms = File(exists=True,
-                            desc=('Summary of the "total movement" in each volume'))
-    out_restricted_movement_rms = File(exists=True,
-                                       desc=('Summary of the "total movement" in each volume '
-                                             'disregarding translation in the PE direction'))
-    out_shell_alignment_parameters = File(exists=True,
-                                          desc=('File containing rigid body movement parameters '
-                                                'between the different shells as estimated by a '
-                                                'post-hoc mutual information based registration'))
-    out_outlier_report = File(exists=True,
-                              desc=('Text-file with a plain language report '
-                                    'on what outlier slices eddy has found'))
-=======
     out_corrected = File(
         exists=True, desc='4D image file containing all the corrected volumes')
     out_parameter = File(
@@ -493,8 +470,6 @@
     out_outlier_report = File(
         exists=True, desc=('Text-file with a plain language report on what '
                            'outlier slices eddy has found'))
->>>>>>> d3874813
-
     out_outlier_map = File(exists=True,
                            desc=('Outlier volume, slice matrix'))
     out_outlier_n_sd_map = File(exists=True,
