# -*- coding: utf-8 -*-
# emacs: -*- mode: python; py-indent-offset: 4; indent-tabs-mode: nil -*-
# vi: set ft=python sts=4 ts=4 sw=4 et:
"""The fsl module provides classes for interfacing with the `FSL
<http://www.fmrib.ox.ac.uk/fsl/index.html>`_ command line tools.  This
was written to work with FSL version 5.0.4.
"""
from __future__ import print_function, division, unicode_literals, \
    absolute_import
from builtins import str

import os
import numpy as np
import nibabel as nb
import warnings

<<<<<<< HEAD
from ...utils.filemanip import split_filename
from ...utils import NUMPY_MMAP
=======
from nipype.interfaces.fsl.base import FSLCommand, FSLCommandInputSpec, Info
from nipype.interfaces.base import (traits, TraitedSpec, InputMultiPath, File,
                                    isdefined, Undefined)
from nipype.utils.filemanip import (load_json, save_json, split_filename,
                                    fname_presuffix)
from nipype import logging
iflogger = logging.getLogger('interface')
>>>>>>> 4616c737

from ..base import (traits, TraitedSpec, InputMultiPath, File, isdefined)
from .base import FSLCommand, FSLCommandInputSpec, Info


class PrepareFieldmapInputSpec(FSLCommandInputSpec):
    scanner = traits.String(
        'SIEMENS',
        argstr='%s',
        position=1,
        desc='must be SIEMENS',
        usedefault=True)
    in_phase = File(
        exists=True,
        argstr='%s',
        position=2,
        mandatory=True,
        desc=('Phase difference map, in SIEMENS format range from '
              '0-4096 or 0-8192)'))
    in_magnitude = File(
        exists=True,
        argstr='%s',
        position=3,
        mandatory=True,
        desc='Magnitude difference map, brain extracted')
    delta_TE = traits.Float(
        2.46,
        usedefault=True,
        mandatory=True,
        argstr='%f',
        position=-2,
        desc=('echo time difference of the '
              'fieldmap sequence in ms. (usually 2.46ms in'
              ' Siemens)'))
    nocheck = traits.Bool(
        False,
        position=-1,
        argstr='--nocheck',
        usedefault=True,
        desc=('do not perform sanity checks for image '
              'size/range/dimensions'))
    out_fieldmap = File(
        argstr='%s', position=4, desc='output name for prepared fieldmap')


class PrepareFieldmapOutputSpec(TraitedSpec):
    out_fieldmap = File(exists=True, desc='output name for prepared fieldmap')


class PrepareFieldmap(FSLCommand):
    """
    Interface for the fsl_prepare_fieldmap script (FSL 5.0)

    Prepares a fieldmap suitable for FEAT from SIEMENS data - saves output in
    rad/s format (e.g. ```fsl_prepare_fieldmap SIEMENS
    images_3_gre_field_mapping images_4_gre_field_mapping fmap_rads 2.65```).


    Examples
    --------

    >>> from nipype.interfaces.fsl import PrepareFieldmap
    >>> prepare = PrepareFieldmap()
    >>> prepare.inputs.in_phase = "phase.nii"
    >>> prepare.inputs.in_magnitude = "magnitude.nii"
    >>> prepare.inputs.output_type = "NIFTI_GZ"
    >>> prepare.cmdline # doctest: +ELLIPSIS
    'fsl_prepare_fieldmap SIEMENS phase.nii magnitude.nii \
.../phase_fslprepared.nii.gz 2.460000'
    >>> res = prepare.run() # doctest: +SKIP


    """
    _cmd = 'fsl_prepare_fieldmap'
    input_spec = PrepareFieldmapInputSpec
    output_spec = PrepareFieldmapOutputSpec

    def _parse_inputs(self, skip=None):
        if skip is None:
            skip = []

        if not isdefined(self.inputs.out_fieldmap):
            self.inputs.out_fieldmap = self._gen_fname(
                self.inputs.in_phase, suffix='_fslprepared')

        if not isdefined(self.inputs.nocheck) or not self.inputs.nocheck:
            skip += ['nocheck']

        return super(PrepareFieldmap, self)._parse_inputs(skip=skip)

    def _list_outputs(self):
        outputs = self.output_spec().get()
        outputs['out_fieldmap'] = self.inputs.out_fieldmap
        return outputs

    def _run_interface(self, runtime):
        runtime = super(PrepareFieldmap, self)._run_interface(runtime)

        if runtime.returncode == 0:
            out_file = self.inputs.out_fieldmap
            im = nb.load(out_file, mmap=NUMPY_MMAP)
            dumb_img = nb.Nifti1Image(np.zeros(im.shape), im.affine, im.header)
            out_nii = nb.funcs.concat_images((im, dumb_img))
            nb.save(out_nii, out_file)

        return runtime


class TOPUPBase(FSLCommand):
    """
    A base class to perform preliminary checkpoints
    """
    def __init__(self, **inputs):
        self._size_fixed = False
        self._offsets = None
        super(TOPUPBase, self).__init__(**inputs)

    def _cropfile(self, fname, postfix=''):
        import nibabel as nb
        im = nb.load(fname)
        data = im.get_data()
        sizes = np.array(data.shape[:3])

        if self._offsets is None:
            self._offsets = np.array(sizes % 2)

        if np.any(self._offsets == 1):
            from shutil import copy2 as copy
            import os.path as op
            self._size_fixed = True

            for i, o in enumerate(self._offsets):
                if o == 1:
                    data = data.take(range(sizes[i] - 1), axis=i)

            crop_file, ext = op.splitext(op.basename(fname))
            if ext == '.gz':
                crop_file, ext2 = op.splitext(crop_file)
                ext = ext2 + ext
            crop_file = op.abspath(crop_file + '_cropped' + postfix + ext)
            hdr = im.get_header().copy()
            hdr.set_data_shape(data.shape)
            nb.Nifti1Image(data, im.get_affine(), hdr).to_filename(crop_file)
            iflogger.warn(('One or more dimensions have odd size. '
                           'Input data matrix %s has been cropped '
                           'to these new sizes: %s.') % (str(tuple(sizes)),
                          str(data.shape[:3])))
            return crop_file
        else:
            return fname

    def _checksize(self, name):
        value = getattr(self.inputs, name)
        islist = isinstance(value, list)

        out_value = []
        for i, fname in enumerate(np.atleast_1d(value)):
            postfix = ('%05d' % i) if islist else ''
            out_value.append(self._cropfile(fname, postfix))

        if not islist:
            out_value = out_value[0]
        return out_value

    def _fixsize(self, fname):
        import nibabel as nb
        import os.path as op
        im = nb.load(fname)
        imdata = im.get_data()
        s = imdata.shape
        dests = np.array(s)
        dests[:3] = s[:3] + self._offsets
        data = np.zeros(dests, dtype=im.get_data_dtype())
        data[0:s[0], 0:s[1], 0:s[2], ...] = imdata

        fixfname, ext = op.splitext(op.basename(fname))
        if ext == '.gz':
            fixfname, ext2 = op.splitext(fixfname)
            ext = ext2 + ext

        fixfname = op.abspath(fixfname + '_fix' + ext)

        hdr = im.get_header().copy()
        hdr.set_data_shape(data.shape)
        nb.Nifti1Image(data, im.get_affine(), hdr).to_filename(fixfname)
        return fixfname

    def aggregate_outputs(self, runtime=None, needed_outputs=None):
        outputs = super(TOPUPBase,
                        self).aggregate_outputs(runtime, needed_outputs)
        predicted_outputs = self._list_outputs()

        if self._size_fixed:
            check = dict(checksize=lambda t: t is not None)
            for key, value in predicted_outputs.items():
                try:
                    spec = outputs.traits(**check)[key]
                    if spec.checksize:
                        newval = self._fixsize(value)
                        setattr(outputs, key, newval)
                except KeyError:
                    pass
        return outputs

    def _run_interface(self, runtime):
        check = dict(checksize=lambda t: t is not None)
        for name, spec in sorted(self.inputs.traits(**check).items()):
            if spec.checksize:
                value = self._checksize(name)
                setattr(self.inputs, name, value)

        return super(TOPUPBase, self)._run_interface(runtime)


class TOPUPInputSpec(FSLCommandInputSpec):
<<<<<<< HEAD
    in_file = File(
        exists=True,
        mandatory=True,
        desc='name of 4D file with images',
        argstr='--imain=%s')
    encoding_file = File(
        exists=True,
        mandatory=True,
        xor=['encoding_direction'],
        desc='name of text file with PE directions/times',
        argstr='--datain=%s')
    encoding_direction = traits.List(
        traits.Enum('y', 'x', 'z', 'x-', 'y-', 'z-'),
        mandatory=True,
        xor=['encoding_file'],
        requires=['readout_times'],
        argstr='--datain=%s',
        desc=('encoding direction for automatic '
              'generation of encoding_file'))
    readout_times = InputMultiPath(
        traits.Float,
        requires=['encoding_direction'],
        xor=['encoding_file'],
        mandatory=True,
        desc=('readout times (dwell times by # '
              'phase-encode steps minus 1)'))
    out_base = File(
        desc=('base-name of output files (spline '
              'coefficients (Hz) and movement parameters)'),
        name_source=['in_file'],
        name_template='%s_base',
        argstr='--out=%s',
        hash_files=False)
    out_field = File(
        argstr='--fout=%s',
        hash_files=False,
        name_source=['in_file'],
        name_template='%s_field',
        desc='name of image file with field (Hz)')
    out_warp_prefix = traits.Str(
        "warpfield",
        argstr='--dfout=%s',
        hash_files=False,
        desc='prefix for the warpfield images (in mm)',
        usedefault=True)
    out_mat_prefix = traits.Str(
        "xfm",
        argstr='--rbmout=%s',
        hash_files=False,
        desc='prefix for the realignment matrices',
        usedefault=True)
    out_jac_prefix = traits.Str(
        "jac",
        argstr='--jacout=%s',
        hash_files=False,
        desc='prefix for the warpfield images',
        usedefault=True)
    out_corrected = File(
        argstr='--iout=%s',
        hash_files=False,
        name_source=['in_file'],
        name_template='%s_corrected',
        desc='name of 4D image file with unwarped images')
    out_logfile = File(
        argstr='--logout=%s',
        desc='name of log-file',
        name_source=['in_file'],
        name_template='%s_topup.log',
        keep_extension=True,
        hash_files=False)
=======
    in_file = File(exists=True, mandatory=True, checksize=True,
                   desc='name of 4D file with images', argstr='--imain=%s')
    encoding_file = File(exists=True, mandatory=True,
                         xor=['encoding_direction'],
                         desc='name of text file with PE directions/times',
                         argstr='--datain=%s')
    encoding_direction = traits.List(traits.Enum('y', 'x', 'z', 'x-', 'y-',
                                     'z-'), mandatory=True,
                                     xor=['encoding_file'],
                                     requires=['readout_times'],
                                     argstr='--datain=%s',
                                     desc=('encoding direction for automatic '
                                     'generation of encoding_file'))
    readout_times = InputMultiPath(traits.Float,
                                   requires=['encoding_direction'],
                                   xor=['encoding_file'], mandatory=True,
                                   desc=('readout times (dwell times by # '
                                         'phase-encode steps minus 1)'))
    out_base = File(desc=('base-name of output files (spline '
                    'coefficients (Hz) and movement parameters)'),
                    name_source=['in_file'], name_template='%s_base',
                    argstr='--out=%s', hash_files=False)
    out_field = File(argstr='--fout=%s', hash_files=False,
                     name_source=['in_file'], name_template='%s_field',
                     desc='name of image file with field (Hz)')
    out_corrected = File(argstr='--iout=%s', hash_files=False,
                         name_source=['in_file'], name_template='%s_corrected',
                         desc='name of 4D image file with unwarped images')
    out_logfile = File(argstr='--logout=%s', desc='name of log-file',
                       name_source=['in_file'], name_template='%s_topup.log',
                       keep_extension=True, hash_files=False)
>>>>>>> 4616c737

    # TODO: the following traits admit values separated by commas, one value
    # per registration level inside topup.
    warp_res = traits.Float(
        argstr='--warpres=%f',
        desc=('(approximate) resolution (in mm) of warp '
              'basis for the different sub-sampling levels'))
    subsamp = traits.Int(argstr='--subsamp=%d',
                         desc='sub-sampling scheme')
    fwhm = traits.Float(
        argstr='--fwhm=%f',
        desc='FWHM (in mm) of gaussian smoothing kernel')
    config = traits.String(
        'b02b0.cnf',
        argstr='--config=%s',
        usedefault=True,
        desc=('Name of config file specifying command line '
              'arguments'))
    max_iter = traits.Int(
        argstr='--miter=%d',
        desc='max # of non-linear iterations')
    reg_lambda = traits.Float(
        argstr='--lambda=%0.f',
        desc=('Weight of regularisation, default '
              'depending on --ssqlambda and --regmod switches.'))
    ssqlambda = traits.Enum(
        1,
        0,
        argstr='--ssqlambda=%d',
        desc=('Weight lambda by the current value of the '
              'ssd. If used (=1), the effective weight of '
              'regularisation term becomes higher for the '
              'initial iterations, therefore initial steps'
              ' are a little smoother than they would '
              'without weighting. This reduces the '
              'risk of finding a local minimum.'))
    regmod = traits.Enum(
        'bending_energy',
        'membrane_energy',
        argstr='--regmod=%s',
        desc=('Regularisation term implementation. Defaults '
              'to bending_energy. Note that the two functions'
              ' have vastly different scales. The membrane '
              'energy is based on the first derivatives and '
              'the bending energy on the second derivatives. '
              'The second derivatives will typically be much '
              'smaller than the first derivatives, so input '
              'lambda will have to be larger for '
              'bending_energy to yield approximately the same'
              ' level of regularisation.'))
    estmov = traits.Enum(
        1, 0, argstr='--estmov=%d', desc='estimate movements if set')
    minmet = traits.Enum(
        0,
        1,
        argstr='--minmet=%d',
        desc=('Minimisation method 0=Levenberg-Marquardt, '
              '1=Scaled Conjugate Gradient'))
    splineorder = traits.Int(
        argstr='--splineorder=%d',
        desc=('order of spline, 2->Qadratic spline, '
              '3->Cubic spline'))
    numprec = traits.Enum(
        'double',
        'float',
        argstr='--numprec=%s',
        desc=('Precision for representing Hessian, double '
              'or float.'))
    interp = traits.Enum(
        'spline',
        'linear',
        argstr='--interp=%s',
        desc='Image interpolation model, linear or spline.')
    scale = traits.Enum(
        0,
        1,
        argstr='--scale=%d',
        desc=('If set (=1), the images are individually scaled'
              ' to a common mean'))
    regrid = traits.Enum(
        1,
        0,
        argstr='--regrid=%d',
        desc=('If set (=1), the calculations are done in a '
              'different grid'))


class TOPUPOutputSpec(TraitedSpec):
    out_fieldcoef = File(
        exists=True, desc='file containing the field coefficients')
    out_movpar = File(exists=True, desc='movpar.txt output file')
    out_enc_file = File(desc='encoding directions file output for applytopup')
<<<<<<< HEAD
    out_field = File(desc='name of image file with field (Hz)')
    out_warps = traits.List(File(exists=True), desc='warpfield images')
    out_jacs = traits.List(File(exists=True), desc='Jacobian images')
    out_mats = traits.List(File(exists=True), desc='realignment matrices')
    out_corrected = File(desc='name of 4D image file with unwarped images')
=======
>>>>>>> 4616c737
    out_logfile = File(desc='name of log-file')
    out_field = File(checksize=True, desc='name of image file with field (Hz)')
    out_corrected = File(checksize=True,
                         desc='name of 4D image file with unwarped images')


class TOPUP(TOPUPBase):
    """
    Interface for FSL topup, a tool for estimating and correcting
    susceptibility induced distortions. See FSL documentation for
    `reference <http://fsl.fmrib.ox.ac.uk/fsl/fslwiki/TOPUP>`_,
    `usage examples
    <http://fsl.fmrib.ox.ac.uk/fsl/fslwiki/topup/ExampleTopupFollowedByApplytopup>`_,
    and `exemplary config files
    <https://github.com/ahheckel/FSL-scripts/blob/master/rsc/fsl/fsl4/topup/b02b0.cnf>`_.

    Examples
    --------

    >>> from nipype.interfaces.fsl import TOPUP
    >>> topup = TOPUP()
    >>> topup.inputs.in_file = "b0_b0rev.nii"
    >>> topup.inputs.encoding_file = "topup_encoding.txt"
    >>> topup.inputs.output_type = "NIFTI_GZ"
    >>> topup.cmdline # doctest: +ELLIPSIS
    'topup --config=b02b0.cnf --datain=topup_encoding.txt \
--imain=b0_b0rev.nii --out=b0_b0rev_base --iout=b0_b0rev_corrected.nii.gz \
--fout=b0_b0rev_field.nii.gz --jacout=jac --logout=b0_b0rev_topup.log \
--rbmout=xfm --dfout=warpfield'
    >>> res = topup.run() # doctest: +SKIP

    """
    _cmd = 'topup'
    input_spec = TOPUPInputSpec
    output_spec = TOPUPOutputSpec

    def _format_arg(self, name, trait_spec, value):
        if name == 'encoding_direction':
            return trait_spec.argstr % self._generate_encfile()
        if name == 'out_base':
            path, name, ext = split_filename(value)
            if path != '':
                if not os.path.exists(path):
                    raise ValueError('out_base path must exist if provided')
        return super(TOPUP, self)._format_arg(name, trait_spec, value)

    def _list_outputs(self):
        outputs = super(TOPUP, self)._list_outputs()
        del outputs['out_base']
        base_path = None
        if isdefined(self.inputs.out_base):
            base_path, base, _ = split_filename(self.inputs.out_base)
            if base_path == '':
                base_path = None
        else:
            base = split_filename(self.inputs.in_file)[1] + '_base'
        outputs['out_fieldcoef'] = self._gen_fname(
            base, suffix='_fieldcoef', cwd=base_path)
        outputs['out_movpar'] = self._gen_fname(
            base, suffix='_movpar', ext='.txt', cwd=base_path)

        n_vols = nb.load(self.inputs.in_file).shape[-1]
        ext = Info.output_type_to_ext(self.inputs.output_type)
        fmt = os.path.abspath('{prefix}_{i:02d}{ext}').format
        outputs['out_warps'] = [
            fmt(prefix=self.inputs.out_warp_prefix, i=i, ext=ext)
            for i in range(1, n_vols + 1)
        ]
        outputs['out_jacs'] = [
            fmt(prefix=self.inputs.out_jac_prefix, i=i, ext=ext)
            for i in range(1, n_vols + 1)
        ]
        outputs['out_mats'] = [
            fmt(prefix=self.inputs.out_mat_prefix, i=i, ext=".mat")
            for i in range(1, n_vols + 1)
        ]

        if isdefined(self.inputs.encoding_direction):
            outputs['out_enc_file'] = self._get_encfilename()
        return outputs

    def _get_encfilename(self):
        out_file = os.path.join(
            os.getcwd(),
            ('%s_encfile.txt' % split_filename(self.inputs.in_file)[1]))
        return out_file

    def _generate_encfile(self):
        """
        Generate a topup compatible encoding file based on given directions
        """
        out_file = self._get_encfilename()
        durations = self.inputs.readout_times
        if len(self.inputs.encoding_direction) != len(durations):
            if len(self.inputs.readout_times) != 1:
                raise ValueError(('Readout time must be a float or match the'
                                  'length of encoding directions'))
            durations = durations * len(self.inputs.encoding_direction)

        lines = []
        for idx, encdir in enumerate(self.inputs.encoding_direction):
            direction = 1.0
            if encdir.endswith('-'):
                direction = -1.0
            line = [
                float(val[0] == encdir[0]) * direction
                for val in ['x', 'y', 'z']
            ] + [durations[idx]]
            lines.append(line)
        np.savetxt(out_file, np.array(lines), fmt=b'%d %d %d %.8f')
        return out_file

    def _overload_extension(self, value, name=None):
        if name == 'out_base':
            return value
        return super(TOPUP, self)._overload_extension(value, name)


class ApplyTOPUPInputSpec(FSLCommandInputSpec):
<<<<<<< HEAD
    in_files = InputMultiPath(
        File(exists=True),
        mandatory=True,
        desc='name of file with images',
        argstr='--imain=%s',
        sep=',')
    encoding_file = File(
        exists=True,
        mandatory=True,
        desc='name of text file with PE directions/times',
        argstr='--datain=%s')
    in_index = traits.List(
        traits.Int,
        argstr='--inindex=%s',
        sep=',',
        desc='comma separated list of indices corresponding to --datain')
    in_topup_fieldcoef = File(
        exists=True,
        argstr="--topup=%s",
        copyfile=False,
        requires=['in_topup_movpar'],
        desc=('topup file containing the field '
              'coefficients'))
    in_topup_movpar = File(
        exists=True,
        requires=['in_topup_fieldcoef'],
        copyfile=False,
        desc='topup movpar.txt file')
    out_corrected = File(
        desc='output (warped) image',
        name_source=['in_files'],
        name_template='%s_corrected',
        argstr='--out=%s')
    method = traits.Enum(
        'jac',
        'lsr',
        argstr='--method=%s',
        desc=('use jacobian modulation (jac) or least-squares'
              ' resampling (lsr)'))
    interp = traits.Enum(
        'trilinear',
        'spline',
        argstr='--interp=%s',
        desc='interpolation method')
    datatype = traits.Enum(
        'char',
        'short',
        'int',
        'float',
        'double',
        argstr='-d=%s',
        desc='force output data type')


class ApplyTOPUPOutputSpec(TraitedSpec):
    out_corrected = File(
        exists=True, desc=('name of 4D image file with '
                           'unwarped images'))
=======
    in_files = InputMultiPath(File(exists=True), mandatory=True,
                              argstr='--imain=%s', sep=',', checksize=True,
                              desc='name of 4D file with images')
    encoding_file = File(exists=True, mandatory=True,
                         desc='name of text file with PE directions/times',
                         argstr='--datain=%s')
    in_index = traits.List(traits.Int, argstr='--inindex=%s', sep=',',
                           mandatory=True,
                           desc=('comma separated list of indicies into '
                                 '--datain of the input image (to be '
                                 'corrected)'))
    in_topup_fieldcoef = File(exists=True, argstr="--topup=%s", copyfile=False,
                              requires=['in_topup_movpar'],
                              desc=('topup file containing the field '
                                    'coefficients'))
    in_topup_movpar = File(exists=True, requires=['in_topup_fieldcoef'],
                           copyfile=False, desc='topup movpar.txt file')
    out_corrected = File(desc='output (warped) image',
                         name_source=['in_files'],
                         name_template='%s_corrected',
                         argstr='--out=%s')
    method = traits.Enum('jac', 'lsr', argstr='--method=%s',
                         desc=('use jacobian modulation (jac) or least-squares'
                               ' resampling (lsr)'))
    interp = traits.Enum('trilinear', 'spline', argstr='--interp=%s',
                         desc='interpolation method')
    datatype = traits.Enum('char', 'short', 'int', 'float', 'double',
                           argstr='-d=%s', desc='force output data type')


class ApplyTOPUPOutputSpec(TraitedSpec):
    out_corrected = File(exists=True,  checksize=True,
                         desc=('name of 4D image file with unwarped images'))
>>>>>>> 4616c737


class ApplyTOPUP(TOPUPBase):
    """
    Interface for FSL topup, a tool for estimating and correcting
    susceptibility induced distortions.
    `General reference
    <http://fsl.fmrib.ox.ac.uk/fsl/fslwiki/topup/ApplytopupUsersGuide>`_
    and `use example
    <http://fsl.fmrib.ox.ac.uk/fsl/fslwiki/topup/ExampleTopupFollowedByApplytopup>`_.


    Examples
    --------

    >>> from nipype.interfaces.fsl import ApplyTOPUP
    >>> applytopup = ApplyTOPUP()
    >>> applytopup.inputs.in_files = ["epi.nii", "epi_rev.nii"]
    >>> applytopup.inputs.encoding_file = "topup_encoding.txt"
    >>> applytopup.inputs.in_topup_fieldcoef = "topup_fieldcoef.nii.gz"
    >>> applytopup.inputs.in_topup_movpar = "topup_movpar.txt"
    >>> applytopup.inputs.output_type = "NIFTI_GZ"
    >>> applytopup.cmdline # doctest: +ELLIPSIS
    'applytopup --datain=topup_encoding.txt --imain=epi.nii,epi_rev.nii \
--inindex=1,2 --topup=topup --out=epi_corrected.nii.gz'
    >>> res = applytopup.run() # doctest: +SKIP

    """
    _cmd = 'applytopup'
    input_spec = ApplyTOPUPInputSpec
    output_spec = ApplyTOPUPOutputSpec

    def _parse_inputs(self, skip=None):
        if skip is None:
            skip = []

        # If not defined, assume index are the first N entries in the
        # parameters file, for N input images.
        if not isdefined(self.inputs.in_index):
            self.inputs.in_index = list(
                range(1,
                      len(self.inputs.in_files) + 1))

        return super(ApplyTOPUP, self)._parse_inputs(skip=skip)

    def _format_arg(self, name, spec, value):
        if name == 'in_topup_fieldcoef':
            return spec.argstr % value.split('_fieldcoef')[0]
        return super(ApplyTOPUP, self)._format_arg(name, spec, value)


class EddyInputSpec(FSLCommandInputSpec):
    in_file = File(
        exists=True,
        mandatory=True,
        argstr='--imain=%s',
        desc=('File containing all the images to estimate '
              'distortions for'))
    in_mask = File(
        exists=True,
        mandatory=True,
        argstr='--mask=%s',
        desc='Mask to indicate brain')
    in_index = File(
        exists=True,
        mandatory=True,
        argstr='--index=%s',
        desc=('File containing indices for all volumes in --imain '
              'into --acqp and --topup'))
    in_acqp = File(
        exists=True,
        mandatory=True,
        argstr='--acqp=%s',
        desc='File containing acquisition parameters')
    in_bvec = File(
        exists=True,
        mandatory=True,
        argstr='--bvecs=%s',
        desc=('File containing the b-vectors for all volumes in '
              '--imain'))
    in_bval = File(
        exists=True,
        mandatory=True,
        argstr='--bvals=%s',
        desc=('File containing the b-values for all volumes in '
              '--imain'))
    out_base = traits.Str(
        'eddy_corrected',
        argstr='--out=%s',
        usedefault=True,
        desc=('basename for output (warped) image'))
    session = File(
        exists=True,
        argstr='--session=%s',
        desc=('File containing session indices for all volumes in '
              '--imain'))
    in_topup_fieldcoef = File(
        exists=True,
        argstr="--topup=%s",
        requires=['in_topup_movpar'],
        desc=('topup file containing the field '
              'coefficients'))
    in_topup_movpar = File(
        exists=True,
        requires=['in_topup_fieldcoef'],
        desc='topup movpar.txt file')

    flm = traits.Enum(
        'linear',
        'quadratic',
        'cubic',
        argstr='--flm=%s',
        desc='First level EC model')

    slm = traits.Enum(
        'none',
        'linear',
        'quadratic',
        argstr='--slm=%s',
        desc='Second level EC model')

    fep = traits.Bool(
        False, argstr='--fep', desc='Fill empty planes in x- or y-directions')

    interp = traits.Enum(
        'spline',
        'trilinear',
        argstr='--interp=%s',
        desc='Interpolation model for estimation step')

    nvoxhp = traits.Int(
        1000, usedefault=True,
        argstr='--nvoxhp=%s',
        desc=('# of voxels used to estimate the '
              'hyperparameters'))

    fudge_factor = traits.Float(
        10.0, usedefault=True,
        argstr='--ff=%s',
        desc=('Fudge factor for hyperparameter '
              'error variance'))

    dont_sep_offs_move = traits.Bool(
        False,
        argstr='--dont_sep_offs_move',
        desc=('Do NOT attempt to separate '
              'field offset from subject '
              'movement'))

    dont_peas = traits.Bool(
        False,
        argstr='--dont_peas',
        desc="Do NOT perform a post-eddy alignment of "
        "shells")

    fwhm = traits.Float(
        desc=('FWHM for conditioning filter when estimating '
              'the parameters'),
        argstr='--fwhm=%s')

    niter = traits.Int(5, usedefault=True,
                       argstr='--niter=%s', desc='Number of iterations')

    method = traits.Enum(
        'jac',
        'lsr',
        argstr='--resamp=%s',
        desc=('Final resampling method (jacobian/least '
              'squares)'))
    repol = traits.Bool(
        False, argstr='--repol', desc='Detect and replace outlier slices')
    num_threads = traits.Int(
        1,
        usedefault=True,
        nohash=True,
        desc="Number of openmp threads to use")
    is_shelled = traits.Bool(
        False,
        argstr='--data_is_shelled',
        desc="Override internal check to ensure that "
        "date are acquired on a set of b-value "
        "shells")
    field = traits.Str(
        argstr='--field=%s',
        desc="NonTOPUP fieldmap scaled in Hz - filename has "
        "to be provided without an extension. TOPUP is "
        "strongly recommended")
    field_mat = File(
        exists=True,
        argstr='--field_mat=%s',
        desc="Matrix that specifies the relative locations of "
        "the field specified by --field and first volume "
        "in file --imain")
    use_cuda = traits.Bool(False, desc="Run eddy using cuda gpu")
    cnr_maps = traits.Bool(
        False, desc='Output CNR-Maps', argstr='--cnr_maps', min_ver='5.0.10')
    residuals = traits.Bool(
        False, desc='Output Residuals', argstr='--residuals', min_ver='5.0.10')


class EddyOutputSpec(TraitedSpec):
    out_corrected = File(
        exists=True, desc='4D image file containing all the corrected volumes')
    out_parameter = File(
        exists=True,
        desc=('text file with parameters definining the field and'
              'movement for each scan'))
    out_rotated_bvecs = File(
        exists=True, desc='File containing rotated b-values for all volumes')
    out_movement_rms = File(
        exists=True, desc='Summary of the "total movement" in each volume')
    out_restricted_movement_rms = File(
        exists=True,
        desc=('Summary of the "total movement" in each volume '
              'disregarding translation in the PE direction'))
    out_shell_alignment_parameters = File(
        exists=True,
        desc=('File containing rigid body movement parameters '
              'between the different shells as estimated by a '
              'post-hoc mutual information based registration'))
    out_outlier_report = File(
        exists=True,
        desc=('Text-file with a plain language report on what '
              'outlier slices eddy has found'))
    out_cnr_maps = File(
        exists=True, desc='path/name of file with the cnr_maps')
    out_residuals = File(
        exists=True, desc='path/name of file with the residuals')


class Eddy(FSLCommand):
    """
    Interface for FSL eddy, a tool for estimating and correcting eddy
    currents induced distortions. `User guide
    <http://fsl.fmrib.ox.ac.uk/fsl/fslwiki/Eddy/UsersGuide>`_ and
    `more info regarding acqp file
    <http://fsl.fmrib.ox.ac.uk/fsl/fslwiki/eddy/Faq#How_do_I_know_what_to_put_into_my_--acqp_file>`_.

    Examples
    --------

    >>> from nipype.interfaces.fsl import Eddy
    >>> eddy = Eddy()
    >>> eddy.inputs.in_file = 'epi.nii'
    >>> eddy.inputs.in_mask  = 'epi_mask.nii'
    >>> eddy.inputs.in_index = 'epi_index.txt'
    >>> eddy.inputs.in_acqp  = 'epi_acqp.txt'
    >>> eddy.inputs.in_bvec  = 'bvecs.scheme'
    >>> eddy.inputs.in_bval  = 'bvals.scheme'
    >>> eddy.inputs.use_cuda = True
    >>> eddy.cmdline # doctest: +ELLIPSIS
    'eddy_cuda --ff=10.0 --acqp=epi_acqp.txt --bvals=bvals.scheme \
--bvecs=bvecs.scheme --imain=epi.nii --index=epi_index.txt \
--mask=epi_mask.nii --niter=5 --nvoxhp=1000 --out=.../eddy_corrected'
    >>> eddy.inputs.use_cuda = False
    >>> eddy.cmdline # doctest: +ELLIPSIS
    'eddy_openmp --ff=10.0 --acqp=epi_acqp.txt --bvals=bvals.scheme \
--bvecs=bvecs.scheme --imain=epi.nii --index=epi_index.txt \
--mask=epi_mask.nii --niter=5 --nvoxhp=1000 --out=.../eddy_corrected'
    >>> res = eddy.run() # doctest: +SKIP

    """
    _cmd = 'eddy_openmp'
    input_spec = EddyInputSpec
    output_spec = EddyOutputSpec

    _num_threads = 1

    def __init__(self, **inputs):
        super(Eddy, self).__init__(**inputs)
        self.inputs.on_trait_change(self._num_threads_update, 'num_threads')
        if not isdefined(self.inputs.num_threads):
            self.inputs.num_threads = self._num_threads
        else:
            self._num_threads_update()
        self.inputs.on_trait_change(self._use_cuda, 'use_cuda')
        if isdefined(self.inputs.use_cuda):
            self._use_cuda()

    def _num_threads_update(self):
        self._num_threads = self.inputs.num_threads
        if not isdefined(self.inputs.num_threads):
            if 'OMP_NUM_THREADS' in self.inputs.environ:
                del self.inputs.environ['OMP_NUM_THREADS']
        else:
            self.inputs.environ['OMP_NUM_THREADS'] = str(
                self.inputs.num_threads)

    def _use_cuda(self):
        self._cmd = 'eddy_cuda' if self.inputs.use_cuda else 'eddy_openmp'

    def _run_interface(self, runtime):
        # If 'eddy_openmp' is missing, use 'eddy'
        FSLDIR = os.getenv('FSLDIR', '')
        cmd = self._cmd
        if all((FSLDIR != '', cmd == 'eddy_openmp',
                not os.path.exists(os.path.join(FSLDIR, 'bin', cmd)))):
            self._cmd = 'eddy'
        runtime = super(Eddy, self)._run_interface(runtime)

        # Restore command to avoid side-effects
        self._cmd = cmd
        return runtime

    def _format_arg(self, name, spec, value):
        if name == 'in_topup_fieldcoef':
            return spec.argstr % value.split('_fieldcoef')[0]
        if name == 'out_base':
            return spec.argstr % os.path.abspath(value)
        return super(Eddy, self)._format_arg(name, spec, value)

    def _list_outputs(self):
        outputs = self.output_spec().get()
        outputs['out_corrected'] = os.path.abspath(
            '%s.nii.gz' % self.inputs.out_base)
        outputs['out_parameter'] = os.path.abspath(
            '%s.eddy_parameters' % self.inputs.out_base)

        # File generation might depend on the version of EDDY
        out_rotated_bvecs = os.path.abspath(
            '%s.eddy_rotated_bvecs' % self.inputs.out_base)
        out_movement_rms = os.path.abspath(
            '%s.eddy_movement_rms' % self.inputs.out_base)
        out_restricted_movement_rms = os.path.abspath(
            '%s.eddy_restricted_movement_rms' % self.inputs.out_base)
        out_shell_alignment_parameters = os.path.abspath(
            '%s.eddy_post_eddy_shell_alignment_parameters' %
            self.inputs.out_base)
        out_outlier_report = os.path.abspath(
            '%s.eddy_outlier_report' % self.inputs.out_base)
        if isdefined(self.inputs.cnr_maps) and self.inputs.cnr_maps:
            out_cnr_maps = os.path.abspath(
                '%s.eddy_cnr_maps.nii.gz' % self.inputs.out_base)
            if os.path.exists(out_cnr_maps):
                outputs['out_cnr_maps'] = out_cnr_maps
        if isdefined(self.inputs.residuals) and self.inputs.residuals:
            out_residuals = os.path.abspath(
                '%s.eddy_residuals.nii.gz' % self.inputs.out_base)
            if os.path.exists(out_residuals):
                outputs['out_residuals'] = out_residuals

        if os.path.exists(out_rotated_bvecs):
            outputs['out_rotated_bvecs'] = out_rotated_bvecs
        if os.path.exists(out_movement_rms):
            outputs['out_movement_rms'] = out_movement_rms
        if os.path.exists(out_restricted_movement_rms):
            outputs['out_restricted_movement_rms'] = \
                out_restricted_movement_rms
        if os.path.exists(out_shell_alignment_parameters):
            outputs['out_shell_alignment_parameters'] = \
                out_shell_alignment_parameters
        if os.path.exists(out_outlier_report):
            outputs['out_outlier_report'] = out_outlier_report

        return outputs


class SigLossInputSpec(FSLCommandInputSpec):
    in_file = File(
        mandatory=True, exists=True, argstr='-i %s', desc='b0 fieldmap file')
    out_file = File(
        argstr='-s %s', desc='output signal loss estimate file', genfile=True)

    mask_file = File(exists=True, argstr='-m %s', desc='brain mask file')
    echo_time = traits.Float(argstr='--te=%f', desc='echo time in seconds')
    slice_direction = traits.Enum(
        'x', 'y', 'z', argstr='-d %s', desc='slicing direction')


class SigLossOuputSpec(TraitedSpec):
    out_file = File(exists=True, desc='signal loss estimate file')


class SigLoss(FSLCommand):
    """
    Estimates signal loss from a field map (in rad/s)

    Examples
    --------

    >>> from nipype.interfaces.fsl import SigLoss
    >>> sigloss = SigLoss()
    >>> sigloss.inputs.in_file = "phase.nii"
    >>> sigloss.inputs.echo_time = 0.03
    >>> sigloss.inputs.output_type = "NIFTI_GZ"
    >>> sigloss.cmdline # doctest: +ELLIPSIS
    'sigloss --te=0.030000 -i phase.nii -s .../phase_sigloss.nii.gz'
    >>> res = sigloss.run() # doctest: +SKIP


    """
    input_spec = SigLossInputSpec
    output_spec = SigLossOuputSpec
    _cmd = 'sigloss'

    def _list_outputs(self):
        outputs = self.output_spec().get()
        outputs['out_file'] = self.inputs.out_file
        if ((not isdefined(outputs['out_file']))
                and (isdefined(self.inputs.in_file))):
            outputs['out_file'] = self._gen_fname(
                self.inputs.in_file, suffix='_sigloss')
        return outputs

    def _gen_filename(self, name):
        if name == 'out_file':
            return self._list_outputs()['out_file']
        return None


class EpiRegInputSpec(FSLCommandInputSpec):
    epi = File(
        exists=True,
        argstr='--epi=%s',
        mandatory=True,
        position=-4,
        desc='EPI image')
    t1_head = File(
        exists=True,
        argstr='--t1=%s',
        mandatory=True,
        position=-3,
        desc='wholehead T1 image')
    t1_brain = File(
        exists=True,
        argstr='--t1brain=%s',
        mandatory=True,
        position=-2,
        desc='brain extracted T1 image')
    out_base = traits.String(
        "epi2struct",
        desc='output base name',
        argstr='--out=%s',
        position=-1,
        usedefault=True)
    fmap = File(
        exists=True, argstr='--fmap=%s', desc='fieldmap image (in rad/s)')
    fmapmag = File(
        exists=True,
        argstr='--fmapmag=%s',
        desc='fieldmap magnitude image - wholehead')
    fmapmagbrain = File(
        exists=True,
        argstr='--fmapmagbrain=%s',
        desc='fieldmap magnitude image - brain extracted')
    wmseg = File(
        exists=True,
        argstr='--wmseg=%s',
        desc='white matter segmentation of T1 image, has to be named \
                 like the t1brain and end on _wmseg')
    echospacing = traits.Float(
        argstr='--echospacing=%f',
        desc='Effective EPI echo spacing  \
                               (sometimes called dwell time) - in seconds')
    pedir = traits.Enum(
        'x',
        'y',
        'z',
        '-x',
        '-y',
        '-z',
        argstr='--pedir=%s',
        desc='phase encoding direction, dir = x/y/z/-x/-y/-z')

    weight_image = File(
        exists=True,
        argstr='--weight=%s',
        desc='weighting image (in T1 space)')
    no_fmapreg = traits.Bool(
        False,
        argstr='--nofmapreg',
        desc='do not perform registration of fmap to T1 \
                        (use if fmap already registered)')
    no_clean = traits.Bool(
        True,
        argstr='--noclean',
        usedefault=True,
        desc='do not clean up intermediate files')


class EpiRegOutputSpec(TraitedSpec):
    out_file = File(exists=True, desc='unwarped and coregistered epi input')
    out_1vol = File(
        exists=True, desc='unwarped and coregistered single volume')
    fmap2str_mat = File(
        exists=True, desc='rigid fieldmap-to-structural transform')
    fmap2epi_mat = File(exists=True, desc='rigid fieldmap-to-epi transform')
    fmap_epi = File(exists=True, desc='fieldmap in epi space')
    fmap_str = File(exists=True, desc='fieldmap in structural space')
    fmapmag_str = File(
        exists=True, desc='fieldmap magnitude image in structural space')
    epi2str_inv = File(exists=True, desc='rigid structural-to-epi transform')
    epi2str_mat = File(exists=True, desc='rigid epi-to-structural transform')
    shiftmap = File(exists=True, desc='shiftmap in epi space')
    fullwarp = File(
        exists=True,
        desc='warpfield to unwarp epi and transform into \
                    structural space')
    wmseg = File(
        exists=True, desc='white matter segmentation used in flirt bbr')
    seg = File(
        exists=True, desc='white matter, gray matter, csf segmentation')
    wmedge = File(exists=True, desc='white matter edges for visualization')


class EpiReg(FSLCommand):
    """

    Runs FSL epi_reg script for simultaneous coregistration and fieldmap
    unwarping.

    Examples
    --------

    >>> from nipype.interfaces.fsl import EpiReg
    >>> epireg = EpiReg()
    >>> epireg.inputs.epi='epi.nii'
    >>> epireg.inputs.t1_head='T1.nii'
    >>> epireg.inputs.t1_brain='T1_brain.nii'
    >>> epireg.inputs.out_base='epi2struct'
    >>> epireg.inputs.fmap='fieldmap_phase_fslprepared.nii'
    >>> epireg.inputs.fmapmag='fieldmap_mag.nii'
    >>> epireg.inputs.fmapmagbrain='fieldmap_mag_brain.nii'
    >>> epireg.inputs.echospacing=0.00067
    >>> epireg.inputs.pedir='y'
    >>> epireg.cmdline # doctest: +ELLIPSIS
    'epi_reg --echospacing=0.000670 --fmap=fieldmap_phase_fslprepared.nii \
--fmapmag=fieldmap_mag.nii --fmapmagbrain=fieldmap_mag_brain.nii --noclean \
--pedir=y --epi=epi.nii --t1=T1.nii --t1brain=T1_brain.nii --out=epi2struct'
    >>> epireg.run() # doctest: +SKIP

    """
    _cmd = 'epi_reg'
    input_spec = EpiRegInputSpec
    output_spec = EpiRegOutputSpec

    def _list_outputs(self):
        outputs = self.output_spec().get()
        outputs['out_file'] = os.path.join(os.getcwd(),
                                           self.inputs.out_base + '.nii.gz')
        if (not (isdefined(self.inputs.no_fmapreg) and self.inputs.no_fmapreg)
                and isdefined(self.inputs.fmap)):
            outputs['out_1vol'] = os.path.join(
                os.getcwd(), self.inputs.out_base + '_1vol.nii.gz')
            outputs['fmap2str_mat'] = os.path.join(
                os.getcwd(), self.inputs.out_base + '_fieldmap2str.mat')
            outputs['fmap2epi_mat'] = os.path.join(
                os.getcwd(), self.inputs.out_base + '_fieldmaprads2epi.mat')
            outputs['fmap_epi'] = os.path.join(
                os.getcwd(), self.inputs.out_base + '_fieldmaprads2epi.nii.gz')
            outputs['fmap_str'] = os.path.join(
                os.getcwd(), self.inputs.out_base + '_fieldmaprads2str.nii.gz')
            outputs['fmapmag_str'] = os.path.join(
                os.getcwd(), self.inputs.out_base + '_fieldmap2str.nii.gz')
            outputs['shiftmap'] = os.path.join(
                os.getcwd(),
                self.inputs.out_base + '_fieldmaprads2epi_shift.nii.gz')
            outputs['fullwarp'] = os.path.join(
                os.getcwd(), self.inputs.out_base + '_warp.nii.gz')
            outputs['epi2str_inv'] = os.path.join(
                os.getcwd(), self.inputs.out_base + '_inv.mat')

        outputs['epi2str_mat'] = os.path.join(os.getcwd(),
                                              self.inputs.out_base + '.mat')
        outputs['wmedge'] = os.path.join(
            os.getcwd(), self.inputs.out_base + '_fast_wmedge.nii.gz')
        outputs['wmseg'] = os.path.join(
            os.getcwd(), self.inputs.out_base + '_fast_wmseg.nii.gz')
        outputs['seg'] = os.path.join(
            os.getcwd(), self.inputs.out_base + '_fast_seg.nii.gz')

        return outputs


#######################################
# deprecated interfaces
#######################################


class EPIDeWarpInputSpec(FSLCommandInputSpec):
    mag_file = File(
        exists=True,
        desc='Magnitude file',
        argstr='--mag %s',
        position=0,
        mandatory=True)
    dph_file = File(
        exists=True,
        desc='Phase file assumed to be scaled from 0 to 4095',
        argstr='--dph %s',
        mandatory=True)
    exf_file = File(
        exists=True,
        desc='example func volume (or use epi)',
        argstr='--exf %s')
    epi_file = File(
        exists=True, desc='EPI volume to unwarp', argstr='--epi %s')
    tediff = traits.Float(
        2.46,
        usedefault=True,
        desc='difference in B0 field map TEs',
        argstr='--tediff %s')
    esp = traits.Float(
        0.58, desc='EPI echo spacing', argstr='--esp %s', usedefault=True)
    sigma = traits.Int(
        2,
        usedefault=True,
        argstr='--sigma %s',
        desc="2D spatial gaussing smoothing \
                       stdev (default = 2mm)")
    vsm = traits.String(
        genfile=True, desc='voxel shift map', argstr='--vsm %s')
    exfdw = traits.String(
        desc='dewarped example func volume', genfile=True, argstr='--exfdw %s')
    epidw = traits.String(
        desc='dewarped epi volume', genfile=False, argstr='--epidw %s')
    tmpdir = traits.String(genfile=True, desc='tmpdir', argstr='--tmpdir %s')
    nocleanup = traits.Bool(
        True, usedefault=True, desc='no cleanup', argstr='--nocleanup')
    cleanup = traits.Bool(desc='cleanup', argstr='--cleanup')


class EPIDeWarpOutputSpec(TraitedSpec):
    unwarped_file = File(desc="unwarped epi file")
    vsm_file = File(desc="voxel shift map")
    exfdw = File(desc="dewarped functional volume example")
    exf_mask = File(desc="Mask from example functional volume")


class EPIDeWarp(FSLCommand):
    """
    Wraps the unwarping script `epidewarp.fsl
    <http://surfer.nmr.mgh.harvard.edu/fswiki/epidewarp.fsl>`_.

    .. warning:: deprecated in FSL, please use
      :func:`nipype.workflows.dmri.preprocess.epi.sdc_fmb` instead.

    Examples
    --------

    >>> from nipype.interfaces.fsl import EPIDeWarp
    >>> dewarp = EPIDeWarp()
    >>> dewarp.inputs.epi_file = "functional.nii"
    >>> dewarp.inputs.mag_file = "magnitude.nii"
    >>> dewarp.inputs.dph_file = "phase.nii"
    >>> dewarp.inputs.output_type = "NIFTI_GZ"
    >>> dewarp.cmdline # doctest: +ELLIPSIS
    'epidewarp.fsl --mag magnitude.nii --dph phase.nii --epi functional.nii \
--esp 0.58 --exfdw .../exfdw.nii.gz --nocleanup --sigma 2 --tediff 2.46 \
--tmpdir .../temp --vsm .../vsm.nii.gz'
    >>> res = dewarp.run() # doctest: +SKIP


    """
    _cmd = 'epidewarp.fsl'
    input_spec = EPIDeWarpInputSpec
    output_spec = EPIDeWarpOutputSpec

    def __init__(self, **inputs):
        warnings.warn(("Deprecated: Please use "
                       "nipype.workflows.dmri.preprocess.epi.sdc_fmb instead"),
                      DeprecationWarning)
        return super(EPIDeWarp, self).__init__(**inputs)

    def _run_interface(self, runtime):
        runtime = super(EPIDeWarp, self)._run_interface(runtime)
        if runtime.stderr:
            self.raise_exception(runtime)
        return runtime

    def _gen_filename(self, name):
        if name == 'exfdw':
            if isdefined(self.inputs.exf_file):
                return self._gen_fname(self.inputs.exf_file, suffix="_exfdw")
            else:
                return self._gen_fname("exfdw")
        if name == 'epidw':
            if isdefined(self.inputs.epi_file):
                return self._gen_fname(self.inputs.epi_file, suffix="_epidw")
        if name == 'vsm':
            return self._gen_fname('vsm')
        if name == 'tmpdir':
            return os.path.join(os.getcwd(), 'temp')
        return None

    def _list_outputs(self):
        outputs = self.output_spec().get()
        if not isdefined(self.inputs.exfdw):
            outputs['exfdw'] = self._gen_filename('exfdw')
        else:
            outputs['exfdw'] = self.inputs.exfdw
        if isdefined(self.inputs.epi_file):
            if isdefined(self.inputs.epidw):
                outputs['unwarped_file'] = self.inputs.epidw
            else:
                outputs['unwarped_file'] = self._gen_filename('epidw')
        if not isdefined(self.inputs.vsm):
            outputs['vsm_file'] = self._gen_filename('vsm')
        else:
            outputs['vsm_file'] = self._gen_fname(self.inputs.vsm)
        if not isdefined(self.inputs.tmpdir):
            outputs['exf_mask'] = self._gen_fname(
                cwd=self._gen_filename('tmpdir'), basename='maskexf')
        else:
            outputs['exf_mask'] = self._gen_fname(
                cwd=self.inputs.tmpdir, basename='maskexf')
        return outputs


class EddyCorrectInputSpec(FSLCommandInputSpec):
    in_file = File(
        exists=True,
        desc='4D input file',
        argstr='%s',
        position=0,
        mandatory=True)
    out_file = File(
        desc='4D output file',
        argstr='%s',
        position=1,
        name_source=['in_file'],
        name_template='%s_edc',
        output_name='eddy_corrected')
    ref_num = traits.Int(
        0,
        argstr='%d',
        position=2,
        desc='reference number',
        mandatory=True,
        usedefault=True)


class EddyCorrectOutputSpec(TraitedSpec):
    eddy_corrected = File(
        exists=True, desc='path/name of 4D eddy corrected output file')


class EddyCorrect(FSLCommand):
    """

    .. warning:: Deprecated in FSL. Please use
      :class:`nipype.interfaces.fsl.epi.Eddy` instead

    Example
    -------

    >>> from nipype.interfaces.fsl import EddyCorrect
    >>> eddyc = EddyCorrect(in_file='diffusion.nii',
    ...                     out_file="diffusion_edc.nii", ref_num=0)
    >>> eddyc.cmdline
    'eddy_correct diffusion.nii diffusion_edc.nii 0'

    """
    _cmd = 'eddy_correct'
    input_spec = EddyCorrectInputSpec
    output_spec = EddyCorrectOutputSpec

    def __init__(self, **inputs):
        warnings.warn(("Deprecated: Please use nipype.interfaces.fsl.epi.Eddy "
                       "instead"), DeprecationWarning)
        return super(EddyCorrect, self).__init__(**inputs)

    def _run_interface(self, runtime):
        runtime = super(EddyCorrect, self)._run_interface(runtime)
        if runtime.stderr:
            self.raise_exception(runtime)
        return runtime<|MERGE_RESOLUTION|>--- conflicted
+++ resolved
@@ -14,18 +14,8 @@
 import nibabel as nb
 import warnings
 
-<<<<<<< HEAD
 from ...utils.filemanip import split_filename
 from ...utils import NUMPY_MMAP
-=======
-from nipype.interfaces.fsl.base import FSLCommand, FSLCommandInputSpec, Info
-from nipype.interfaces.base import (traits, TraitedSpec, InputMultiPath, File,
-                                    isdefined, Undefined)
-from nipype.utils.filemanip import (load_json, save_json, split_filename,
-                                    fname_presuffix)
-from nipype import logging
-iflogger = logging.getLogger('interface')
->>>>>>> 4616c737
 
 from ..base import (traits, TraitedSpec, InputMultiPath, File, isdefined)
 from .base import FSLCommand, FSLCommandInputSpec, Info
@@ -169,10 +159,10 @@
             hdr = im.get_header().copy()
             hdr.set_data_shape(data.shape)
             nb.Nifti1Image(data, im.get_affine(), hdr).to_filename(crop_file)
-            iflogger.warn(('One or more dimensions have odd size. '
-                           'Input data matrix %s has been cropped '
-                           'to these new sizes: %s.') % (str(tuple(sizes)),
-                          str(data.shape[:3])))
+            # iflogger.warn(('One or more dimensions have odd size. '
+            #                'Input data matrix %s has been cropped '
+            #                'to these new sizes: %s.') % (str(tuple(sizes)),
+            #               str(data.shape[:3])))
             return crop_file
         else:
             return fname
@@ -223,7 +213,7 @@
             for key, value in predicted_outputs.items():
                 try:
                     spec = outputs.traits(**check)[key]
-                    if spec.checksize:
+                    if spec.checksize and self.inputs.checksize:
                         newval = self._fixsize(value)
                         setattr(outputs, key, newval)
                 except KeyError:
@@ -233,7 +223,7 @@
     def _run_interface(self, runtime):
         check = dict(checksize=lambda t: t is not None)
         for name, spec in sorted(self.inputs.traits(**check).items()):
-            if spec.checksize:
+            if spec.checksize and self.inputs.checksize:
                 value = self._checksize(name)
                 setattr(self.inputs, name, value)
 
@@ -241,11 +231,11 @@
 
 
 class TOPUPInputSpec(FSLCommandInputSpec):
-<<<<<<< HEAD
     in_file = File(
         exists=True,
         mandatory=True,
         desc='name of 4D file with images',
+        checksize=True,
         argstr='--imain=%s')
     encoding_file = File(
         exists=True,
@@ -312,39 +302,6 @@
         name_template='%s_topup.log',
         keep_extension=True,
         hash_files=False)
-=======
-    in_file = File(exists=True, mandatory=True, checksize=True,
-                   desc='name of 4D file with images', argstr='--imain=%s')
-    encoding_file = File(exists=True, mandatory=True,
-                         xor=['encoding_direction'],
-                         desc='name of text file with PE directions/times',
-                         argstr='--datain=%s')
-    encoding_direction = traits.List(traits.Enum('y', 'x', 'z', 'x-', 'y-',
-                                     'z-'), mandatory=True,
-                                     xor=['encoding_file'],
-                                     requires=['readout_times'],
-                                     argstr='--datain=%s',
-                                     desc=('encoding direction for automatic '
-                                     'generation of encoding_file'))
-    readout_times = InputMultiPath(traits.Float,
-                                   requires=['encoding_direction'],
-                                   xor=['encoding_file'], mandatory=True,
-                                   desc=('readout times (dwell times by # '
-                                         'phase-encode steps minus 1)'))
-    out_base = File(desc=('base-name of output files (spline '
-                    'coefficients (Hz) and movement parameters)'),
-                    name_source=['in_file'], name_template='%s_base',
-                    argstr='--out=%s', hash_files=False)
-    out_field = File(argstr='--fout=%s', hash_files=False,
-                     name_source=['in_file'], name_template='%s_field',
-                     desc='name of image file with field (Hz)')
-    out_corrected = File(argstr='--iout=%s', hash_files=False,
-                         name_source=['in_file'], name_template='%s_corrected',
-                         desc='name of 4D image file with unwarped images')
-    out_logfile = File(argstr='--logout=%s', desc='name of log-file',
-                       name_source=['in_file'], name_template='%s_topup.log',
-                       keep_extension=True, hash_files=False)
->>>>>>> 4616c737
 
     # TODO: the following traits admit values separated by commas, one value
     # per registration level inside topup.
@@ -430,6 +387,12 @@
         argstr='--regrid=%d',
         desc=('If set (=1), the calculations are done in a '
               'different grid'))
+    checksize = traits.Bool(False,
+                            usedefault=True,
+                            desc=("Before running topup, check that the size of the inputs"
+                                  " have no odd number of slices in the x,y,z direction. If"
+                                  " there is an odd number, add a slice in that dimension before"
+                                  " running topup"))
 
 
 class TOPUPOutputSpec(TraitedSpec):
@@ -437,18 +400,12 @@
         exists=True, desc='file containing the field coefficients')
     out_movpar = File(exists=True, desc='movpar.txt output file')
     out_enc_file = File(desc='encoding directions file output for applytopup')
-<<<<<<< HEAD
-    out_field = File(desc='name of image file with field (Hz)')
+    out_field = File(desc='name of image file with field (Hz)', checksize=True)
     out_warps = traits.List(File(exists=True), desc='warpfield images')
     out_jacs = traits.List(File(exists=True), desc='Jacobian images')
     out_mats = traits.List(File(exists=True), desc='realignment matrices')
-    out_corrected = File(desc='name of 4D image file with unwarped images')
-=======
->>>>>>> 4616c737
+    out_corrected = File(desc='name of 4D image file with unwarped images', checksize=True)
     out_logfile = File(desc='name of log-file')
-    out_field = File(checksize=True, desc='name of image file with field (Hz)')
-    out_corrected = File(checksize=True,
-                         desc='name of 4D image file with unwarped images')
 
 
 class TOPUP(TOPUPBase):
@@ -564,12 +521,12 @@
 
 
 class ApplyTOPUPInputSpec(FSLCommandInputSpec):
-<<<<<<< HEAD
     in_files = InputMultiPath(
         File(exists=True),
         mandatory=True,
         desc='name of file with images',
         argstr='--imain=%s',
+        checksize=True,
         sep=',')
     encoding_file = File(
         exists=True,
@@ -617,47 +574,19 @@
         'double',
         argstr='-d=%s',
         desc='force output data type')
+    checksize = traits.Bool(False,
+                            usedefault=True,
+                            desc=("Before applying topup, check that the size of the inputs"
+                                  " have no odd number of slices in the x,y,z direction. If"
+                                  " there is an odd number, add a slice in that dimension before"
+                                  " running applytopup"))
 
 
 class ApplyTOPUPOutputSpec(TraitedSpec):
     out_corrected = File(
         exists=True, desc=('name of 4D image file with '
-                           'unwarped images'))
-=======
-    in_files = InputMultiPath(File(exists=True), mandatory=True,
-                              argstr='--imain=%s', sep=',', checksize=True,
-                              desc='name of 4D file with images')
-    encoding_file = File(exists=True, mandatory=True,
-                         desc='name of text file with PE directions/times',
-                         argstr='--datain=%s')
-    in_index = traits.List(traits.Int, argstr='--inindex=%s', sep=',',
-                           mandatory=True,
-                           desc=('comma separated list of indicies into '
-                                 '--datain of the input image (to be '
-                                 'corrected)'))
-    in_topup_fieldcoef = File(exists=True, argstr="--topup=%s", copyfile=False,
-                              requires=['in_topup_movpar'],
-                              desc=('topup file containing the field '
-                                    'coefficients'))
-    in_topup_movpar = File(exists=True, requires=['in_topup_fieldcoef'],
-                           copyfile=False, desc='topup movpar.txt file')
-    out_corrected = File(desc='output (warped) image',
-                         name_source=['in_files'],
-                         name_template='%s_corrected',
-                         argstr='--out=%s')
-    method = traits.Enum('jac', 'lsr', argstr='--method=%s',
-                         desc=('use jacobian modulation (jac) or least-squares'
-                               ' resampling (lsr)'))
-    interp = traits.Enum('trilinear', 'spline', argstr='--interp=%s',
-                         desc='interpolation method')
-    datatype = traits.Enum('char', 'short', 'int', 'float', 'double',
-                           argstr='-d=%s', desc='force output data type')
-
-
-class ApplyTOPUPOutputSpec(TraitedSpec):
-    out_corrected = File(exists=True,  checksize=True,
-                         desc=('name of 4D image file with unwarped images'))
->>>>>>> 4616c737
+                           'unwarped images'),
+        checksize=True)
 
 
 class ApplyTOPUP(TOPUPBase):
