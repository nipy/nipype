# -*- coding: utf-8 -*-
# emacs: -*- mode: python; py-indent-offset: 4; indent-tabs-mode: nil -*-
# vi: set ft=python sts=4 ts=4 sw=4 et:
"""AFNI preprocessing interfaces

    Change directory to provide relative paths for doctests
    >>> import os
    >>> filepath = os.path.dirname( os.path.realpath( __file__ ) )
    >>> datadir = os.path.realpath(os.path.join(filepath, '../../testing/data'))
    >>> os.chdir(datadir)
"""
from __future__ import print_function, division, unicode_literals, absolute_import
from builtins import open

import os
import os.path as op

from ...utils.filemanip import (load_json, save_json, split_filename)
from ..base import (
    CommandLineInputSpec, CommandLine, TraitedSpec,
    traits, isdefined, File, InputMultiPath, Undefined, Str)

from .base import (
    AFNICommandBase, AFNICommand, AFNICommandInputSpec, AFNICommandOutputSpec,
    AFNIPythonCommandInputSpec, AFNIPythonCommand, Info, no_afni)


class CentralityInputSpec(AFNICommandInputSpec):
    """Common input spec class for all centrality-related commands
    """

    mask = File(
        desc='mask file to mask input data',
        argstr='-mask %s',
        exists=True)
    thresh = traits.Float(
        desc='threshold to exclude connections where corr <= thresh',
        argstr='-thresh %f')
    polort = traits.Int(
        desc='',
        argstr='-polort %d')
    autoclip = traits.Bool(
        desc='Clip off low-intensity regions in the dataset',
        argstr='-autoclip')
    automask = traits.Bool(
        desc='Mask the dataset to target brain-only voxels',
        argstr='-automask')

class AlignEpiAnatPyInputSpec(AFNIPythonCommandInputSpec):
    in_file = File(
        desc='EPI dataset to align',
        argstr='-epi %s',
        mandatory=True,
        exists=True,
        copyfile=False)
    anat = File(
        desc='name of structural dataset',
        argstr='-anat %s',
        mandatory=True,
        exists=True,
        copyfile=False)
    epi_base = traits.Either(
        traits.Range(low=0),
        traits.Enum('mean', 'median', 'max'),
        desc='the epi base used in alignment'
             'should be one of (0/mean/median/max/subbrick#)',
        mandatory=True,
        argstr='-epi_base %s')
    anat2epi = traits.Bool(
        desc='align anatomical to EPI dataset (default)',
        argstr='-anat2epi')
    epi2anat = traits.Bool(
        desc='align EPI to anatomical dataset',
        argstr='-epi2anat')
    save_skullstrip = traits.Bool(
        desc='save skull-stripped (not aligned)',
        argstr='-save_skullstrip')
    suffix = traits.Str(
        '_al',
        desc='append suffix to the original anat/epi dataset to use'
             'in the resulting dataset names (default is "_al")',
        usedefault=True,
        argstr='-suffix %s')
    epi_strip = traits.Enum(
        ('3dSkullStrip', '3dAutomask', 'None'),
        desc='method to mask brain in EPI data'
             'should be one of[3dSkullStrip]/3dAutomask/None)',
        argstr='-epi_strip %s')
    volreg = traits.Enum(
        'on', 'off',
        usedefault=True,
        desc='do volume registration on EPI dataset before alignment'
             'should be \'on\' or \'off\', defaults to \'on\'',
        argstr='-volreg %s')
    tshift = traits.Enum(
        'on', 'off',
        usedefault=True,
        desc='do time shifting of EPI dataset before alignment'
             'should be \'on\' or \'off\', defaults to \'on\'',
        argstr='-tshift %s')


class AlignEpiAnatPyOutputSpec(TraitedSpec):
    anat_al_orig = File(
        desc="A version of the anatomy that is aligned to the EPI")
    epi_al_orig = File(
        desc="A version of the EPI dataset aligned to the anatomy")
    epi_tlrc_al = File(
        desc="A version of the EPI dataset aligned to a standard template")
    anat_al_mat = File(
        desc="matrix to align anatomy to the EPI")
    epi_al_mat = File(
        desc="matrix to align EPI to anatomy")
    epi_vr_al_mat = File(
        desc="matrix to volume register EPI")
    epi_reg_al_mat = File(
        desc="matrix to volume register and align epi to anatomy")
    epi_al_tlrc_mat = File(
        desc="matrix to volume register and align epi"
             "to anatomy and put into standard space")
    epi_vr_motion = File(
        desc="motion parameters from EPI time-series" 
             "registration (tsh included in name if slice"
             "timing correction is also included).")
    skullstrip = File(
        desc="skull-stripped (not aligned) volume")

class AlignEpiAnatPy(AFNIPythonCommand):
    """Align EPI to anatomical datasets or vice versa
    This Python script computes the alignment between two datasets, typically
    an EPI and an anatomical structural dataset, and applies the resulting
    transformation to one or the other to bring them into alignment.

    This script computes the transforms needed to align EPI and  
    anatomical datasets using a cost function designed for this purpose. The  
    script combines multiple transformations, thereby minimizing the amount of 
    interpolation applied to the data.
    
    Basic Usage:
      align_epi_anat.py -anat anat+orig -epi epi+orig -epi_base 5
    
    The user must provide EPI and anatomical datasets and specify the EPI
    sub-brick to use as a base in the alignment.  

    Internally, the script always aligns the anatomical to the EPI dataset,
    and the resulting transformation is saved to a 1D file. 
    As a user option, the inverse of this transformation may be applied to the 
    EPI dataset in order to align it to the anatomical data instead.

    This program generates several kinds of output in the form of datasets
    and transformation matrices which can be applied to other datasets if
    needed. Time-series volume registration, oblique data transformations and
    Talairach (standard template) transformations will be combined as needed
    and requested (with options to turn on and off each of the steps) in
    order to create the aligned datasets.

    For complete details, see the `align_epi_anat.py' Documentation.
    <https://afni.nimh.nih.gov/pub/dist/doc/program_help/align_epi_anat.py.html>`_

    Examples
    ========
    >>> from nipype.interfaces import afni
    >>> al_ea = afni.AlignEpiAnatPy()
    >>> al_ea.inputs.anat = "structural.nii"
    >>> al_ea.inputs.in_file = "functional.nii"
    >>> al_ea.inputs.epi_base = 0
    >>> al_ea.inputs.epi_strip = '3dAutomask'
    >>> al_ea.inputs.volreg = 'off'
    >>> al_ea.inputs.tshift = 'off'
    >>> al_ea.inputs.save_skullstrip = True
    >>> al_ea.cmdline # doctest: +ALLOW_UNICODE +ELLIPSIS
    'python2 ...align_epi_anat.py -anat structural.nii -epi_base 0 -epi_strip 3dAutomask -epi functional.nii -save_skullstrip -suffix _al -tshift off -volreg off'
    >>> res = allineate.run()  # doctest: +SKIP
    """
    _cmd = 'align_epi_anat.py'
    input_spec = AlignEpiAnatPyInputSpec
    output_spec = AlignEpiAnatPyOutputSpec

    def _list_outputs(self):
        outputs = self.output_spec().get()
        anat_prefix = ''.join(self._gen_fname(self.inputs.anat).split('+')[:-1])
        epi_prefix = ''.join(self._gen_fname(self.inputs.in_file).split('+')[:-1])
        outputtype = self.inputs.outputtype
        if outputtype == 'AFNI':
            ext = '.HEAD' 
        else:
            Info.output_type_to_ext(outputtype)
        matext = '.1D'
        suffix = self.inputs.suffix
        if self.inputs.anat2epi:
            outputs['anat_al_orig'] = self._gen_fname(anat_prefix, suffix=suffix+'+orig', ext=ext)
            outputs['anat_al_mat'] = self._gen_fname(anat_prefix, suffix=suffix+'_mat.aff12', ext=matext)
        if self.inputs.epi2anat:
            outputs['epi_al_orig'] = self._gen_fname(epi_prefix, suffix=suffix+'+orig', ext=ext)
            outputs['epi_al_mat'] = self._gen_fname(epi_prefix, suffix=suffix+'_mat.aff12', ext=matext)
        if self.inputs.volreg == 'on':
            outputs['epi_vr_al_mat'] = self._gen_fname(epi_prefix, suffix='_vr'+suffix+'_mat.aff12', ext=matext)
            if self.inputs.tshift == 'on':
                outputs['epi_vr_motion'] = self._gen_fname(epi_prefix, suffix='tsh_vr_motion', ext=matext)
            elif self.inputs.tshift == 'off':
                outputs['epi_vr_motion'] = self._gen_fname(epi_prefix, suffix='vr_motion', ext=matext)
        if self.inputs.volreg == 'on' and self.inputs.epi2anat:
            outputs['epi_reg_al_mat'] = self._gen_fname(epi_prefix, suffix='_reg'+suffix+'_mat.aff12', ext=matext)
        if self.inputs.save_skullstrip:
            outputs.skullstrip = self._gen_fname(anat_prefix, suffix='_ns'+'+orig', ext=ext)
        return outputs

class AllineateInputSpec(AFNICommandInputSpec):
    in_file = File(
        desc='input file to 3dAllineate',
        argstr='-source %s',
        mandatory=True,
        exists=True,
        copyfile=False)
    reference = File(
        exists=True,
        argstr='-base %s',
        desc='file to be used as reference, the first volume will be used if '
             'not given the reference will be the first volume of in_file.')
    out_file = File(
        desc='output file from 3dAllineate',
        argstr='-prefix %s',
<<<<<<< HEAD
        position=-2,
        genfile=True)
=======
        name_source='in_file',
        name_template='%s_allineate',
        genfile=True,
        xor=['allcostx'])
>>>>>>> 32e724c2
    out_param_file = File(
        argstr='-1Dparam_save %s',
        desc='Save the warp parameters in ASCII (.1D) format.',
        xor=['in_param_file'])
    in_param_file = File(
        exists=True,
        argstr='-1Dparam_apply %s',
        desc='Read warp parameters from file and apply them to '
             'the source dataset, and produce a new dataset',
        xor=['out_param_file'])
    out_matrix = File(
        argstr='-1Dmatrix_save %s',
        desc='Save the transformation matrix for each volume.',
        xor=['in_matrix'])
    in_matrix = File(
        desc='matrix to align input file',
<<<<<<< HEAD
        argstr='-1Dmatrix_apply %s',
        position=-3,
        xor=['out_matrix'])
    overwrite = traits.Bool(
        desc='overwrite output file if it already exists',
        argstr='-overwrite')
=======
        argstr='-1Dmatrix_apply %s')
    # TODO: implement sensible xors for allcostx and suppres prefix in command when allcosx is used
    allcostx= File(
        desc='Compute and print ALL available cost functionals for the un-warped inputs'
             'AND THEN QUIT. If you use this option none of the other expected outputs will be produced',
        argstr='-allcostx |& tee %s',
        position=-1,
        xor=['out_file'])

>>>>>>> 32e724c2
    _cost_funcs = [
        'leastsq', 'ls',
        'mutualinfo', 'mi',
        'corratio_mul', 'crM',
        'norm_mutualinfo', 'nmi',
        'hellinger', 'hel',
        'corratio_add', 'crA',
        'corratio_uns', 'crU']

    cost = traits.Enum(
        *_cost_funcs,
        argstr='-cost %s',
        desc='Defines the \'cost\' function that defines the matching between '
             'the source and the base')
    _interp_funcs = [
        'nearestneighbour', 'linear', 'cubic', 'quintic', 'wsinc5']
    interpolation = traits.Enum(
        *_interp_funcs[:-1],
        argstr='-interp %s',
        desc='Defines interpolation method to use during matching')
    final_interpolation = traits.Enum(
        *_interp_funcs,
        argstr='-final %s',
        desc='Defines interpolation method used to create the output dataset')

    #   TECHNICAL OPTIONS (used for fine control of the program):
    nmatch = traits.Int(
        argstr='-nmatch %d',
        desc='Use at most n scattered points to match the datasets.')
    no_pad = traits.Bool(
        argstr='-nopad',
        desc='Do not use zero-padding on the base image.')
    zclip = traits.Bool(
        argstr='-zclip',
        desc='Replace negative values in the input datasets (source & base) '
             'with zero.')
    convergence = traits.Float(
        argstr='-conv %f',
        desc='Convergence test in millimeters (default 0.05mm).')
    usetemp = traits.Bool(
        argstr='-usetemp',
        desc='temporary file use')
    check = traits.List(
        traits.Enum(*_cost_funcs),
        argstr='-check %s',
        desc='After cost functional optimization is done, start at the final '
             'parameters and RE-optimize using this new cost functions. If '
             'the results are too different, a warning message will be '
             'printed. However, the final parameters from the original '
             'optimization will be used to create the output dataset.')

    #      ** PARAMETERS THAT AFFECT THE COST OPTIMIZATION STRATEGY **
    one_pass = traits.Bool(
        argstr='-onepass',
        desc='Use only the refining pass -- do not try a coarse resolution '
             'pass first.  Useful if you know that only small amounts of '
             'image alignment are needed.')
    two_pass = traits.Bool(
        argstr='-twopass',
        desc='Use a two pass alignment strategy for all volumes, searching '
             'for a large rotation+shift and then refining the alignment.')
    two_blur = traits.Float(
        argstr='-twoblur',
        desc='Set the blurring radius for the first pass in mm.')
    two_first = traits.Bool(
        argstr='-twofirst',
        desc='Use -twopass on the first image to be registered, and '
             'then on all subsequent images from the source dataset, '
             'use results from the first image\'s coarse pass to start '
             'the fine pass.')
    two_best = traits.Int(
        argstr='-twobest %d',
        desc='In the coarse pass, use the best \'bb\' set of initial'
             'points to search for the starting point for the fine'
             'pass.  If bb==0, then no search is made for the best'
             'starting point, and the identity transformation is'
             'used as the starting point.  [Default=5; min=0 max=11]')
    fine_blur = traits.Float(
        argstr='-fineblur %f',
        desc='Set the blurring radius to use in the fine resolution '
             'pass to \'x\' mm.  A small amount (1-2 mm?) of blurring at '
             'the fine step may help with convergence, if there is '
             'some problem, especially if the base volume is very noisy. '
             '[Default == 0 mm = no blurring at the final alignment pass]')
    center_of_mass = Str(
        argstr='-cmass%s',
        desc='Use the center-of-mass calculation to bracket the shifts.')
    autoweight = Str(
        argstr='-autoweight%s',
        desc='Compute a weight function using the 3dAutomask '
             'algorithm plus some blurring of the base image.')
    automask = traits.Int(
        argstr='-automask+%d',
        desc='Compute a mask function, set a value for dilation or 0.')
    autobox = traits.Bool(
        argstr='-autobox',
        desc='Expand the -automask function to enclose a rectangular '
             'box that holds the irregular mask.')
    nomask = traits.Bool(
        argstr='-nomask',
        desc='Don\'t compute the autoweight/mask; if -weight is not '
             'also used, then every voxel will be counted equally.')
    weight_file = File(
        argstr='-weight %s',
        exists=True,
        desc='Set the weighting for each voxel in the base dataset; '
             'larger weights mean that voxel count more in the cost function. '
             'Must be defined on the same grid as the base dataset')
    out_weight_file = traits.File(
        argstr='-wtprefix %s',
        desc='Write the weight volume to disk as a dataset')
    source_mask = File(
        exists=True,
        argstr='-source_mask %s',
        desc='mask the input dataset')
    source_automask = traits.Int(
        argstr='-source_automask+%d',
        desc='Automatically mask the source dataset with dilation or 0.')
    warp_type = traits.Enum(
        'shift_only', 'shift_rotate', 'shift_rotate_scale', 'affine_general',
        argstr='-warp %s',
        desc='Set the warp type.')
    warpfreeze = traits.Bool(
        argstr='-warpfreeze',
        desc='Freeze the non-rigid body parameters after first volume.')
    replacebase = traits.Bool(
        argstr='-replacebase',
        desc='If the source has more than one volume, then after the first '
             'volume is aligned to the base.')
    replacemeth = traits.Enum(
        *_cost_funcs,
        argstr='-replacemeth %s',
        desc='After first volume is aligned, switch method for later volumes. '
             'For use with \'-replacebase\'.')
    epi = traits.Bool(
        argstr='-EPI',
        desc='Treat the source dataset as being composed of warped '
             'EPI slices, and the base as comprising anatomically '
             '\'true\' images.  Only phase-encoding direction image '
             'shearing and scaling will be allowed with this option.')
    master = File(
        exists=True,
        argstr='-master %s',
        desc='Write the output dataset on the same grid as this file.')
    newgrid = traits.Float(
        argstr='-newgrid %f',
        desc='Write the output dataset using isotropic grid spacing in mm.')

    # Non-linear experimental
    _nwarp_types = ['bilinear',
                    'cubic', 'quintic', 'heptic', 'nonic',
                    'poly3', 'poly5', 'poly7', 'poly9']  # same non-hellenistic
    nwarp = traits.Enum(
        *_nwarp_types,
        argstr='-nwarp %s',
        desc='Experimental nonlinear warping: bilinear or legendre poly.')
    _dirs = ['X', 'Y', 'Z', 'I', 'J', 'K']
    nwarp_fixmot = traits.List(
        traits.Enum(*_dirs),
        argstr='-nwarp_fixmot%s',
        desc='To fix motion along directions.')
    nwarp_fixdep = traits.List(
        traits.Enum(*_dirs),
        argstr='-nwarp_fixdep%s',
        desc='To fix non-linear warp dependency along directions.')


class AllineateOutputSpec(TraitedSpec):
<<<<<<< HEAD
    out_file = File(exists=True, desc='output image file name')
    out_matrix = File(exists=True, desc='matrix to align input file')
    out_param_file = File(exists=True, desc='warp parameters')
    out_weight_file = File(exists=True, desc='weight volume')
=======
    out_file = File(desc='output image file name')
    matrix = File(desc='matrix to align input file')
    allcostx = File(desc='Compute and print ALL available cost functionals for the un-warped inputs')
>>>>>>> 32e724c2


class Allineate(AFNICommand):
    """Program to align one dataset (the 'source') to a base dataset

    For complete details, see the `3dAllineate Documentation.
    <https://afni.nimh.nih.gov/pub/dist/doc/program_help/3dAllineate.html>`_

    Examples
    ========

    >>> from nipype.interfaces import afni
    >>> allineate = afni.Allineate()
    >>> allineate.inputs.in_file = 'functional.nii'
    >>> allineate.inputs.out_file = 'functional_allineate.nii'
    >>> allineate.inputs.in_matrix = 'cmatrix.mat'
    >>> allineate.cmdline  # doctest: +ALLOW_UNICODE
    '3dAllineate -source functional.nii -1Dmatrix_apply cmatrix.mat -prefix functional_allineate.nii'
    >>> res = allineate.run()  # doctest: +SKIP
<<<<<<< HEAD
=======

    >>> from nipype.interfaces import afni
    >>> allineate = afni.Allineate()
    >>> allineate.inputs.in_file = 'functional.nii'
    >>> allineate.inputs.reference = 'structural.nii'
    >>> allineate.inputs.allcostx = 'out.allcostX.txt'
    >>> allineate.cmdline  # doctest: +ALLOW_UNICODE
    '3dAllineate -source functional.nii -prefix functional_allineate -base structural.nii -allcostx |& tee out.allcostX.txt'
    >>> res = allineate.run()  # doctest: +SKIP
>>>>>>> 32e724c2
    """

    _cmd = '3dAllineate'
    input_spec = AllineateInputSpec
    output_spec = AllineateOutputSpec

    def _format_arg(self, name, trait_spec, value):
        if name == 'nwarp_fixmot' or name == 'nwarp_fixdep':
            arg = ' '.join([trait_spec.argstr % v for v in value])
            return arg
        return super(Allineate, self)._format_arg(name, trait_spec, value)

    def _list_outputs(self):
        outputs = self.output_spec().get()

<<<<<<< HEAD
        if self.inputs.out_file:
            outputs['out_file'] = op.abspath(self.inputs.out_file)

        if self.inputs.out_weight_file:
            outputs['out_weight_file'] = op.abspath(self.inputs.out_weight_file)

        if self.inputs.out_matrix:
            path, base, ext = split_filename(self.inputs.out_matrix)
            if ext.lower() not in ['.1d', '.1D']:
                outputs['out_matrix'] = self._gen_fname(self.inputs.out_matrix,
                                                        suffix='.aff12.1D')
            else:
                outputs['out_matrix'] = op.abspath(self.inputs.out_matrix)

        if self.inputs.out_param_file:
            path, base, ext = split_filename(self.inputs.out_param_file)
            if ext.lower() not in ['.1d', '.1D']:
                outputs['out_param_file'] = self._gen_fname(self.inputs.out_param_file,
                                                            suffix='.param.1D')
            else:
                outputs['out_param_file'] = op.abspath(self.inputs.out_param_file)

=======
        if isdefined(self.inputs.out_matrix):
            outputs['matrix'] = os.path.abspath(os.path.join(os.getcwd(),\
                                         self.inputs.out_matrix +'.aff12.1D'))

        if isdefined(self.inputs.allcostX):
            outputs['allcostX'] = os.path.abspath(os.path.join(os.getcwd(),\
                                         self.inputs.allcostx))
>>>>>>> 32e724c2
        return outputs

    def _gen_filename(self, name):
        if name == 'out_file':
            return self._list_outputs()[name]
        return None


class AutoTcorrelateInputSpec(AFNICommandInputSpec):
    in_file = File(
        desc='timeseries x space (volume or surface) file',
        argstr='%s',
        position=-1,
        mandatory=True,
        exists=True,
        copyfile=False)
    polort = traits.Int(
        desc='Remove polynomical trend of order m or -1 for no detrending',
        argstr='-polort %d')
    eta2 = traits.Bool(
        desc='eta^2 similarity',
        argstr='-eta2')
    mask = File(
        exists=True,
        desc='mask of voxels',
        argstr='-mask %s')
    mask_only_targets = traits.Bool(
        desc='use mask only on targets voxels',
        argstr='-mask_only_targets',
        xor=['mask_source'])
    mask_source = File(
        exists=True,
        desc='mask for source voxels',
        argstr='-mask_source %s',
        xor=['mask_only_targets'])
    out_file = File(
        name_template='%s_similarity_matrix.1D',
        desc='output image file name',
        argstr='-prefix %s',
        name_source='in_file')


class AutoTcorrelate(AFNICommand):
    """Computes the correlation coefficient between the time series of each
    pair of voxels in the input dataset, and stores the output into a
    new anatomical bucket dataset [scaled to shorts to save memory space].

    For complete details, see the `3dAutoTcorrelate Documentation.
    <https://afni.nimh.nih.gov/pub/dist/doc/program_help/3dAutoTcorrelate.html>`_

    Examples
    ========

    >>> from nipype.interfaces import afni
    >>> corr = afni.AutoTcorrelate()
    >>> corr.inputs.in_file = 'functional.nii'
    >>> corr.inputs.polort = -1
    >>> corr.inputs.eta2 = True
    >>> corr.inputs.mask = 'mask.nii'
    >>> corr.inputs.mask_only_targets = True
    >>> corr.cmdline  # doctest: +ELLIPSIS +NORMALIZE_WHITESPACE +ALLOW_UNICODE
    '3dAutoTcorrelate -eta2 -mask mask.nii -mask_only_targets -prefix functional_similarity_matrix.1D -polort -1 functional.nii'
    >>> res = corr.run()  # doctest: +SKIP
    """

    input_spec = AutoTcorrelateInputSpec
    output_spec = AFNICommandOutputSpec
    _cmd = '3dAutoTcorrelate'

    def _overload_extension(self, value, name=None):
        path, base, ext = split_filename(value)
        if ext.lower() not in ['.1d', '.1D', '.nii.gz', '.nii']:
            ext = ext + '.1D'
        return os.path.join(path, base + ext)


class AutomaskInputSpec(AFNICommandInputSpec):
    in_file = File(
        desc='input file to 3dAutomask',
        argstr='%s',
        position=-1,
        mandatory=True,
        exists=True,
        copyfile=False)
    out_file = File(
        name_template='%s_mask',
        desc='output image file name',
        argstr='-prefix %s',
        name_source='in_file')
    brain_file = File(
        name_template='%s_masked',
        desc='output file from 3dAutomask',
        argstr='-apply_prefix %s',
        name_source='in_file')
    clfrac = traits.Float(
        desc='sets the clip level fraction (must be 0.1-0.9). A small value '
             'will tend to make the mask larger [default = 0.5].',
        argstr='-clfrac %s')
    dilate = traits.Int(
        desc='dilate the mask outwards',
        argstr='-dilate %s')
    erode = traits.Int(
        desc='erode the mask inwards',
        argstr='-erode %s')


class AutomaskOutputSpec(TraitedSpec):
    out_file = File(
        desc='mask file',
        exists=True)
    brain_file = File(
        desc='brain file (skull stripped)',
        exists=True)


class Automask(AFNICommand):
    """Create a brain-only mask of the image using AFNI 3dAutomask command

    For complete details, see the `3dAutomask Documentation.
    <https://afni.nimh.nih.gov/pub/dist/doc/program_help/3dAutomask.html>`_

    Examples
    ========

    >>> from nipype.interfaces import afni
    >>> automask = afni.Automask()
    >>> automask.inputs.in_file = 'functional.nii'
    >>> automask.inputs.dilate = 1
    >>> automask.inputs.outputtype = 'NIFTI'
    >>> automask.cmdline  # doctest: +ELLIPSIS +ALLOW_UNICODE
    '3dAutomask -apply_prefix functional_masked.nii -dilate 1 -prefix functional_mask.nii functional.nii'
    >>> res = automask.run()  # doctest: +SKIP

    """

    _cmd = '3dAutomask'
    input_spec = AutomaskInputSpec
    output_spec = AutomaskOutputSpec

class AutoTLRCInputSpec(CommandLineInputSpec):
    outputtype = traits.Enum('AFNI', list(Info.ftypes.keys()),
                             desc='AFNI output filetype')
    in_file = File(
        desc='Original anatomical volume (+orig).'
             'The skull is removed by this script'
             'unless instructed otherwise (-no_ss).',
        argstr='-input %s',
        mandatory=True,
        exists=True,
        copyfile=False)
    base = traits.Str(  
        desc = '              Reference anatomical volume'
                '              Usually this volume is in some standard space like'
                '              TLRC or MNI space and with afni dataset view of'
                '              (+tlrc).'
                '              Preferably, this reference volume should have had'
                '              the skull removed but that is not mandatory.'
                '              AFNI\'s distribution contains several templates.'
                '              For a longer list, use "whereami -show_templates"'
                'TT_N27+tlrc --> Single subject, skull stripped volume.'
                '             This volume is also known as '
                '             N27_SurfVol_NoSkull+tlrc elsewhere in '
                '             AFNI and SUMA land.'
                '             (www.loni.ucla.edu, www.bic.mni.mcgill.ca)'
                '             This template has a full set of FreeSurfer'
                '             (surfer.nmr.mgh.harvard.edu)'
                '             surface models that can be used in SUMA. '
                '             For details, see Talairach-related link:'
                '             https://afni.nimh.nih.gov/afni/suma'
                'TT_icbm452+tlrc --> Average volume of 452 normal brains.'
                '                 Skull Stripped. (www.loni.ucla.edu)'
                'TT_avg152T1+tlrc --> Average volume of 152 normal brains.'
                '                 Skull Stripped.(www.bic.mni.mcgill.ca)'
                'TT_EPI+tlrc --> EPI template from spm2, masked as TT_avg152T1'
                '                TT_avg152 and TT_EPI volume sources are from'
                '                SPM\'s distribution. (www.fil.ion.ucl.ac.uk/spm/)'
                'If you do not specify a path for the template, the script'
                'will attempt to locate the template AFNI\'s binaries directory.'
                'NOTE: These datasets have been slightly modified from'
                '      their original size to match the standard TLRC'
                '      dimensions (Jean Talairach and Pierre Tournoux'
                '      Co-Planar Stereotaxic Atlas of the Human Brain'
                '      Thieme Medical Publishers, New York, 1988). '
                '      That was done for internal consistency in AFNI.'
                '      You may use the original form of these'
                '      volumes if you choose but your TLRC coordinates'
                '      will not be consistent with AFNI\'s TLRC database'
                '      (San Antonio Talairach Daemon database), for example.',
        mandatory = True,
        argstr='-base %s')
    no_ss = traits.Bool(
        desc='Do not strip skull of input data set'
            '(because skull has already been removed'
            'or because template still has the skull)'
            'NOTE: The -no_ss option is not all that optional.'
            '   Here is a table of when you should and should not use -no_ss'
            '                  Template          Template'
            '                  WITH skull        WITHOUT skull'
            '   Dset.'
            '   WITH skull      -no_ss            xxx '
            '   '
            '   WITHOUT skull   No Cigar          -no_ss'
            '   '
            '   Template means: Your template of choice'
            '   Dset. means: Your anatomical dataset'
            '   -no_ss means: Skull stripping should not be attempted on Dset'
            '   xxx means: Don\'t put anything, the script will strip Dset'
            '   No Cigar means: Don\'t try that combination, it makes no sense.',
        argstr='-no_ss')

class AutoTLRC(AFNICommand):
    """A minmal wrapper for the AutoTLRC script
    The only option currently supported is no_ss.
    For complete details, see the `3dQwarp Documentation.
    <https://afni.nimh.nih.gov/pub/dist/doc/program_help/@auto_tlrc.html>`_

    Examples
    ========
    >>> from nipype.interfaces import afni
    >>> autoTLRC = afni.AutoTLRC()
    >>> autoTLRC.inputs.in_file = 'structural.nii'
    >>> autoTLRC.inputs.no_ss = True
    >>> autoTLRC.inputs.base = "TT_N27+tlrc"
    >>> autoTLRC.cmdline # doctest: +ALLOW_UNICODE
    '@auto_tlrc -base TT_N27+tlrc -input structural.nii -no_ss'
    >>> res = autoTLRC.run()  # doctest: +SKIP

    """
    _cmd = '@auto_tlrc'
    input_spec = AutoTLRCInputSpec
    output_spec = AFNICommandOutputSpec
    def _list_outputs(self):
        outputs = self.output_spec().get()
        ext = '.HEAD'
        outputs['out_file'] = os.path.abspath(self._gen_fname(self.inputs.in_file, suffix='+tlrc')+ext)
        return outputs
    
class BandpassInputSpec(AFNICommandInputSpec):
    in_file = File(
        desc='input file to 3dBandpass',
        argstr='%s',
        position=-1,
        mandatory=True,
        exists=True,
        copyfile=False)
    out_file = File(
        name_template='%s_bp',
        desc='output file from 3dBandpass',
        argstr='-prefix %s',
        position=1,
        name_source='in_file',
        genfile=True)
    lowpass = traits.Float(
        desc='lowpass',
        argstr='%f',
        position=-2,
        mandatory=True)
    highpass = traits.Float(
        desc='highpass',
        argstr='%f',
        position=-3,
        mandatory=True)
    mask = File(
        desc='mask file',
        position=2,
        argstr='-mask %s',
        exists=True)
    despike = traits.Bool(
        argstr='-despike',
        desc='Despike each time series before other processing. Hopefully, '
             'you don\'t actually need to do this, which is why it is '
             'optional.')
    orthogonalize_file = InputMultiPath(
        File(exists=True),
        argstr='-ort %s',
        desc='Also orthogonalize input to columns in f.1D. Multiple \'-ort\' '
             'options are allowed.')
    orthogonalize_dset = File(
        exists=True,
        argstr='-dsort %s',
        desc='Orthogonalize each voxel to the corresponding voxel time series '
             'in dataset \'fset\', which must have the same spatial and '
             'temporal grid structure as the main input dataset. At present, '
             'only one \'-dsort\' option is allowed.')
    no_detrend = traits.Bool(
        argstr='-nodetrend',
        desc='Skip the quadratic detrending of the input that occurs before '
             'the FFT-based bandpassing. You would only want to do this if '
             'the dataset had been detrended already in some other program.')
    tr = traits.Float(
        argstr='-dt %f',
        desc='Set time step (TR) in sec [default=from dataset header].')
    nfft = traits.Int(
        argstr='-nfft %d',
        desc='Set the FFT length [must be a legal value].')
    normalize = traits.Bool(
        argstr='-norm',
        desc='Make all output time series have L2 norm = 1 (i.e., sum of '
             'squares = 1).')
    automask = traits.Bool(
        argstr='-automask',
        desc='Create a mask from the input dataset.')
    blur = traits.Float(
        argstr='-blur %f',
        desc='Blur (inside the mask only) with a filter width (FWHM) of '
             '\'fff\' millimeters.')
    localPV = traits.Float(
        argstr='-localPV %f',
        desc='Replace each vector by the local Principal Vector (AKA first '
             'singular vector) from a neighborhood of radius \'rrr\' '
             'millimeters. Note that the PV time series is L2 normalized. '
             'This option is mostly for Bob Cox to have fun with.')
    notrans = traits.Bool(
        argstr='-notrans',
        desc='Don\'t check for initial positive transients in the data. '
             'The test is a little slow, so skipping it is OK, if you KNOW '
             'the data time series are transient-free.')


class Bandpass(AFNICommand):
    """Program to lowpass and/or highpass each voxel time series in a
    dataset, offering more/different options than Fourier

    For complete details, see the `3dBandpass Documentation.
    <https://afni.nimh.nih.gov/pub/dist/doc/program_help/3dBandpass.html>`_

    Examples
    ========

    >>> from nipype.interfaces import afni
    >>> from nipype.testing import  example_data
    >>> bandpass = afni.Bandpass()
    >>> bandpass.inputs.in_file = 'functional.nii'
    >>> bandpass.inputs.highpass = 0.005
    >>> bandpass.inputs.lowpass = 0.1
    >>> bandpass.cmdline  # doctest: +ALLOW_UNICODE
    '3dBandpass -prefix functional_bp 0.005000 0.100000 functional.nii'
    >>> res = bandpass.run()  # doctest: +SKIP

    """

    _cmd = '3dBandpass'
    input_spec = BandpassInputSpec
    output_spec = AFNICommandOutputSpec


class BlurInMaskInputSpec(AFNICommandInputSpec):
    in_file = File(
        desc='input file to 3dSkullStrip',
        argstr='-input %s',
        position=1,
        mandatory=True,
        exists=True,
        copyfile=False)
    out_file = File(
        name_template='%s_blur',
        desc='output to the file',
        argstr='-prefix %s',
        name_source='in_file',
        position=-1)
    mask = File(
        desc='Mask dataset, if desired.  Blurring will occur only within the '
             'mask. Voxels NOT in the mask will be set to zero in the output.',
        argstr='-mask %s')
    multimask = File(
        desc='Multi-mask dataset -- each distinct nonzero value in dataset '
             'will be treated as a separate mask for blurring purposes.',
        argstr='-Mmask %s')
    automask = traits.Bool(
        desc='Create an automask from the input dataset.',
        argstr='-automask')
    fwhm = traits.Float(
        desc='fwhm kernel size',
        argstr='-FWHM %f',
        mandatory=True)
    preserve = traits.Bool(
        desc='Normally, voxels not in the mask will be set to zero in the '
             'output. If you want the original values in the dataset to be '
             'preserved in the output, use this option.',
        argstr='-preserve')
    float_out = traits.Bool(
        desc='Save dataset as floats, no matter what the input data type is.',
        argstr='-float')
    options = Str(
        desc='options',
        argstr='%s',
        position=2)


class BlurInMask(AFNICommand):
    """Blurs a dataset spatially inside a mask.  That's all.  Experimental.

    For complete details, see the `3dBlurInMask Documentation.
    <https://afni.nimh.nih.gov/pub/dist/doc/program_help/3dBlurInMask.html>`_

    Examples
    ========

    >>> from nipype.interfaces import afni
    >>> bim = afni.BlurInMask()
    >>> bim.inputs.in_file = 'functional.nii'
    >>> bim.inputs.mask = 'mask.nii'
    >>> bim.inputs.fwhm = 5.0
    >>> bim.cmdline  # doctest: +ELLIPSIS +ALLOW_UNICODE
    '3dBlurInMask -input functional.nii -FWHM 5.000000 -mask mask.nii -prefix functional_blur'
    >>> res = bim.run()  # doctest: +SKIP

    """

    _cmd = '3dBlurInMask'
    input_spec = BlurInMaskInputSpec
    output_spec = AFNICommandOutputSpec


class BlurToFWHMInputSpec(AFNICommandInputSpec):
    in_file = File(
        desc='The dataset that will be smoothed',
        argstr='-input %s',
        mandatory=True,
        exists=True)
    automask = traits.Bool(
        desc='Create an automask from the input dataset.',
        argstr='-automask')
    fwhm = traits.Float(
        desc='Blur until the 3D FWHM reaches this value (in mm)',
        argstr='-FWHM %f')
    fwhmxy = traits.Float(
        desc='Blur until the 2D (x,y)-plane FWHM reaches this value (in mm)',
        argstr='-FWHMxy %f')
    blurmaster = File(
        desc='The dataset whose smoothness controls the process.',
        argstr='-blurmaster %s',
        exists=True)
    mask = File(
        desc='Mask dataset, if desired. Voxels NOT in mask will be set to zero '
             'in output.',
        argstr='-blurmaster %s',
        exists=True)


class BlurToFWHM(AFNICommand):
    """Blurs a 'master' dataset until it reaches a specified FWHM smoothness
    (approximately).

    For complete details, see the `3dBlurToFWHM Documentation
    <https://afni.nimh.nih.gov/pub/dist/doc/program_help/3dBlurToFWHM.html>`_

    Examples
    ========

    >>> from nipype.interfaces import afni
    >>> blur = afni.preprocess.BlurToFWHM()
    >>> blur.inputs.in_file = 'epi.nii'
    >>> blur.inputs.fwhm = 2.5
    >>> blur.cmdline  # doctest: +ELLIPSIS +ALLOW_UNICODE
    '3dBlurToFWHM -FWHM 2.500000 -input epi.nii -prefix epi_afni'
    >>> res = blur.run()  # doctest: +SKIP

    """
    _cmd = '3dBlurToFWHM'
    input_spec = BlurToFWHMInputSpec
    output_spec = AFNICommandOutputSpec


class ClipLevelInputSpec(CommandLineInputSpec):
    in_file = File(
        desc='input file to 3dClipLevel',
        argstr='%s',
        position=-1,
        mandatory=True,
        exists=True)
    mfrac = traits.Float(
        desc='Use the number ff instead of 0.50 in the algorithm',
        argstr='-mfrac %s',
        position=2)
    doall = traits.Bool(
        desc='Apply the algorithm to each sub-brick separately.',
        argstr='-doall',
        position=3,
        xor=('grad'))
    grad = traits.File(
        desc='Also compute a \'gradual\' clip level as a function of voxel '
             'position, and output that to a dataset.',
        argstr='-grad %s',
        position=3,
        xor=('doall'))


class ClipLevelOutputSpec(TraitedSpec):
    clip_val = traits.Float(desc='output')


class ClipLevel(AFNICommandBase):
    """Estimates the value at which to clip the anatomical dataset so
       that background regions are set to zero.

    For complete details, see the `3dClipLevel Documentation.
    <https://afni.nimh.nih.gov/pub/dist/doc/program_help/3dClipLevel.html>`_

    Examples
    ========

    >>> from nipype.interfaces.afni import preprocess
    >>> cliplevel = preprocess.ClipLevel()
    >>> cliplevel.inputs.in_file = 'anatomical.nii'
    >>> cliplevel.cmdline  # doctest: +ALLOW_UNICODE
    '3dClipLevel anatomical.nii'
    >>> res = cliplevel.run()  # doctest: +SKIP

    """
    _cmd = '3dClipLevel'
    input_spec = ClipLevelInputSpec
    output_spec = ClipLevelOutputSpec

    def aggregate_outputs(self, runtime=None, needed_outputs=None):

        outputs = self._outputs()

        outfile = os.path.join(os.getcwd(), 'stat_result.json')

        if runtime is None:
            try:
                clip_val = load_json(outfile)['stat']
            except IOError:
                return self.run().outputs
        else:
            clip_val = []
            for line in runtime.stdout.split('\n'):
                if line:
                    values = line.split()
                    if len(values) > 1:
                        clip_val.append([float(val) for val in values])
                    else:
                        clip_val.extend([float(val) for val in values])

            if len(clip_val) == 1:
                clip_val = clip_val[0]
            save_json(outfile, dict(stat=clip_val))
        outputs.clip_val = clip_val

        return outputs


class DegreeCentralityInputSpec(CentralityInputSpec):
    """DegreeCentrality inputspec
    """

    in_file = File(
        desc='input file to 3dDegreeCentrality',
        argstr='%s',
        position=-1,
        mandatory=True,
        exists=True,
        copyfile=False)
    sparsity = traits.Float(
        desc='only take the top percent of connections',
        argstr='-sparsity %f')
    oned_file = Str(
        desc='output filepath to text dump of correlation matrix',
        argstr='-out1D %s')


class DegreeCentralityOutputSpec(AFNICommandOutputSpec):
    """DegreeCentrality outputspec
    """

    oned_file = File(
        desc='The text output of the similarity matrix computed after '
             'thresholding with one-dimensional and ijk voxel indices, '
             'correlations, image extents, and affine matrix.')


class DegreeCentrality(AFNICommand):
    """Performs degree centrality on a dataset using a given maskfile
    via 3dDegreeCentrality

    For complete details, see the `3dDegreeCentrality Documentation.
    <https://afni.nimh.nih.gov/pub/dist/doc/program_help/3dDegreeCentrality.html>`_

    Examples
    ========

    >>> from nipype.interfaces import afni
    >>> degree = afni.DegreeCentrality()
    >>> degree.inputs.in_file = 'functional.nii'
    >>> degree.inputs.mask = 'mask.nii'
    >>> degree.inputs.sparsity = 1 # keep the top one percent of connections
    >>> degree.inputs.out_file = 'out.nii'
    >>> degree.cmdline  # doctest: +ALLOW_UNICODE
    '3dDegreeCentrality -mask mask.nii -prefix out.nii -sparsity 1.000000 functional.nii'
    >>> res = degree.run()  # doctest: +SKIP

    """

    _cmd = '3dDegreeCentrality'
    input_spec = DegreeCentralityInputSpec
    output_spec = DegreeCentralityOutputSpec

    # Re-define generated inputs
    def _list_outputs(self):
        # Import packages
        import os

        # Update outputs dictionary if oned file is defined
        outputs = super(DegreeCentrality, self)._list_outputs()
        if self.inputs.oned_file:
            outputs['oned_file'] = os.path.abspath(self.inputs.oned_file)

        return outputs


class DespikeInputSpec(AFNICommandInputSpec):
    in_file = File(
        desc='input file to 3dDespike',
        argstr='%s',
        position=-1,
        mandatory=True,
        exists=True,
        copyfile=False)
    out_file = File(
        name_template='%s_despike',
        desc='output image file name',
        argstr='-prefix %s',
        name_source='in_file')


class Despike(AFNICommand):
    """Removes 'spikes' from the 3D+time input dataset

    For complete details, see the `3dDespike Documentation.
    <https://afni.nimh.nih.gov/pub/dist/doc/program_help/3dDespike.html>`_

    Examples
    ========

    >>> from nipype.interfaces import afni
    >>> despike = afni.Despike()
    >>> despike.inputs.in_file = 'functional.nii'
    >>> despike.cmdline  # doctest: +ALLOW_UNICODE
    '3dDespike -prefix functional_despike functional.nii'
    >>> res = despike.run()  # doctest: +SKIP

    """

    _cmd = '3dDespike'
    input_spec = DespikeInputSpec
    output_spec = AFNICommandOutputSpec


class DetrendInputSpec(AFNICommandInputSpec):
    in_file = File(
        desc='input file to 3dDetrend',
        argstr='%s',
        position=-1,
        mandatory=True,
        exists=True,
        copyfile=False)
    out_file = File(
        name_template='%s_detrend',
        desc='output image file name',
        argstr='-prefix %s',
        name_source='in_file')


class Detrend(AFNICommand):
    """This program removes components from voxel time series using
    linear least squares

    For complete details, see the `3dDetrend Documentation.
    <https://afni.nimh.nih.gov/pub/dist/doc/program_help/3dDetrend.html>`_

    Examples
    ========

    >>> from nipype.interfaces import afni
    >>> detrend = afni.Detrend()
    >>> detrend.inputs.in_file = 'functional.nii'
    >>> detrend.inputs.args = '-polort 2'
    >>> detrend.inputs.outputtype = 'AFNI'
    >>> detrend.cmdline  # doctest: +ALLOW_UNICODE
    '3dDetrend -polort 2 -prefix functional_detrend functional.nii'
    >>> res = detrend.run()  # doctest: +SKIP

    """

    _cmd = '3dDetrend'
    input_spec = DetrendInputSpec
    output_spec = AFNICommandOutputSpec


class ECMInputSpec(CentralityInputSpec):
    """ECM inputspec
    """

    in_file = File(
        desc='input file to 3dECM',
        argstr='%s',
        position=-1,
        mandatory=True,
        exists=True,
        copyfile=False)
    sparsity = traits.Float(
        desc='only take the top percent of connections',
        argstr='-sparsity %f')
    full = traits.Bool(
        desc='Full power method; enables thresholding; automatically selected '
             'if -thresh or -sparsity are set',
        argstr='-full')
    fecm = traits.Bool(
        desc='Fast centrality method; substantial speed increase but cannot '
             'accomodate thresholding; automatically selected if -thresh or '
             '-sparsity are not set',
        argstr='-fecm')
    shift = traits.Float(
        desc='shift correlation coefficients in similarity matrix to enforce '
             'non-negativity, s >= 0.0; default = 0.0 for -full, 1.0 for -fecm',
        argstr='-shift %f')
    scale = traits.Float(
        desc='scale correlation coefficients in similarity matrix to after '
             'shifting, x >= 0.0; default = 1.0 for -full, 0.5 for -fecm',
        argstr='-scale %f')
    eps = traits.Float(
        desc='sets the stopping criterion for the power iteration; '
             'l2|v_old - v_new| < eps*|v_old|; default = 0.001',
        argstr='-eps %f')
    max_iter = traits.Int(
        desc='sets the maximum number of iterations to use in the power '
             'iteration; default = 1000',
        argstr='-max_iter %d')
    memory = traits.Float(
        desc='Limit memory consumption on system by setting the amount of GB '
             'to limit the algorithm to; default = 2GB',
        argstr='-memory %f')


class ECM(AFNICommand):
    """Performs degree centrality on a dataset using a given maskfile
    via the 3dECM command

    For complete details, see the `3dECM Documentation.
    <https://afni.nimh.nih.gov/pub/dist/doc/program_help/3dECM.html>`_

    Examples
    ========

    >>> from nipype.interfaces import afni
    >>> ecm = afni.ECM()
    >>> ecm.inputs.in_file = 'functional.nii'
    >>> ecm.inputs.mask = 'mask.nii'
    >>> ecm.inputs.sparsity = 0.1 # keep top 0.1% of connections
    >>> ecm.inputs.out_file = 'out.nii'
    >>> ecm.cmdline  # doctest: +ALLOW_UNICODE
    '3dECM -mask mask.nii -prefix out.nii -sparsity 0.100000 functional.nii'
    >>> res = ecm.run()  # doctest: +SKIP

    """

    _cmd = '3dECM'
    input_spec = ECMInputSpec
    output_spec = AFNICommandOutputSpec


class FimInputSpec(AFNICommandInputSpec):
    in_file = File(
        desc='input file to 3dfim+',
        argstr='-input %s',
        position=1,
        mandatory=True,
        exists=True,
        copyfile=False)
    out_file = File(
        name_template='%s_fim',
        desc='output image file name',
        argstr='-bucket %s',
        name_source='in_file')
    ideal_file = File(
        desc='ideal time series file name',
        argstr='-ideal_file %s',
        position=2,
        mandatory=True,
        exists=True)
    fim_thr = traits.Float(
        desc='fim internal mask threshold value',
        argstr='-fim_thr %f',
        position=3)
    out = Str(
        desc='Flag to output the specified parameter',
        argstr='-out %s',
        position=4)


class Fim(AFNICommand):
    """Program to calculate the cross-correlation of an ideal reference
    waveform with the measured FMRI time series for each voxel.

    For complete details, see the `3dfim+ Documentation.
    <https://afni.nimh.nih.gov/pub/dist/doc/program_help/3dfim+.html>`_

    Examples
    ========

    >>> from nipype.interfaces import afni
    >>> fim = afni.Fim()
    >>> fim.inputs.in_file = 'functional.nii'
    >>> fim.inputs.ideal_file= 'seed.1D'
    >>> fim.inputs.out_file = 'functional_corr.nii'
    >>> fim.inputs.out = 'Correlation'
    >>> fim.inputs.fim_thr = 0.0009
    >>> fim.cmdline  # doctest: +ALLOW_UNICODE
    '3dfim+ -input functional.nii -ideal_file seed.1D -fim_thr 0.000900 -out Correlation -bucket functional_corr.nii'
    >>> res = fim.run()  # doctest: +SKIP

    """

    _cmd = '3dfim+'
    input_spec = FimInputSpec
    output_spec = AFNICommandOutputSpec


class FourierInputSpec(AFNICommandInputSpec):
    in_file = File(
        desc='input file to 3dFourier',
        argstr='%s',
        position=-1,
        mandatory=True,
        exists=True,
        copyfile=False)
    out_file = File(
        name_template='%s_fourier',
        desc='output image file name',
        argstr='-prefix %s',
        name_source='in_file')
    lowpass = traits.Float(
        desc='lowpass',
        argstr='-lowpass %f',
        mandatory=True)
    highpass = traits.Float(
        desc='highpass',
        argstr='-highpass %f',
        mandatory=True)
    retrend = traits.Bool(
        desc='Any mean and linear trend are removed before filtering. This '
             'will restore the trend after filtering.',
        argstr='-retrend')


class Fourier(AFNICommand):
    """Program to lowpass and/or highpass each voxel time series in a
    dataset, via the FFT

    For complete details, see the `3dFourier Documentation.
    <https://afni.nimh.nih.gov/pub/dist/doc/program_help/3dFourier.html>`_

    Examples
    ========

    >>> from nipype.interfaces import afni
    >>> fourier = afni.Fourier()
    >>> fourier.inputs.in_file = 'functional.nii'
    >>> fourier.inputs.retrend = True
    >>> fourier.inputs.highpass = 0.005
    >>> fourier.inputs.lowpass = 0.1
    >>> fourier.cmdline  # doctest: +ALLOW_UNICODE
    '3dFourier -highpass 0.005000 -lowpass 0.100000 -prefix functional_fourier -retrend functional.nii'
    >>> res = fourier.run()  # doctest: +SKIP

    """

    _cmd = '3dFourier'
    input_spec = FourierInputSpec
    output_spec = AFNICommandOutputSpec


class HistInputSpec(CommandLineInputSpec):
    in_file = File(
        desc='input file to 3dHist',
        argstr='-input %s',
        position=1,
        mandatory=True,
        exists=True,
        copyfile=False)
    out_file = File(
        desc='Write histogram to niml file with this prefix',
        name_template='%s_hist',
        keep_extension=False,
        argstr='-prefix %s',
        name_source=['in_file'])
    showhist = traits.Bool(
        False,
        usedefault=True,
        desc='write a text visual histogram',
        argstr='-showhist')
    out_show = File(
        name_template='%s_hist.out',
        desc='output image file name',
        keep_extension=False,
        argstr='> %s',
        name_source='in_file',
        position=-1)
    mask = File(
        desc='matrix to align input file',
        argstr='-mask %s',
        exists=True)
    nbin = traits.Int(
        desc='number of bins',
        argstr='-nbin %d')
    max_value = traits.Float(
        argstr='-max %f',
        desc='maximum intensity value')
    min_value = traits.Float(
        argstr='-min %f',
        desc='minimum intensity value')
    bin_width = traits.Float(
        argstr='-binwidth %f',
        desc='bin width')


class HistOutputSpec(TraitedSpec):
    out_file = File(desc='output file', exists=True)
    out_show = File(desc='output visual histogram')


class Hist(AFNICommandBase):
    """Computes average of all voxels in the input dataset
    which satisfy the criterion in the options list

    For complete details, see the `3dHist Documentation.
    <https://afni.nimh.nih.gov/pub/dist/doc/program_help/3dHist.html>`_

    Examples
    ========

    >>> from nipype.interfaces import afni
    >>> hist = afni.Hist()
    >>> hist.inputs.in_file = 'functional.nii'
    >>> hist.cmdline  # doctest: +ALLOW_UNICODE
    '3dHist -input functional.nii -prefix functional_hist'
    >>> res = hist.run()  # doctest: +SKIP

    """

    _cmd = '3dHist'
    input_spec = HistInputSpec
    output_spec = HistOutputSpec
    _redirect_x = True

    def __init__(self, **inputs):
        super(Hist, self).__init__(**inputs)
        if not no_afni():
            version = Info.version()

            # As of AFNI 16.0.00, redirect_x is not needed
            if isinstance(version[0], int) and version[0] > 15:
                self._redirect_x = False

    def _parse_inputs(self, skip=None):
        if not self.inputs.showhist:
            if skip is None:
                skip = []
            skip += ['out_show']
        return super(Hist, self)._parse_inputs(skip=skip)


    def _list_outputs(self):
        outputs = super(Hist, self)._list_outputs()
        outputs['out_file'] += '.niml.hist'
        if not self.inputs.showhist:
            outputs['out_show'] = Undefined
        return outputs


class LFCDInputSpec(CentralityInputSpec):
    """LFCD inputspec
    """

    in_file = File(desc='input file to 3dLFCD',
                   argstr='%s',
                   position=-1,
                   mandatory=True,
                   exists=True,
                   copyfile=False)


class LFCD(AFNICommand):
    """Performs degree centrality on a dataset using a given maskfile
    via the 3dLFCD command

    For complete details, see the `3dLFCD Documentation.
    <https://afni.nimh.nih.gov/pub/dist/doc/program_help/3dLFCD.html>`_

    Examples
    ========

    >>> from nipype.interfaces import afni
    >>> lfcd = afni.LFCD()
    >>> lfcd.inputs.in_file = 'functional.nii'
    >>> lfcd.inputs.mask = 'mask.nii'
    >>> lfcd.inputs.thresh = 0.8 # keep all connections with corr >= 0.8
    >>> lfcd.inputs.out_file = 'out.nii'
    >>> lfcd.cmdline  # doctest: +ALLOW_UNICODE
    '3dLFCD -mask mask.nii -prefix out.nii -thresh 0.800000 functional.nii'
    >>> res = lfcd.run()  # doctest: +SKIP
    """

    _cmd = '3dLFCD'
    input_spec = LFCDInputSpec
    output_spec = AFNICommandOutputSpec


class MaskaveInputSpec(AFNICommandInputSpec):
    in_file = File(
        desc='input file to 3dmaskave',
        argstr='%s',
        position=-2,
        mandatory=True,
        exists=True,
        copyfile=False)
    out_file = File(
        name_template='%s_maskave.1D',
        desc='output image file name',
        keep_extension=True,
        argstr='> %s',
        name_source='in_file',
        position=-1)
    mask = File(
        desc='matrix to align input file',
        argstr='-mask %s',
        position=1,
        exists=True)
    quiet = traits.Bool(
        desc='matrix to align input file',
        argstr='-quiet',
        position=2)


class Maskave(AFNICommand):
    """Computes average of all voxels in the input dataset
    which satisfy the criterion in the options list

    For complete details, see the `3dmaskave Documentation.
    <https://afni.nimh.nih.gov/pub/dist/doc/program_help/3dmaskave.html>`_

    Examples
    ========

    >>> from nipype.interfaces import afni
    >>> maskave = afni.Maskave()
    >>> maskave.inputs.in_file = 'functional.nii'
    >>> maskave.inputs.mask= 'seed_mask.nii'
    >>> maskave.inputs.quiet= True
    >>> maskave.cmdline  # doctest: +ELLIPSIS +ALLOW_UNICODE
    '3dmaskave -mask seed_mask.nii -quiet functional.nii > functional_maskave.1D'
    >>> res = maskave.run()  # doctest: +SKIP

    """

    _cmd = '3dmaskave'
    input_spec = MaskaveInputSpec
    output_spec = AFNICommandOutputSpec


class MeansInputSpec(AFNICommandInputSpec):
    in_file_a = File(
        desc='input file to 3dMean',
        argstr='%s',
        position=-2,
        mandatory=True,
        exists=True)
    in_file_b = File(
        desc='another input file to 3dMean',
        argstr='%s',
        position=-1,
        exists=True)
    datum = traits.Str(
        desc='Sets the data type of the output dataset',
        argstr='-datum %s')
    out_file = File(
        name_template='%s_mean',
        desc='output image file name',
        argstr='-prefix %s',
        name_source='in_file_a')
    scale = Str(
        desc='scaling of output',
        argstr='-%sscale')
    non_zero = traits.Bool(
        desc='use only non-zero values',
        argstr='-non_zero')
    std_dev = traits.Bool(
        desc='calculate std dev',
        argstr='-stdev')
    sqr = traits.Bool(
        desc='mean square instead of value',
        argstr='-sqr')
    summ = traits.Bool(
        desc='take sum, (not average)',
        argstr='-sum')
    count = traits.Bool(
        desc='compute count of non-zero voxels',
        argstr='-count')
    mask_inter = traits.Bool(
        desc='create intersection mask',
        argstr='-mask_inter')
    mask_union = traits.Bool(
        desc='create union mask',
        argstr='-mask_union')


class Means(AFNICommand):
    """Takes the voxel-by-voxel mean of all input datasets using 3dMean

    For complete details, see the `3dMean Documentation.
    <https://afni.nimh.nih.gov/pub/dist/doc/program_help/3dMean.html>`_

    Examples
    ========

    >>> from nipype.interfaces import afni
    >>> means = afni.Means()
    >>> means.inputs.in_file_a = 'im1.nii'
    >>> means.inputs.in_file_b = 'im2.nii'
    >>> means.inputs.out_file =  'output.nii'
    >>> means.cmdline  # doctest: +ALLOW_UNICODE
    '3dMean -prefix output.nii im1.nii im2.nii'
    >>> res = means.run()  # doctest: +SKIP

    >>> from nipype.interfaces import afni
    >>> means = afni.Means()
    >>> means.inputs.in_file_a = 'im1.nii'
    >>> means.inputs.out_file =  'output.nii'
    >>> means.inputs.datum = 'short'
    >>> means.cmdline  # doctest: +ALLOW_UNICODE
    '3dMean -datum short -prefix output.nii im1.nii'
    >>> res = means.run()  # doctest: +SKIP

    """

    _cmd = '3dMean'
    input_spec = MeansInputSpec
    output_spec = AFNICommandOutputSpec


class OutlierCountInputSpec(CommandLineInputSpec):
    in_file = File(
        argstr='%s',
        mandatory=True,
        exists=True,
        position=-2,
        desc='input dataset')
    mask = File(
        exists=True,
        argstr='-mask %s',
        xor=['autoclip', 'automask'],
        desc='only count voxels within the given mask')
    qthr = traits.Range(
        value=1e-3,
        low=0.0,
        high=1.0,
        argstr='-qthr %.5f',
        desc='indicate a value for q to compute alpha')
    autoclip = traits.Bool(
        False,
        usedefault=True,
        argstr='-autoclip',
        xor=['in_file'],
        desc='clip off small voxels')
    automask = traits.Bool(
        False,
        usedefault=True,
        argstr='-automask',
        xor=['in_file'],
        desc='clip off small voxels')
    fraction = traits.Bool(
        False,
        usedefault=True,
        argstr='-fraction',
        desc='write out the fraction of masked voxels which are outliers at '
             'each timepoint')
    interval = traits.Bool(
        False,
        usedefault=True,
        argstr='-range',
        desc='write out the median + 3.5 MAD of outlier count with each '
             'timepoint')
    save_outliers = traits.Bool(
        False,
        usedefault=True,
        desc='enables out_file option')
    outliers_file = File(
        name_template='%s_outliers',
        argstr='-save %s',
        name_source=['in_file'],
        output_name='out_outliers',
        keep_extension=True,
        desc='output image file name')
    polort = traits.Int(
        argstr='-polort %d',
        desc='detrend each voxel timeseries with polynomials')
    legendre = traits.Bool(
        False,
        usedefault=True,
        argstr='-legendre',
        desc='use Legendre polynomials')
    out_file = File(
        name_template='%s_outliers',
        name_source=['in_file'],
        argstr='> %s',
        keep_extension=False,
        position=-1,
        desc='capture standard output')


class OutlierCountOutputSpec(TraitedSpec):
    out_outliers = File(
        exists=True,
        desc='output image file name')
    out_file = File(
        name_template='%s_tqual',
        name_source=['in_file'],
        argstr='> %s',
        keep_extension=False,
        position=-1,
        desc='capture standard output')


class OutlierCount(CommandLine):
    """Calculates number of 'outliers' a 3D+time dataset, at each
    time point, and writes the results to stdout.

    For complete details, see the `3dToutcount Documentation
    <https://afni.nimh.nih.gov/pub/dist/doc/program_help/3dToutcount.html>`_

    Examples
    ========

    >>> from nipype.interfaces import afni
    >>> toutcount = afni.OutlierCount()
    >>> toutcount.inputs.in_file = 'functional.nii'
    >>> toutcount.cmdline  # doctest: +ELLIPSIS +ALLOW_UNICODE
    '3dToutcount functional.nii > functional_outliers'
    >>> res = toutcount.run()  # doctest: +SKIP

    """

    _cmd = '3dToutcount'
    input_spec = OutlierCountInputSpec
    output_spec = OutlierCountOutputSpec

    def _parse_inputs(self, skip=None):
        if skip is None:
            skip = []

        if not self.inputs.save_outliers:
            skip += ['outliers_file']
        return super(OutlierCount, self)._parse_inputs(skip)

    def _list_outputs(self):
        outputs = self.output_spec().get()
        if self.inputs.save_outliers:
            outputs['out_outliers'] = op.abspath(self.inputs.outliers_file)
        outputs['out_file'] = op.abspath(self.inputs.out_file)
        return outputs


class QualityIndexInputSpec(CommandLineInputSpec):
    in_file = File(
        argstr='%s',
        mandatory=True,
        exists=True,
        position=-2,
        desc='input dataset')
    mask = File(
        exists=True,
        argstr='-mask %s',
        xor=['autoclip', 'automask'],
        desc='compute correlation only across masked voxels')
    spearman = traits.Bool(
        False,
        usedefault=True,
        argstr='-spearman',
        desc='Quality index is 1 minus the Spearman (rank) correlation '
             'coefficient of each sub-brick with the median sub-brick. '
             '(default).')
    quadrant = traits.Bool(
        False,
        usedefault=True,
        argstr='-quadrant',
        desc='Similar to -spearman, but using 1 minus the quadrant correlation '
             'coefficient as the quality index.')
    autoclip = traits.Bool(
        False,
        usedefault=True,
        argstr='-autoclip',
        xor=['mask'],
        desc='clip off small voxels')
    automask = traits.Bool(
        False,
        usedefault=True,
        argstr='-automask',
        xor=['mask'],
        desc='clip off small voxels')
    clip = traits.Float(
        argstr='-clip %f',
        desc='clip off values below')
    interval = traits.Bool(
        False,
        usedefault=True,
        argstr='-range',
        desc='write out the median + 3.5 MAD of outlier count with each '
             'timepoint')
    out_file = File(
        name_template='%s_tqual',
        name_source=['in_file'],
        argstr='> %s',
        keep_extension=False,
        position=-1,
        desc='capture standard output')


class QualityIndexOutputSpec(TraitedSpec):
    out_file = File(desc='file containing the captured standard output')


class QualityIndex(CommandLine):
    """Computes a `quality index' for each sub-brick in a 3D+time dataset.
    The output is a 1D time series with the index for each sub-brick.
    The results are written to stdout.

    For complete details, see the `3dTqual Documentation
    <https://afni.nimh.nih.gov/pub/dist/doc/program_help/3dTqual.html>`_

    Examples
    ========

    >>> from nipype.interfaces import afni
    >>> tqual = afni.QualityIndex()
    >>> tqual.inputs.in_file = 'functional.nii'
    >>> tqual.cmdline  # doctest: +ELLIPSIS +ALLOW_UNICODE
    '3dTqual functional.nii > functional_tqual'
    >>> res = tqual.run()  # doctest: +SKIP

    """
    _cmd = '3dTqual'
    input_spec = QualityIndexInputSpec
    output_spec = QualityIndexOutputSpec


class ROIStatsInputSpec(CommandLineInputSpec):
    in_file = File(
        desc='input file to 3dROIstats',
        argstr='%s',
        position=-1,
        mandatory=True,
        exists=True)
    mask = File(
        desc='input mask',
        argstr='-mask %s',
        position=3,
        exists=True)
    mask_f2short = traits.Bool(
        desc='Tells the program to convert a float mask to short integers, '
             'by simple rounding.',
        argstr='-mask_f2short',
        position=2)
    quiet = traits.Bool(
        desc='execute quietly',
        argstr='-quiet',
        position=1)
    terminal_output = traits.Enum(
        'allatonce',
        desc='Control terminal output:`allatonce` - waits till command is '
             'finished to display output',
        nohash=True,
        mandatory=True,
        usedefault=True)


class ROIStatsOutputSpec(TraitedSpec):
    stats = File(
        desc='output tab separated values file',
        exists=True)


class ROIStats(AFNICommandBase):
    """Display statistics over masked regions

    For complete details, see the `3dROIstats Documentation.
    <https://afni.nimh.nih.gov/pub/dist/doc/program_help/3dROIstats.html>`_

    Examples
    ========

    >>> from nipype.interfaces import afni
    >>> roistats = afni.ROIStats()
    >>> roistats.inputs.in_file = 'functional.nii'
    >>> roistats.inputs.mask = 'skeleton_mask.nii.gz'
    >>> roistats.inputs.quiet = True
    >>> roistats.cmdline  # doctest: +ALLOW_UNICODE
    '3dROIstats -quiet -mask skeleton_mask.nii.gz functional.nii'
    >>> res = roistats.run()  # doctest: +SKIP

    """
    _cmd = '3dROIstats'
    input_spec = ROIStatsInputSpec
    output_spec = ROIStatsOutputSpec

    def aggregate_outputs(self, runtime=None, needed_outputs=None):
        outputs = self._outputs()
        output_filename = 'roi_stats.csv'
        with open(output_filename, 'w') as f:
          f.write(runtime.stdout)

        outputs.stats = os.path.abspath(output_filename)
        return outputs


class RetroicorInputSpec(AFNICommandInputSpec):
    in_file = File(
        desc='input file to 3dretroicor',
        argstr='%s',
        position=-1,
        mandatory=True,
        exists=True,
        copyfile=False)
    out_file = File(
        name_template='%s_retroicor',
        name_source=['in_file'],
        desc='output image file name',
        argstr='-prefix %s',
        position=1)
    card = File(
        desc='1D cardiac data file for cardiac correction',
        argstr='-card %s',
        position=-2,
        exists=True)
    resp = File(
        desc='1D respiratory waveform data for correction',
        argstr='-resp %s',
        position=-3,
        exists=True)
    threshold = traits.Int(
        desc='Threshold for detection of R-wave peaks in input (Make sure it '
             'is above the background noise level, Try 3/4 or 4/5 times range '
             'plus minimum)',
        argstr='-threshold %d',
        position=-4)
    order = traits.Int(
        desc='The order of the correction (2 is typical)',
        argstr='-order %s',
        position=-5)
    cardphase = File(
        desc='Filename for 1D cardiac phase output',
        argstr='-cardphase %s',
        position=-6,
        hash_files=False)
    respphase = File(
        desc='Filename for 1D resp phase output',
        argstr='-respphase %s',
        position=-7,
        hash_files=False)


class Retroicor(AFNICommand):
    """Performs Retrospective Image Correction for physiological
    motion effects, using a slightly modified version of the
    RETROICOR algorithm

    The durations of the physiological inputs are assumed to equal
    the duration of the dataset. Any constant sampling rate may be
    used, but 40 Hz seems to be acceptable. This program's cardiac
    peak detection algorithm is rather simplistic, so you might try
    using the scanner's cardiac gating output (transform it to a
    spike wave if necessary).

    This program uses slice timing information embedded in the
    dataset to estimate the proper cardiac/respiratory phase for
    each slice. It makes sense to run this program before any
    program that may destroy the slice timings (e.g. 3dvolreg for
    motion correction).

    For complete details, see the `3dretroicor Documentation.
    <https://afni.nimh.nih.gov/pub/dist/doc/program_help/3dretroicor.html>`_

    Examples
    ========
    >>> from nipype.interfaces import afni
    >>> ret = afni.Retroicor()
    >>> ret.inputs.in_file = 'functional.nii'
    >>> ret.inputs.card = 'mask.1D'
    >>> ret.inputs.resp = 'resp.1D'
    >>> ret.inputs.outputtype = 'NIFTI'
    >>> ret.cmdline  # doctest: +ALLOW_UNICODE
    '3dretroicor -prefix functional_retroicor.nii -resp resp.1D -card mask.1D functional.nii'
    >>> res = ret.run()  # doctest: +SKIP

    """

    _cmd = '3dretroicor'
    input_spec = RetroicorInputSpec
    output_spec = AFNICommandOutputSpec

    def _format_arg(self, name, trait_spec, value):
        if name == 'in_file':
            if not isdefined(self.inputs.card) and not isdefined(self.inputs.resp):
                return None
        return super(Retroicor, self)._format_arg(name, trait_spec, value)


class SegInputSpec(CommandLineInputSpec):
    in_file = File(
        desc='ANAT is the volume to segment',
        argstr='-anat %s',
        position=-1,
        mandatory=True,
        exists=True,
        copyfile=True)
    mask = traits.Either(
        traits.Enum('AUTO'),
        File(exists=True),
        desc='only non-zero voxels in mask are analyzed. mask can either be a '
             'dataset or the string "AUTO" which would use AFNI\'s automask '
             'function to create the mask.',
        argstr='-mask %s',
        position=-2,
        mandatory=True)
    blur_meth = traits.Enum(
        'BFT', 'BIM',
        argstr='-blur_meth %s',
        desc='set the blurring method for bias field estimation')
    bias_fwhm = traits.Float(
        desc='The amount of blurring used when estimating the field bias with '
             'the Wells method',
        argstr='-bias_fwhm %f')
    classes = Str(
        desc='CLASS_STRING is a semicolon delimited string of class labels',
        argstr='-classes %s')
    bmrf = traits.Float(
        desc='Weighting factor controlling spatial homogeneity of the '
             'classifications',
        argstr='-bmrf %f')
    bias_classes = Str(
        desc='A semicolon delimited string of classes that contribute to the '
             'estimation of the bias field',
        argstr='-bias_classes %s')
    prefix = Str(
        desc='the prefix for the output folder containing all output volumes',
        argstr='-prefix %s')
    mixfrac = Str(
        desc='MIXFRAC sets up the volume-wide (within mask) tissue fractions '
             'while initializing the segmentation (see IGNORE for exception)',
        argstr='-mixfrac %s')
    mixfloor = traits.Float(
        desc='Set the minimum value for any class\'s mixing fraction',
        argstr='-mixfloor %f')
    main_N = traits.Int(
        desc='Number of iterations to perform.',
        argstr='-main_N %d')


class Seg(AFNICommandBase):
    """3dSeg segments brain volumes into tissue classes. The program allows
    for adding a variety of global and voxelwise priors. However for the
    moment, only mixing fractions and MRF are documented.

    For complete details, see the `3dSeg Documentation.
    <https://afni.nimh.nih.gov/pub/dist/doc/program_help/3dSeg.html>`_

    Examples
    ========

    >>> from nipype.interfaces.afni import preprocess
    >>> seg = preprocess.Seg()
    >>> seg.inputs.in_file = 'structural.nii'
    >>> seg.inputs.mask = 'AUTO'
    >>> seg.cmdline  # doctest: +ALLOW_UNICODE
    '3dSeg -mask AUTO -anat structural.nii'
    >>> res = seg.run()  # doctest: +SKIP

    """

    _cmd = '3dSeg'
    input_spec = SegInputSpec
    output_spec = AFNICommandOutputSpec

    def aggregate_outputs(self, runtime=None, needed_outputs=None):

        import glob

        outputs = self._outputs()

        if isdefined(self.inputs.prefix):
            outfile = os.path.join(os.getcwd(), self.inputs.prefix, 'Classes+*.BRIK')
        else:
            outfile = os.path.join(os.getcwd(), 'Segsy', 'Classes+*.BRIK')

        outputs.out_file = glob.glob(outfile)[0]

        return outputs


class SkullStripInputSpec(AFNICommandInputSpec):
    in_file = File(
        desc='input file to 3dSkullStrip',
        argstr='-input %s',
        position=1,
        mandatory=True,
        exists=True,
        copyfile=False)
    out_file = File(
        name_template='%s_skullstrip',
        desc='output image file name',
        argstr='-prefix %s',
        name_source='in_file')


class SkullStrip(AFNICommand):
    """A program to extract the brain from surrounding tissue from MRI
    T1-weighted images.
    TODO Add optional arguments.

    For complete details, see the `3dSkullStrip Documentation.
    <https://afni.nimh.nih.gov/pub/dist/doc/program_help/3dSkullStrip.html>`_

    Examples
    ========

    >>> from nipype.interfaces import afni
    >>> skullstrip = afni.SkullStrip()
    >>> skullstrip.inputs.in_file = 'functional.nii'
    >>> skullstrip.inputs.args = '-o_ply'
    >>> skullstrip.cmdline  # doctest: +ALLOW_UNICODE
    '3dSkullStrip -input functional.nii -o_ply -prefix functional_skullstrip'
    >>> res = skullstrip.run()  # doctest: +SKIP

    """
    _cmd = '3dSkullStrip'
    _redirect_x = True
    input_spec = SkullStripInputSpec
    output_spec = AFNICommandOutputSpec

    def __init__(self, **inputs):
        super(SkullStrip, self).__init__(**inputs)
        if not no_afni():
            v = Info.version()

            # As of AFNI 16.0.00, redirect_x is not needed
            if isinstance(v[0], int) and v[0] > 15:
                self._redirect_x = False


class TCorr1DInputSpec(AFNICommandInputSpec):
    xset = File(
        desc='3d+time dataset input',
        argstr=' %s',
        position=-2,
        mandatory=True,
        exists=True,
        copyfile=False)
    y_1d = File(
        desc='1D time series file input',
        argstr=' %s',
        position=-1,
        mandatory=True,
        exists=True)
    out_file = File(
        desc='output filename prefix',
        name_template='%s_correlation.nii.gz',
        argstr='-prefix %s',
        name_source='xset',
        keep_extension=True)
    pearson = traits.Bool(
        desc='Correlation is the normal Pearson correlation coefficient',
        argstr=' -pearson',
        xor=['spearman', 'quadrant', 'ktaub'],
        position=1)
    spearman = traits.Bool(
        desc='Correlation is the Spearman (rank) correlation coefficient',
        argstr=' -spearman',
        xor=['pearson', 'quadrant', 'ktaub'],
        position=1)
    quadrant = traits.Bool(
        desc='Correlation is the quadrant correlation coefficient',
        argstr=' -quadrant',
        xor=['pearson', 'spearman', 'ktaub'],
        position=1)
    ktaub = traits.Bool(
        desc='Correlation is the Kendall\'s tau_b correlation coefficient',
        argstr=' -ktaub',
        xor=['pearson', 'spearman', 'quadrant'],
        position=1)


class TCorr1DOutputSpec(TraitedSpec):
    out_file = File(desc='output file containing correlations',
                    exists=True)


class TCorr1D(AFNICommand):
    """Computes the correlation coefficient between each voxel time series
    in the input 3D+time dataset.

    For complete details, see the `3dTcorr1D Documentation.
    <https://afni.nimh.nih.gov/pub/dist/doc/program_help/3dTcorr1D.html>`_

    >>> from nipype.interfaces import afni
    >>> tcorr1D = afni.TCorr1D()
    >>> tcorr1D.inputs.xset= 'u_rc1s1_Template.nii'
    >>> tcorr1D.inputs.y_1d = 'seed.1D'
    >>> tcorr1D.cmdline  # doctest: +ALLOW_UNICODE
    '3dTcorr1D -prefix u_rc1s1_Template_correlation.nii.gz  u_rc1s1_Template.nii  seed.1D'
    >>> res = tcorr1D.run()  # doctest: +SKIP

    """

    _cmd = '3dTcorr1D'
    input_spec = TCorr1DInputSpec
    output_spec = TCorr1DOutputSpec


class TCorrMapInputSpec(AFNICommandInputSpec):
    in_file = File(
        exists=True,
        argstr='-input %s',
        mandatory=True,
        copyfile=False)
    seeds = File(
        exists=True,
        argstr='-seed %s',
        xor=('seeds_width'))
    mask = File(
        exists=True,
        argstr='-mask %s')
    automask = traits.Bool(
        argstr='-automask')
    polort = traits.Int(
        argstr='-polort %d')
    bandpass = traits.Tuple(
        (traits.Float(), traits.Float()),
        argstr='-bpass %f %f')
    regress_out_timeseries = traits.File(
        exists=True,
        argstr='-ort %s')
    blur_fwhm = traits.Float(
        argstr='-Gblur %f')
    seeds_width = traits.Float(
        argstr='-Mseed %f',
        xor=('seeds'))

    # outputs
    mean_file = File(
        argstr='-Mean %s',
        suffix='_mean',
        name_source='in_file')
    zmean = File(
        argstr='-Zmean %s',
        suffix='_zmean',
        name_source='in_file')
    qmean = File(
        argstr='-Qmean %s',
        suffix='_qmean',
        name_source='in_file')
    pmean = File(
        argstr='-Pmean %s',
        suffix='_pmean',
        name_source='in_file')

    _thresh_opts = ('absolute_threshold',
                    'var_absolute_threshold',
                    'var_absolute_threshold_normalize')
    thresholds = traits.List(
        traits.Int())
    absolute_threshold = File(
        argstr='-Thresh %f %s',
        suffix='_thresh',
        name_source='in_file',
        xor=_thresh_opts)
    var_absolute_threshold = File(
        argstr='-VarThresh %f %f %f %s',
        suffix='_varthresh',
        name_source='in_file',
        xor=_thresh_opts)
    var_absolute_threshold_normalize = File(
        argstr='-VarThreshN %f %f %f %s',
        suffix='_varthreshn',
        name_source='in_file',
        xor=_thresh_opts)

    correlation_maps = File(
        argstr='-CorrMap %s',
        name_source='in_file')
    correlation_maps_masked = File(
        argstr='-CorrMask %s',
        name_source='in_file')

    _expr_opts = ('average_expr', 'average_expr_nonzero', 'sum_expr')
    expr = Str()
    average_expr = File(
        argstr='-Aexpr %s %s',
        suffix='_aexpr',
        name_source='in_file',
        xor=_expr_opts)
    average_expr_nonzero = File(
        argstr='-Cexpr %s %s',
        suffix='_cexpr',
        name_source='in_file',
        xor=_expr_opts)
    sum_expr = File(
        argstr='-Sexpr %s %s',
        suffix='_sexpr',
        name_source='in_file',
        xor=_expr_opts)
    histogram_bin_numbers = traits.Int()
    histogram = File(
        name_source='in_file',
        argstr='-Hist %d %s',
        suffix='_hist')


class TCorrMapOutputSpec(TraitedSpec):
    mean_file = File()
    zmean = File()
    qmean = File()
    pmean = File()
    absolute_threshold = File()
    var_absolute_threshold = File()
    var_absolute_threshold_normalize = File()
    correlation_maps = File()
    correlation_maps_masked = File()
    average_expr = File()
    average_expr_nonzero = File()
    sum_expr = File()
    histogram = File()


class TCorrMap(AFNICommand):
    """For each voxel time series, computes the correlation between it
    and all other voxels, and combines this set of values into the
    output dataset(s) in some way.

    For complete details, see the `3dTcorrMap Documentation.
    <https://afni.nimh.nih.gov/pub/dist/doc/program_help/3dTcorrMap.html>`_

    Examples
    ========

    >>> from nipype.interfaces import afni
    >>> tcm = afni.TCorrMap()
    >>> tcm.inputs.in_file = 'functional.nii'
    >>> tcm.inputs.mask = 'mask.nii'
    >>> tcm.mean_file = 'functional_meancorr.nii'
    >>> tcm.cmdline  # doctest: +ALLOW_UNICODE +SKIP
    '3dTcorrMap -input functional.nii -mask mask.nii -Mean functional_meancorr.nii'
    >>> res = tcm.run()  # doctest: +SKIP

    """

    _cmd = '3dTcorrMap'
    input_spec = TCorrMapInputSpec
    output_spec = TCorrMapOutputSpec
    _additional_metadata = ['suffix']

    def _format_arg(self, name, trait_spec, value):
        if name in self.inputs._thresh_opts:
            return trait_spec.argstr % self.inputs.thresholds + [value]
        elif name in self.inputs._expr_opts:
            return trait_spec.argstr % (self.inputs.expr, value)
        elif name == 'histogram':
            return trait_spec.argstr % (self.inputs.histogram_bin_numbers,
                                        value)
        else:
            return super(TCorrMap, self)._format_arg(name, trait_spec, value)


class TCorrelateInputSpec(AFNICommandInputSpec):
    xset = File(
        desc='input xset',
        argstr='%s',
        position=-2,
        mandatory=True,
        exists=True,
        copyfile=False)
    yset = File(
        desc='input yset',
        argstr='%s',
        position=-1,
        mandatory=True,
        exists=True,
        copyfile=False)
    out_file = File(
        name_template='%s_tcorr',
        desc='output image file name',
        argstr='-prefix %s',
        name_source='xset')
    pearson = traits.Bool(
        desc='Correlation is the normal Pearson correlation coefficient',
        argstr='-pearson')
    polort = traits.Int(
        desc='Remove polynomical trend of order m',
        argstr='-polort %d')


class TCorrelate(AFNICommand):
    """Computes the correlation coefficient between corresponding voxel
    time series in two input 3D+time datasets 'xset' and 'yset'

    For complete details, see the `3dTcorrelate Documentation.
    <https://afni.nimh.nih.gov/pub/dist/doc/program_help/3dTcorrelate.html>`_

    Examples
    ========

    >>> from nipype.interfaces import afni
    >>> tcorrelate = afni.TCorrelate()
    >>> tcorrelate.inputs.xset= 'u_rc1s1_Template.nii'
    >>> tcorrelate.inputs.yset = 'u_rc1s2_Template.nii'
    >>> tcorrelate.inputs.out_file = 'functional_tcorrelate.nii.gz'
    >>> tcorrelate.inputs.polort = -1
    >>> tcorrelate.inputs.pearson = True
    >>> tcorrelate.cmdline  # doctest: +ALLOW_UNICODE
    '3dTcorrelate -prefix functional_tcorrelate.nii.gz -pearson -polort -1 u_rc1s1_Template.nii u_rc1s2_Template.nii'
    >>> res = tcarrelate.run()  # doctest: +SKIP

    """

    _cmd = '3dTcorrelate'
    input_spec = TCorrelateInputSpec
    output_spec = AFNICommandOutputSpec


class TNormInputSpec(AFNICommandInputSpec):
    in_file = File(
        desc='input file to 3dTNorm',
        argstr='%s',
        position=-1,
        mandatory=True,
        exists=True,
        copyfile=False)
    out_file = File(
        name_template='%s_tnorm',
        desc='output image file name',
        argstr='-prefix %s',
        name_source='in_file')
    norm2 = traits.Bool(
        desc='L2 normalize (sum of squares = 1) [DEFAULT]',
        argstr='-norm2')
    normR = traits.Bool(
        desc='normalize so sum of squares = number of time points * e.g., so RMS = 1.',
        argstr='-normR')
    norm1 = traits.Bool(
        desc='L1 normalize (sum of absolute values = 1)',
        argstr='-norm1')
    normx = traits.Bool(
        desc='Scale so max absolute value = 1 (L_infinity norm)',
        argstr='-normx')
    polort = traits.Int(
        desc="""Detrend with polynomials of order p before normalizing
               [DEFAULT = don't do this]
             * Use '-polort 0' to remove the mean, for example""",
        argstr='-polort %s')
    L1fit = traits.Bool(
        desc="""Detrend with L1 regression (L2 is the default)
             * This option is here just for the hell of it""",
        argstr='-L1fit')


class TNorm(AFNICommand):
    """Shifts voxel time series from input so that seperate slices are aligned
    to the same temporal origin.

    For complete details, see the `3dTnorm Documentation.
    <https://afni.nimh.nih.gov/pub/dist/doc/program_help/3dTnorm.html>`_

    Examples
    ========

    >>> from nipype.interfaces import afni
    >>> tnorm = afni.TNorm()
    >>> tnorm.inputs.in_file = 'functional.nii'
    >>> tnorm.inputs.norm2 = True
    >>> tnorm.inputs.out_file = 'rm.errts.unit errts+tlrc'
    >>> tnorm.cmdline  # doctest: +ALLOW_UNICODE
    '3dTnorm -norm2 -prefix rm.errts.unit errts+tlrc functional.nii'
    >>> res = tshift.run()  # doctest: +SKIP

    """
    _cmd = '3dTnorm'
    input_spec = TNormInputSpec
    output_spec = AFNICommandOutputSpec


class TShiftInputSpec(AFNICommandInputSpec):
    in_file = File(
        desc='input file to 3dTShift',
        argstr='%s',
        position=-1,
        mandatory=True,
        exists=True,
        copyfile=False)
    out_file = File(
        name_template='%s_tshift',
        desc='output image file name',
        argstr='-prefix %s',
        name_source='in_file')
    tr = Str(
        desc='manually set the TR. You can attach suffix "s" for seconds '
             'or "ms" for milliseconds.',
        argstr='-TR %s')
    tzero = traits.Float(
        desc='align each slice to given time offset',
        argstr='-tzero %s',
        xor=['tslice'])
    tslice = traits.Int(
        desc='align each slice to time offset of given slice',
        argstr='-slice %s',
        xor=['tzero'])
    ignore = traits.Int(
        desc='ignore the first set of points specified',
        argstr='-ignore %s')
    interp = traits.Enum(
        ('Fourier', 'linear', 'cubic', 'quintic', 'heptic'),
        desc='different interpolation methods (see 3dTShift for details) '
             'default = Fourier',
        argstr='-%s')
    tpattern = Str(
        desc='use specified slice time pattern rather than one in header',
        argstr='-tpattern %s')
    rlt = traits.Bool(
        desc='Before shifting, remove the mean and linear trend',
        argstr='-rlt')
    rltplus = traits.Bool(
        desc='Before shifting, remove the mean and linear trend and later put '
             'back the mean',
        argstr='-rlt+')


class TShift(AFNICommand):
    """Shifts voxel time series from input so that seperate slices are aligned
    to the same temporal origin.

    For complete details, see the `3dTshift Documentation.
    <https://afni.nimh.nih.gov/pub/dist/doc/program_help/3dTshift.html>`_

    Examples
    ========

    >>> from nipype.interfaces import afni
    >>> tshift = afni.TShift()
    >>> tshift.inputs.in_file = 'functional.nii'
    >>> tshift.inputs.tpattern = 'alt+z'
    >>> tshift.inputs.tzero = 0.0
    >>> tshift.cmdline  # doctest: +ALLOW_UNICODE
    '3dTshift -prefix functional_tshift -tpattern alt+z -tzero 0.0 functional.nii'
    >>> res = tshift.run()  # doctest: +SKIP

    """
    _cmd = '3dTshift'
    input_spec = TShiftInputSpec
    output_spec = AFNICommandOutputSpec


class VolregInputSpec(AFNICommandInputSpec):
    in_file = File(
        desc='input file to 3dvolreg',
        argstr='%s',
        position=-1,
        mandatory=True,
        exists=True,
        copyfile=False)
    out_file = File(
        name_template='%s_volreg',
        desc='output image file name',
        argstr='-prefix %s',
        name_source='in_file')
    basefile = File(
        desc='base file for registration',
        argstr='-base %s',
        position=-6,
        exists=True)
    zpad = traits.Int(
        desc='Zeropad around the edges by \'n\' voxels during rotations',
        argstr='-zpad %d',
        position=-5)
    md1d_file = File(
        name_template='%s_md.1D',
        desc='max displacement output file',
        argstr='-maxdisp1D %s',
        name_source='in_file',
        keep_extension=True,
        position=-4)
    oned_file = File(
        name_template='%s.1D',
        desc='1D movement parameters output file',
        argstr='-1Dfile %s',
        name_source='in_file',
        keep_extension=True)
    verbose = traits.Bool(
        desc='more detailed description of the process',
        argstr='-verbose')
    timeshift = traits.Bool(
        desc='time shift to mean slice time offset',
        argstr='-tshift 0')
    copyorigin = traits.Bool(
        desc='copy base file origin coords to output',
        argstr='-twodup')
    oned_matrix_save = File(
        name_template='%s.aff12.1D',
        desc='Save the matrix transformation',
        argstr='-1Dmatrix_save %s',
        keep_extension=True,
        name_source='in_file')
    interp = traits.Enum(
        ('Fourier', 'cubic', 'heptic', 'quintic','linear'),
        desc='spatial interpolation methods [default = heptic]',
        argstr='-%s')


class VolregOutputSpec(TraitedSpec):
    out_file = File(
        desc='registered file',
        exists=True)
    md1d_file = File(
        desc='max displacement info file',
        exists=True)
    oned_file = File(
        desc='movement parameters info file',
        exists=True)
    oned_matrix_save = File(
        desc='matrix transformation from base to input',
        exists=True)


class Volreg(AFNICommand):
    """Register input volumes to a base volume using AFNI 3dvolreg command

    For complete details, see the `3dvolreg Documentation.
    <https://afni.nimh.nih.gov/pub/dist/doc/program_help/3dvolreg.html>`_

    Examples
    ========

    >>> from nipype.interfaces import afni
    >>> volreg = afni.Volreg()
    >>> volreg.inputs.in_file = 'functional.nii'
    >>> volreg.inputs.args = '-Fourier -twopass'
    >>> volreg.inputs.zpad = 4
    >>> volreg.inputs.outputtype = 'NIFTI'
    >>> volreg.cmdline  # doctest: +ELLIPSIS +ALLOW_UNICODE
    '3dvolreg -Fourier -twopass -1Dfile functional.1D -1Dmatrix_save functional.aff12.1D -prefix functional_volreg.nii -zpad 4 -maxdisp1D functional_md.1D functional.nii'
    >>> res = volreg.run()  # doctest: +SKIP

    >>> from nipype.interfaces import afni
    >>> volreg = afni.Volreg()
    >>> volreg.inputs.in_file = 'functional.nii'
    >>> volreg.inputs.interp = 'cubic'
    >>> volreg.inputs.verbose = True
    >>> volreg.inputs.zpad = 1
    >>> volreg.inputs.basefile = 'functional.nii'
    >>> volreg.inputs.out_file = 'rm.epi.volreg.r1'
    >>> volreg.inputs.oned_file = 'dfile.r1.1D'
    >>> volreg.inputs.oned_matrix_save = 'mat.r1.tshift+orig.1D'
    >>> volreg.cmdline # doctest: +ALLOW_UNICODE
    '3dvolreg -cubic -1Dfile dfile.r1.1D -1Dmatrix_save mat.r1.tshift+orig.1D -prefix rm.epi.volreg.r1 -verbose -base functional.nii -zpad 1 -maxdisp1D functional_md.1D functional.nii'
    >>> res = volreg.run()  # doctest: +SKIP

    """

    _cmd = '3dvolreg'
    input_spec = VolregInputSpec
    output_spec = VolregOutputSpec


class WarpInputSpec(AFNICommandInputSpec):
    in_file = File(
        desc='input file to 3dWarp',
        argstr='%s',
        position=-1,
        mandatory=True,
        exists=True,
        copyfile=False)
    out_file = File(
        name_template='%s_warp',
        desc='output image file name',
        argstr='-prefix %s',
        name_source='in_file')
    tta2mni = traits.Bool(
        desc='transform dataset from Talairach to MNI152',
        argstr='-tta2mni')
    mni2tta = traits.Bool(
        desc='transform dataset from MNI152 to Talaraich',
        argstr='-mni2tta')
    matparent = File(
        desc='apply transformation from 3dWarpDrive',
        argstr='-matparent %s',
        exists=True)
    deoblique = traits.Bool(
        desc='transform dataset from oblique to cardinal',
        argstr='-deoblique')
    interp = traits.Enum(
        ('linear', 'cubic', 'NN', 'quintic'),
        desc='spatial interpolation methods [default = linear]',
        argstr='-%s')
    gridset = File(
        desc='copy grid of specified dataset',
        argstr='-gridset %s',
        exists=True)
    newgrid = traits.Float(
        desc='specify grid of this size (mm)',
        argstr='-newgrid %f')
    zpad = traits.Int(
        desc='pad input dataset with N planes of zero on all sides.',
        argstr='-zpad %d')


class Warp(AFNICommand):
    """Use 3dWarp for spatially transforming a dataset

    For complete details, see the `3dWarp Documentation.
    <https://afni.nimh.nih.gov/pub/dist/doc/program_help/3dWarp.html>`_

    Examples
    ========

    >>> from nipype.interfaces import afni
    >>> warp = afni.Warp()
    >>> warp.inputs.in_file = 'structural.nii'
    >>> warp.inputs.deoblique = True
    >>> warp.inputs.out_file = 'trans.nii.gz'
    >>> warp.cmdline  # doctest: +ALLOW_UNICODE
    '3dWarp -deoblique -prefix trans.nii.gz structural.nii'
    >>> res = warp.run()  # doctest: +SKIP

    >>> warp_2 = afni.Warp()
    >>> warp_2.inputs.in_file = 'structural.nii'
    >>> warp_2.inputs.newgrid = 1.0
    >>> warp_2.inputs.out_file = 'trans.nii.gz'
    >>> warp_2.cmdline  # doctest: +ALLOW_UNICODE
    '3dWarp -newgrid 1.000000 -prefix trans.nii.gz structural.nii'
    >>> res = warp_2.run()  # doctest: +SKIP

    """
    _cmd = '3dWarp'
    input_spec = WarpInputSpec
    output_spec = AFNICommandOutputSpec


class QwarpPlusMinusInputSpec(CommandLineInputSpec):
    source_file = File(
        desc='Source image (opposite phase encoding direction than base image).',
        argstr='-source %s',
        mandatory=True,
        exists=True,
        copyfile=False)
    base_file = File(
        desc='Base image (opposite phase encoding direction than source image).',
        argstr='-base %s',
        mandatory=True,
        exists=True,
        copyfile=False)
    pblur = traits.List(
        traits.Float(),
        desc='The fraction of the patch size that'
             'is used for the progressive blur by providing a '
             'value between 0 and 0.25.  If you provide TWO '
             'values, the first fraction is used for '
             'progressively blurring the base image and the '
             'second for the source image.',
        argstr='-pblur %s',
        minlen=1,
        maxlen=2)
    blur = traits.List(
        traits.Float(),
        desc="Gaussian blur the input images by (FWHM) voxels "
            "before doing the alignment (the output dataset "
            "will not be blurred). The default is 2.345 (for "
            "no good reason). Optionally, you can provide 2 "
            "values, and then the first one is applied to the "
            "base volume, the second to the source volume. A "
            "negative blur radius means to use 3D median "
            "filtering, rather than Gaussian blurring.  This "
            "type of filtering will better preserve edges, "
            "which can be important in alignment.",
        argstr='-blur %s',
        minlen=1,
        maxlen=2)
    noweight = traits.Bool(
        desc='If you want a binary weight (the old default), use this option.'
             'That is, each voxel in the base volume automask will be'
             'weighted the same in the computation of the cost functional.',
        argstr='-noweight')
    minpatch = traits.Int(
        desc="Set the minimum patch size for warp searching to 'mm' voxels.",
        argstr='-minpatch %d')
    nopadWARP = traits.Bool(
        desc='If for some reason you require the warp volume to'
             'match the base volume, then use this option to have the output'
             'WARP dataset(s) truncated.',
        argstr='-nopadWARP')


class QwarpPlusMinusOutputSpec(TraitedSpec):
    warped_source = File(
        desc='Undistorted source file.',
        exists=True)
    warped_base = File(
        desc='Undistorted base file.',
        exists=True)
    source_warp = File(
        desc="Field suceptibility correction warp (in 'mm') for source image.",
        exists=True)
    base_warp = File(
        desc="Field suceptibility correction warp (in 'mm') for base image.",
        exists=True)


class QwarpPlusMinus(CommandLine):
    """A version of 3dQwarp for performing field susceptibility correction
    using two images with opposing phase encoding directions.

    For complete details, see the `3dQwarp Documentation.
    <https://afni.nimh.nih.gov/pub/dist/doc/program_help/3dQwarp.html>`_

    Examples
    ========

    >>> from nipype.interfaces import afni
    >>> qwarp = afni.QwarpPlusMinus()
    >>> qwarp.inputs.source_file = 'sub-01_dir-LR_epi.nii.gz'
    >>> qwarp.inputs.nopadWARP = True
    >>> qwarp.inputs.base_file = 'sub-01_dir-RL_epi.nii.gz'
    >>> qwarp.cmdline  # doctest: +ALLOW_UNICODE
    '3dQwarp -prefix Qwarp.nii.gz -plusminus -base sub-01_dir-RL_epi.nii.gz -nopadWARP -source sub-01_dir-LR_epi.nii.gz'
    >>> res = warp.run()  # doctest: +SKIP

    """
    _cmd = '3dQwarp -prefix Qwarp.nii.gz -plusminus'
    input_spec = QwarpPlusMinusInputSpec
    output_spec = QwarpPlusMinusOutputSpec

    def _list_outputs(self):
        outputs = self.output_spec().get()
        outputs['warped_source'] = os.path.abspath("Qwarp_PLUS.nii.gz")
        outputs['warped_base'] = os.path.abspath("Qwarp_MINUS.nii.gz")
        outputs['source_warp'] = os.path.abspath("Qwarp_PLUS_WARP.nii.gz")
        outputs['base_warp'] = os.path.abspath("Qwarp_MINUS_WARP.nii.gz")

        return outputs


class QwarpInputSpec(AFNICommandInputSpec):
    in_file = File(
        desc='Source image (opposite phase encoding direction than base image).',
        argstr='-source %s',
        mandatory=True,
        exists=True,
        copyfile=False)
    base_file = File(
        desc='Base image (opposite phase encoding direction than source image).',
        argstr='-base %s',
        mandatory=True,
        exists=True,
        copyfile=False)
    out_file = File(argstr='-prefix %s',
                    name_template='%s_QW',
                    name_source=['in_file'],
                    genfile=True,
                    desc='out_file ppp'
                         'Sets the prefix for the output datasets.'
                         '* The source dataset is warped to match the base'
                         'and gets prefix \'ppp\'. (Except if \'-plusminus\' is used.)'
                         '* The final interpolation to this output dataset is'
                         'done using the \'wsinc5\' method.  See the output of'
                         ' 3dAllineate -HELP'
                         '(in the "Modifying \'-final wsinc5\'" section) for'
                         'the lengthy technical details.'
                         '* The 3D warp used is saved in a dataset with'
                         'prefix \'ppp_WARP\' -- this dataset can be used'
                         'with 3dNwarpApply and 3dNwarpCat, for example.'
                         '* To be clear, this is the warp from source dataset'
                         ' coordinates to base dataset coordinates, where the'
                         ' values at each base grid point are the xyz displacments'
                         ' needed to move that grid point\'s xyz values to the'
                         ' corresponding xyz values in the source dataset:'
                         '   base( (x,y,z) + WARP(x,y,z) ) matches source(x,y,z)'
                         ' Another way to think of this warp is that it \'pulls\''
                         ' values back from source space to base space.'
                         '* 3dNwarpApply would use \'ppp_WARP\' to transform datasets'
                         'aligned with the source dataset to be aligned with the'
                         'base dataset.'
                         '** If you do NOT want this warp saved, use the option \'-nowarp\'.'
                         '-->> (However, this warp is usually the most valuable possible output!)'
                         '* If you want to calculate and save the inverse 3D warp,'
                         'use the option \'-iwarp\'.  This inverse warp will then be'
                         'saved in a dataset with prefix \'ppp_WARPINV\'.'
                         '* This inverse warp could be used to transform data from base'
                         'space to source space, if you need to do such an operation.'
                         '* You can easily compute the inverse later, say by a command like'
                         ' 3dNwarpCat -prefix Z_WARPINV \'INV(Z_WARP+tlrc)\''
                         'or the inverse can be computed as needed in 3dNwarpApply, like'
                         ' 3dNwarpApply -nwarp \'INV(Z_WARP+tlrc)\' -source Dataset.nii ...')
    resample = traits.Bool(
        desc='This option simply resamples the source dataset to match the'
             'base dataset grid.  You can use this if the two datasets'
             'overlap well (as seen in the AFNI GUI), but are not on the'
             'same 3D grid.'
             '* If they don\'t overlap well, allineate them first'
             '* The reampling here is done with the'
             '\'wsinc5\' method, which has very little blurring artifact.'
             '* If the base and source datasets ARE on the same 3D grid,'
             'then the -resample option will be ignored.'
             '* You CAN use -resample with these 3dQwarp options:'
             '-plusminus  -inilev  -iniwarp  -duplo',
        argstr='-resample')
    nowarp = traits.Bool(
        desc='Do not save the _WARP file.',
        argstr='-nowarp')
    iwarp = traits.Bool(
        desc='Do compute and save the _WARPINV file.',
        argstr='-iwarp',
        xor=['plusminus'])
    pear = traits.Bool(
        desc='Use strict Pearson correlation for matching.'
             '* Not usually recommended, since the \'clipped Pearson\' method'
             'used by default will reduce the impact of outlier values.',
        argstr='-pear')
    noneg = traits.Bool(
        desc='Replace negative values in either input volume with 0.'
             '* If there ARE negative input values, and you do NOT use -noneg,'
             'then strict Pearson correlation will be used, since the \'clipped\''
             'method only is implemented for non-negative volumes.'
             '* \'-noneg\' is not the default, since there might be situations where'
             'you want to align datasets with positive and negative values mixed.'
             '* But, in many cases, the negative values in a dataset are just the'
             'result of interpolation artifacts (or other peculiarities), and so'
             'they should be ignored.  That is what \'-noneg\' is for.',
        argstr='-noneg')
    nopenalty = traits.Bool(
        desc='Replace negative values in either input volume with 0.'
             '* If there ARE negative input values, and you do NOT use -noneg,'
             'then strict Pearson correlation will be used, since the \'clipped\''
             'method only is implemented for non-negative volumes.'
             '* \'-noneg\' is not the default, since there might be situations where'
             'you want to align datasets with positive and negative values mixed.'
             '* But, in many cases, the negative values in a dataset are just the'
             'result of interpolation artifacts (or other peculiarities), and so'
             'they should be ignored. That is what \'-noneg\' is for.',
        argstr='-nopenalty')
    penfac = traits.Float(
        desc='Use this value to weight the penalty.'
             'The default value is 1.Larger values mean the'
             'penalty counts more, reducing grid distortions,'
             'insha\'Allah; \'-nopenalty\' is the same as \'-penfac 0\'.'
             ' -->>* [23 Sep 2013] -- Zhark increased the default value of'
             ' the penalty by a factor of 5, and also made it get'
             ' progressively larger with each level of refinement.'
             ' Thus, warping results will vary from earlier instances'
             ' of 3dQwarp.'
             ' * The progressive increase in the penalty at higher levels'
             ' means that the \'cost function\' can actually look like the'
             ' alignment is getting worse when the levels change.'
             ' * IF you wish to turn off this progression, for whatever'
             ' reason (e.g., to keep compatibility with older results),'
             ' use the option \'-penold\'.To be completely compatible with'
             ' the older 3dQwarp, you\'ll also have to use \'-penfac 0.2\'.',
        argstr='-penfac %f')
    noweight = traits.Bool(
        desc='If you want a binary weight (the old default), use this option.'
             'That is, each voxel in the base volume automask will be'
             'weighted the same in the computation of the cost functional.',
        argstr='-noweight')
    weight = File(
        desc='Instead of computing the weight from the base dataset,'
             'directly input the weight volume from dataset \'www\'.'
             '* Useful if you know what over parts of the base image you'
             'want to emphasize or de-emphasize the matching functional.',
        argstr='-weight %s',
        exists=True)
    wball = traits.List(
        traits.Int(),
        desc='-wball x y z r f'
             'Enhance automatic weight from \'-useweight\' by a factor'
             'of 1+f*Gaussian(FWHM=r) centered in the base image at'
             'DICOM coordinates (x,y,z) and with radius \'r\'. The'
             'goal of this option is to try and make the alignment'
             'better in a specific part of the brain.'
             '* Example:  -wball 0 14 6 30 40'
             'to emphasize the thalamic area (in MNI/Talairach space).'
             '* The \'r\' parameter must be positive!'
             '* The \'f\' parameter must be between 1 and 100 (inclusive).'
             '* \'-wball\' does nothing if you input your own weight'
             'with the \'-weight\' option.'
             '* \'-wball\' does change the binary weight created by'
             'the \'-noweight\' option.'
             '* You can only use \'-wball\' once in a run of 3dQwarp.'
             '*** The effect of \'-wball\' is not dramatic.  The example'
             'above makes the average brain image across a collection'
             'of subjects a little sharper in the thalamic area, which'
             'might have some small value.  If you care enough about'
             'alignment to use \'-wball\', then you should examine the'
             'results from 3dQwarp for each subject, to see if the'
             'alignments are good enough for your purposes.',
        argstr='-wball %s',
        minlen=5,
        maxlen=5)
    traits.Tuple(
        (traits.Float(), traits.Float()),
        argstr='-bpass %f %f')
    wmask = traits.Tuple(
        (File(exists=True), traits.Float()),
        desc='-wmask ws f'
             'Similar to \'-wball\', but here, you provide a dataset \'ws\''
             'that indicates where to increase the weight.'
             '* The \'ws\' dataset must be on the same 3D grid as the base dataset.'
             '* \'ws\' is treated as a mask -- it only matters where it'
             'is nonzero -- otherwise, the values inside are not used.'
             '* After \'ws\' comes the factor \'f\' by which to increase the'
             'automatically computed weight.  Where \'ws\' is nonzero,'
             'the weighting will be multiplied by (1+f).'
             '* As with \'-wball\', the factor \'f\' should be between 1 and 100.'
             '* You cannot use \'-wball\' and \'-wmask\' together!',
        argstr='-wpass %s %f')
    out_weight_file = traits.File(
        argstr='-wtprefix %s',
        desc='Write the weight volume to disk as a dataset')
    blur = traits.List(
        traits.Float(),
        desc='Gaussian blur the input images by \'bb\' (FWHM) voxels before'
             'doing the alignment (the output dataset will not be blurred).'
             'The default is 2.345 (for no good reason).'
             '* Optionally, you can provide 2 values for \'bb\', and then'
             'the first one is applied to the base volume, the second'
             'to the source volume.'
             '-->>* e.g., \'-blur 0 3\' to skip blurring the base image'
             '(if the base is a blurry template, for example).'
             '* A negative blur radius means to use 3D median filtering,'
             'rather than Gaussian blurring.  This type of filtering will'
             'better preserve edges, which can be important in alignment.'
             '* If the base is a template volume that is already blurry,'
             'you probably don\'t want to blur it again, but blurring'
             'the source volume a little is probably a good idea, to'
             'help the program avoid trying to match tiny features.'
             '* Note that -duplo will blur the volumes some extra'
             'amount for the initial small-scale warping, to make'
             'that phase of the program converge more rapidly.',
        argstr='-blur %s',
        minlen=1,
        maxlen=2)
    pblur = traits.List(
        traits.Float(),
        desc='Use progressive blurring; that is, for larger patch sizes,'
             'the amount of blurring is larger.  The general idea is to'
             'avoid trying to match finer details when the patch size'
             'and incremental warps are coarse.  When \'-blur\' is used'
             'as well, it sets a minimum amount of blurring that will'
             'be used. [06 Aug 2014 -- \'-pblur\' may become the default someday].'
             '* You can optionally give the fraction of the patch size that'
             'is used for the progressive blur by providing a value between'
             '0 and 0.25 after \'-pblur\'.  If you provide TWO values, the'
             'the first fraction is used for progressively blurring the'
             'base image and the second for the source image.  The default'
             'parameters when just \'-pblur\' is given is the same as giving'
             'the options as \'-pblur 0.09 0.09\'.'
             '* \'-pblur\' is useful when trying to match 2 volumes with high'
             'amounts of detail; e.g, warping one subject\'s brain image to'
             'match another\'s, or trying to warp to match a detailed template.'
             '* Note that using negative values with \'-blur\' means that the'
             'progressive blurring will be done with median filters, rather'
             'than Gaussian linear blurring.'
             '-->>*** The combination of the -allineate and -pblur options will make'
             'the results of using 3dQwarp to align to a template somewhat'
             'less sensitive to initial head position and scaling.',
        argstr='-pblur %s',
        minlen=1,
        maxlen=2)
    emask = File(
        desc='Here, \'ee\' is a dataset to specify a mask of voxels'
             'to EXCLUDE from the analysis -- all voxels in \'ee\''
             'that are NONZERO will not be used in the alignment.'
             '* The base image always automasked -- the emask is'
             'extra, to indicate voxels you definitely DON\'T want'
             'included in the matching process, even if they are'
             'inside the brain.',
        argstr='-emask %s',
        exists=True,
        copyfile=False)
    noXdis = traits.Bool(
        desc='Warp will not displace in x directoin',
        argstr='-noXdis')
    noYdis = traits.Bool(
        desc='Warp will not displace in y directoin',
        argstr='-noYdis')
    noZdis = traits.Bool(
        desc='Warp will not displace in z directoin',
        argstr='-noZdis')
    iniwarp = traits.List(
        File(exists=True, copyfile=False),
        desc='A dataset with an initial nonlinear warp to use.'
             '* If this option is not used, the initial warp is the identity.'
             '* You can specify a catenation of warps (in quotes) here, as in'
             'program 3dNwarpApply.'
             '* As a special case, if you just input an affine matrix in a .1D'
             'file, that will work also -- it is treated as giving the initial'
             'warp via the string "IDENT(base_dataset) matrix_file.aff12.1D".'
             '* You CANNOT use this option with -duplo !!'
             '* -iniwarp is usually used with -inilev to re-start 3dQwarp from'
             'a previous stopping point.',
        argstr='-iniwarp %s',
        xor=['duplo'])
    inilev = traits.Int(
        desc='The initial refinement \'level\' at which to start.'
             '* Usually used with -iniwarp; CANNOT be used with -duplo.'
             '* The combination of -inilev and -iniwarp lets you take the'
             'results of a previous 3dQwarp run and refine them further:'
             'Note that the source dataset in the second run is the SAME as'
             'in the first run.  If you don\'t see why this is necessary,'
             'then you probably need to seek help from an AFNI guru.',
        argstr='-inlev %d',
        xor=['duplo'])
    minpatch = traits.Int(
        desc='* The value of mm should be an odd integer.'
             '* The default value of mm is 25.'
             '* For more accurate results than mm=25, try 19 or 13.'
             '* The smallest allowed patch size is 5.'
             '* You may want stop at a larger patch size (say 7 or 9) and use'
             'the -Qfinal option to run that final level with quintic warps,'
             'which might run faster and provide the same degree of warp detail.'
             '* Trying to make two different brain volumes match in fine detail'
             'is usually a waste of time, especially in humans.  There is too'
             'much variability in anatomy to match gyrus to gyrus accurately.'
             'For this reason, the default minimum patch size is 25 voxels.'
             'Using a smaller \'-minpatch\' might try to force the warp to'
             'match features that do not match, and the result can be useless'
             'image distortions -- another reason to LOOK AT THE RESULTS.',
        argstr='-minpatch %d')
    maxlev = traits.Int(
        desc='The initial refinement \'level\' at which to start.'
             '* Usually used with -iniwarp; CANNOT be used with -duplo.'
             '* The combination of -inilev and -iniwarp lets you take the'
             'results of a previous 3dQwarp run and refine them further:'
             'Note that the source dataset in the second run is the SAME as'
             'in the first run.  If you don\'t see why this is necessary,'
             'then you probably need to seek help from an AFNI guru.',
        argstr='-maxlev %d',
        xor=['duplo'],
        position=-1)
    gridlist = File(
        desc='This option provides an alternate way to specify the patch'
             'grid sizes used in the warp optimization process. \'gl\' is'
             'a 1D file with a list of patches to use -- in most cases,'
             'you will want to use it in the following form:'
             '-gridlist \'1D: 0 151 101 75 51\''
             '* Here, a 0 patch size means the global domain. Patch sizes'
             'otherwise should be odd integers >= 5.'
             '* If you use the \'0\' patch size again after the first position,'
             'you will actually get an iteration at the size of the'
             'default patch level 1, where the patch sizes are 75% of'
             'the volume dimension.  There is no way to force the program'
             'to literally repeat the sui generis step of lev=0.'
             '* You cannot use -gridlist with -duplo or -plusminus!',
        argstr='-gridlist %s',
        exists=True,
        copyfile=False,
        xor=['duplo', 'plusminus'])
    allsave = traits.Bool(
        desc='This option lets you save the output warps from each level'
             'of the refinement process.  Mostly used for experimenting.'
             '* Cannot be used with -nopadWARP, -duplo, or -plusminus.'
             '* Will only save all the outputs if the program terminates'
             'normally -- if it crashes, or freezes, then all these'
             'warps are lost.',
        argstr='-allsave',
        xor=['nopadWARP', 'duplo', 'plusminus'])
    duplo = traits.Bool(
        desc='Start off with 1/2 scale versions of the volumes,'
             'for getting a speedy coarse first alignment.'
             '* Then scales back up to register the full volumes.'
             'The goal is greater speed, and it seems to help this'
             'positively piggish program to be more expeditious.'
             '* However, accuracy is somewhat lower with \'-duplo\','
             'for reasons that currenly elude Zhark; for this reason,'
             'the Emperor does not usually use \'-duplo\'.',
        argstr='-duplo',
        xor=['gridlist', 'maxlev', 'inilev', 'iniwarp', 'plusminus', 'allsave'])
    workhard = traits.Bool(
        desc='Iterate more times, which can help when the volumes are'
             'hard to align at all, or when you hope to get a more precise'
             'alignment.'
             '* Slows the program down (possibly a lot), of course.'
             '* When you combine \'-workhard\'  with \'-duplo\', only the'
             'full size volumes get the extra iterations.'
             '* For finer control over which refinement levels work hard,'
             'you can use this option in the form (for example)'
             ' -workhard:4:7'
             'which implies the extra iterations will be done at levels'
             '4, 5, 6, and 7, but not otherwise.'
             '* You can also use \'-superhard\' to iterate even more, but'
             'this extra option will REALLY slow things down.'
             '-->>* Under most circumstances, you should not need to use either'
             '-workhard or -superhard.'
             '-->>* The fastest way to register to a template image is via the'
             '-duplo option, and without the -workhard or -superhard options.'
             '-->>* If you use this option in the form \'-Workhard\' (first letter'
             'in upper case), then the second iteration at each level is'
             'done with quintic polynomial warps.',
        argstr='-workhard',
        xor=['boxopt', 'ballopt'])
    Qfinal = traits.Bool(
        desc='At the finest patch size (the final level), use Hermite'
             'quintic polynomials for the warp instead of cubic polynomials.'
             '* In a 3D \'patch\', there are 2x2x2x3=24 cubic polynomial basis'
             'function parameters over which to optimize (2 polynomials'
             'dependent on each of the x,y,z directions, and 3 different'
             'directions of displacement).'
             '* There are 3x3x3x3=81 quintic polynomial parameters per patch.'
             '* With -Qfinal, the final level will have more detail in'
             'the allowed warps, at the cost of yet more CPU time.'
             '* However, no patch below 7x7x7 in size will be done with quintic'
             'polynomials.'
             '* This option is also not usually needed, and is experimental.',
        argstr='-Qfinal')
    Qonly = traits.Bool(
        desc='Use Hermite quintic polynomials at all levels.'
             '* Very slow (about 4 times longer).  Also experimental.'
             '* Will produce a (discrete representation of a) C2 warp.',
        argstr='-Qonly')
    plusminus = traits.Bool(
        desc='Normally, the warp displacements dis(x) are defined to match'
             'base(x) to source(x+dis(x)).  With this option, the match'
             'is between base(x-dis(x)) and source(x+dis(x)) -- the two'
             'images \'meet in the middle\'.'
             '* One goal is to mimic the warping done to MRI EPI data by'
             'field inhomogeneities, when registering between a \'blip up\''
             'and a \'blip down\' down volume, which will have opposite'
             'distortions.'
             '* Define Wp(x) = x+dis(x) and Wm(x) = x-dis(x).  Then since'
             'base(Wm(x)) matches source(Wp(x)), by substituting INV(Wm(x))'
             'wherever we see x, we have base(x) matches source(Wp(INV(Wm(x))));'
             'that is, the warp V(x) that one would get from the \'usual\' way'
             'of running 3dQwarp is V(x) = Wp(INV(Wm(x))).'
             '* Conversely, we can calculate Wp(x) in terms of V(x) as follows:'
             'If V(x) = x + dv(x), define Vh(x) = x + dv(x)/2;'
             'then Wp(x) = V(INV(Vh(x)))'
             '* With the above formulas, it is possible to compute Wp(x) from'
             'V(x) and vice-versa, using program 3dNwarpCalc.  The requisite'
             'commands are left as an exercise for the aspiring AFNI Jedi Master.'
             '* You can use the semi-secret \'-pmBASE\' option to get the V(x)'
             'warp and the source dataset warped to base space, in addition to'
             'the Wp(x) \'_PLUS\' and Wm(x) \'_MINUS\' warps.'
             '-->>* Alas: -plusminus does not work with -duplo or -allineate :-('
             '* However, you can use -iniwarp with -plusminus :-)'
             '-->>* The outputs have _PLUS (from the source dataset) and _MINUS'
             '(from the base dataset) in their filenames, in addition to'
             'the prefix.  The -iwarp option, if present, will be ignored.',
        argstr='-plusminus',
        xor=['duplo', 'allsave', 'iwarp'])
    nopad = traits.Bool(
        desc='Do NOT use zero-padding on the 3D base and source images.'
             '[Default == zero-pad, if needed]'
             '* The underlying model for deformations goes to zero at the'
             'edge of the volume being warped.  However, if there is'
             'significant data near an edge of the volume, then it won\'t'
             'get displaced much, and so the results might not be good.'
             '* Zero padding is designed as a way to work around this potential'
             'problem.  You should NOT need the \'-nopad\' option for any'
             'reason that Zhark can think of, but it is here to be symmetrical'
             'with 3dAllineate.'
             '* Note that the output (warped from source) dataset will be on the'
             'base dataset grid whether or not zero-padding is allowed.  However,'
             'unless you use the following option, allowing zero-padding (i.e.,'
             'the default operation) will make the output WARP dataset(s) be'
             'on a larger grid (also see \'-expad\' below).',
        argstr='-nopad')
    nopadWARP = traits.Bool(
        desc='If for some reason you require the warp volume to'
             'match the base volume, then use this option to have the output'
             'WARP dataset(s) truncated.',
        argstr='-nopadWARP',
        xor=['allsave', 'expad'])
    expad = traits.Int(
        desc='This option instructs the program to pad the warp by an extra'
             '\'EE\' voxels (and then 3dQwarp starts optimizing it).'
             '* This option is seldom needed, but can be useful if you'
             'might later catenate the nonlinear warp -- via 3dNwarpCat --'
             'with an affine transformation that contains a large shift.'
             'Under that circumstance, the nonlinear warp might be shifted'
             'partially outside its original grid, so expanding that grid'
             'can avoid this problem.'
             '* Note that this option perforce turns off \'-nopadWARP\'.',
        argstr='-expad %d',
        xor=['nopadWARP'])
    ballopt = traits.Bool(
        desc='Normally, the incremental warp parameters are optimized inside'
             'a rectangular \'box\' (24 dimensional for cubic patches, 81 for'
             'quintic patches), whose limits define the amount of distortion'
             'allowed at each step.  Using \'-ballopt\' switches these limits'
             'to be applied to a \'ball\' (interior of a hypersphere), which'
             'can allow for larger incremental displacements.  Use this'
             'option if you think things need to be able to move farther.',
        argstr='-ballopt',
        xor=['workhard', 'boxopt'])
    baxopt = traits.Bool(
        desc='Use the \'box\' optimization limits instead of the \'ball\''
             '[this is the default at present].'
             '* Note that if \'-workhard\' is used, then ball and box optimization'
             'are alternated in the different iterations at each level, so'
             'these two options have no effect in that case.',
        argstr='-boxopt',
        xor=['workhard', 'ballopt'])
    verb = traits.Bool(
        desc='more detailed description of the process',
        argstr='-verb',
        xor=['quiet'])
    quiet = traits.Bool(
        desc='Cut out most of the fun fun fun progress messages :-(',
        argstr='-quiet',
        xor=['verb'])
    # Hidden and semi-hidden options
    overwrite = traits.Bool(
        desc='Overwrite outputs',
        argstr='-overwrite')
    lpc = traits.Bool(
        desc='Local Pearson minimization (i.e., EPI-T1 registration)'
             'This option has not be extensively tested'
             'If you use \'-lpc\', then \'-maxlev 0\' is automatically set.'
             'If you want to go to more refined levels, you can set \'-maxlev\''
             'This should be set up to have lpc as the second to last argument'
             'and maxlev as the second to last argument, as needed by AFNI'
             'Using maxlev > 1 is not recommended for EPI-T1 alignment.',
        argstr='-lpc',
        xor=['nmi', 'mi', 'hel', 'lpa', 'pear'],
        position=-2)
    lpa = traits.Bool(
        desc='Local Pearson maximization'
             'This option has not be extensively tested',
        argstr='-lpa',
        xor=['nmi', 'mi', 'lpc', 'hel', 'pear'])
    hel = traits.Bool(
        desc='Hellinger distance: a matching function for the adventurous'
             'This option has NOT be extensively tested for usefullness'
             'and should be considered experimental at this infundibulum.',
        argstr='-hel',
        xor=['nmi', 'mi', 'lpc', 'lpa', 'pear'])
    mi = traits.Bool(
        desc='Mutual Information: a matching function for the adventurous'
             'This option has NOT be extensively tested for usefullness'
             'and should be considered experimental at this infundibulum.',
        argstr='-mi',
        xor=['mi', 'hel', 'lpc', 'lpa', 'pear'])
    nmi = traits.Bool(
        desc='Normalized Mutual Information: a matching function for the adventurous'
             'This option has NOT be extensively tested for usefullness'
             'and should be considered experimental at this infundibulum.',
        argstr='-nmi',
        xor=['nmi', 'hel', 'lpc', 'lpa', 'pear'])



class QwarpOutputSpec(TraitedSpec):
    warped_source = File(
        desc='Warped source file. If plusminus is used, this is the undistorted'
             'source file.')
    warped_base = File(desc='Undistorted base file.')
    source_warp = File(
        desc="Displacement in mm for the source image."
             "If plusminus is used this is the field suceptibility correction"
             "warp (in 'mm') for source image.")
    base_warp = File(
        desc="Displacement in mm for the base image."
             "If plus minus is used, this is the field suceptibility correction"
             "warp (in 'mm') for base image. This is only output if plusminus"
             "or iwarp options are passed")
    weights = File(
        desc="Auto-computed weight volume.")


class Qwarp(AFNICommand):
    """A version of 3dQwarp
    Allineate your images prior to passing them to this workflow.

    For complete details, see the `3dQwarp Documentation.
    <https://afni.nimh.nih.gov/pub/dist/doc/program_help/3dQwarp.html>`_

    Examples
    ========

    >>> from nipype.interfaces import afni
    >>> qwarp = afni.Qwarp()
    >>> qwarp.inputs.in_file = 'sub-01_dir-LR_epi.nii.gz'
    >>> qwarp.inputs.nopadWARP = True
    >>> qwarp.inputs.base_file = 'sub-01_dir-RL_epi.nii.gz'
    >>> qwarp.inputs.plusminus = True
    >>> qwarp.cmdline  # doctest: +ALLOW_UNICODE
    '3dQwarp -base sub-01_dir-RL_epi.nii.gz -source sub-01_dir-LR_epi.nii.gz -nopadWARP -prefix sub-01_dir-LR_epi_QW -plusminus'
    >>> res = qwarp.run()  # doctest: +SKIP

    >>> from nipype.interfaces import afni
    >>> qwarp = afni.Qwarp()
    >>> qwarp.inputs.in_file = 'structural.nii'
    >>> qwarp.inputs.base_file = 'mni.nii'
    >>> qwarp.inputs.resample = True
    >>> qwarp.cmdline  # doctest: +ALLOW_UNICODE
    '3dQwarp -base mni.nii -source structural.nii -prefix structural_QW -resample'
    >>> res = qwarp.run()  # doctest: +SKIP

    >>> from nipype.interfaces import afni
    >>> qwarp = afni.Qwarp()
    >>> qwarp.inputs.in_file = 'structural.nii'
    >>> qwarp.inputs.base_file = 'epi.nii'
    >>> qwarp.inputs.out_file = 'anatSSQ.nii.gz'
    >>> qwarp.inputs.resample = True
    >>> qwarp.inputs.lpc = True
    >>> qwarp.inputs.verb = True
    >>> qwarp.inputs.iwarp = True
    >>> qwarp.inputs.blur = [0,3]
    >>> qwarp.cmdline  # doctest: +ALLOW_UNICODE
    '3dQwarp -base epi.nii -blur 0.0 3.0 -source structural.nii -iwarp -prefix anatSSQ.nii.gz -resample -verb -lpc'
    >>> res = qwarp.run()  # doctest: +SKIP

    >>> from nipype.interfaces import afni
    >>> qwarp = afni.Qwarp()
    >>> qwarp.inputs.in_file = 'structural.nii'
    >>> qwarp.inputs.base_file = 'mni.nii'
    >>> qwarp.inputs.duplo = True
    >>> qwarp.inputs.blur = [0,3]
    >>> qwarp.cmdline  # doctest: +ALLOW_UNICODE
    '3dQwarp -base mni.nii -blur 0.0 3.0 -duplo -source structural.nii -prefix structural_QW'
    >>> res = qwarp.run()  # doctest: +SKIP

    >>> from nipype.interfaces import afni
    >>> qwarp = afni.Qwarp()
    >>> qwarp.inputs.in_file = 'structural.nii'
    >>> qwarp.inputs.base_file = 'mni.nii'
    >>> qwarp.inputs.duplo = True
    >>> qwarp.inputs.minpatch = 25
    >>> qwarp.inputs.blur = [0,3]
    >>> qwarp.inputs.out_file = 'Q25'
    >>> qwarp.cmdline  # doctest: +ALLOW_UNICODE
    '3dQwarp -base mni.nii -blur 0.0 3.0 -duplo -source structural.nii -minpatch 25 -prefix Q25'
    >>> res = qwarp.run()  # doctest: +SKIP
    >>> qwarp2 = afni.Qwarp()
    >>> qwarp2.inputs.in_file = 'structural.nii'
    >>> qwarp2.inputs.base_file = 'mni.nii'
    >>> qwarp2.inputs.blur = [0,2]
    >>> qwarp2.inputs.out_file = 'Q11'
    >>> qwarp2.inputs.inilev = 7
    >>> qwarp2.inputs.iniwarp = ['Q25_warp+tlrc.HEAD']
    >>> qwarp2.cmdline  # doctest: +ALLOW_UNICODE
    '3dQwarp -base mni.nii -blur 0.0 2.0 -source structural.nii -inlev 7 -iniwarp Q25_warp+tlrc.HEAD -prefix Q11'
    >>> res2 = qwarp2.run()  # doctest: +SKIP
    """
    _cmd = '3dQwarp'
    input_spec = QwarpInputSpec
    output_spec = QwarpOutputSpec

    def _list_outputs(self):
        outputs = self.output_spec().get()

        if not isdefined(self.inputs.out_file):
            prefix = self._gen_fname(self.inputs.in_file, suffix='_QW')
            ext = '.HEAD'
        else:
            prefix = self.inputs.out_file
            ext_ind = max([prefix.lower().rfind('.nii.gz'),
                           prefix.lower().rfind('.nii.')])
            if ext_ind == -1:
                ext = '.HEAD'
            else:
                ext = prefix[ext_ind:]
        print(ext,"ext")
        outputs['warped_source'] = os.path.abspath(self._gen_fname(prefix, suffix='+tlrc')+ext)
        if not self.inputs.nowarp:
            outputs['source_warp'] = os.path.abspath(self._gen_fname(prefix, suffix='_WARP+tlrc')+ext)
        if self.inputs.iwarp:
            outputs['base_warp'] = os.path.abspath(self._gen_fname(prefix, suffix='_WARPINV+tlrc')+ext)
        if isdefined(self.inputs.out_weight_file):
            outputs['weights'] = os.path.abspath(self.inputs.out_weight_file)

        if self.inputs.plusminus:
            outputs['warped_source'] = os.path.abspath(self._gen_fname(prefix, suffix='_PLUS+tlrc')+ext)
            outputs['warped_base'] = os.path.abspath(self._gen_fname(prefix, suffix='_MINUS+tlrc')+ext)
            outputs['source_warp'] = os.path.abspath(self._gen_fname(prefix, suffix='_PLUS_WARP+tlrc')+ext)
            outputs['base_warp'] = os.path.abspath(self._gen_fname(prefix, suffix='_MINUS_WARP+tlrc',)+ext)

        return outputs

    def _gen_filename(self, name):
        if name == 'out_file':
            return self._gen_fname(self.inputs.source_file, suffix='_QW')<|MERGE_RESOLUTION|>--- conflicted
+++ resolved
@@ -119,7 +119,7 @@
         desc="matrix to volume register and align epi"
              "to anatomy and put into standard space")
     epi_vr_motion = File(
-        desc="motion parameters from EPI time-series" 
+        desc="motion parameters from EPI time-series"
              "registration (tsh included in name if slice"
              "timing correction is also included).")
     skullstrip = File(
@@ -131,20 +131,20 @@
     an EPI and an anatomical structural dataset, and applies the resulting
     transformation to one or the other to bring them into alignment.
 
-    This script computes the transforms needed to align EPI and  
-    anatomical datasets using a cost function designed for this purpose. The  
-    script combines multiple transformations, thereby minimizing the amount of 
+    This script computes the transforms needed to align EPI and
+    anatomical datasets using a cost function designed for this purpose. The
+    script combines multiple transformations, thereby minimizing the amount of
     interpolation applied to the data.
-    
+
     Basic Usage:
       align_epi_anat.py -anat anat+orig -epi epi+orig -epi_base 5
-    
+
     The user must provide EPI and anatomical datasets and specify the EPI
-    sub-brick to use as a base in the alignment.  
+    sub-brick to use as a base in the alignment.
 
     Internally, the script always aligns the anatomical to the EPI dataset,
-    and the resulting transformation is saved to a 1D file. 
-    As a user option, the inverse of this transformation may be applied to the 
+    and the resulting transformation is saved to a 1D file.
+    As a user option, the inverse of this transformation may be applied to the
     EPI dataset in order to align it to the anatomical data instead.
 
     This program generates several kinds of output in the form of datasets
@@ -182,7 +182,7 @@
         epi_prefix = ''.join(self._gen_fname(self.inputs.in_file).split('+')[:-1])
         outputtype = self.inputs.outputtype
         if outputtype == 'AFNI':
-            ext = '.HEAD' 
+            ext = '.HEAD'
         else:
             Info.output_type_to_ext(outputtype)
         matext = '.1D'
@@ -220,15 +220,10 @@
     out_file = File(
         desc='output file from 3dAllineate',
         argstr='-prefix %s',
-<<<<<<< HEAD
-        position=-2,
-        genfile=True)
-=======
         name_source='in_file',
         name_template='%s_allineate',
         genfile=True,
         xor=['allcostx'])
->>>>>>> 32e724c2
     out_param_file = File(
         argstr='-1Dparam_save %s',
         desc='Save the warp parameters in ASCII (.1D) format.',
@@ -245,15 +240,13 @@
         xor=['in_matrix'])
     in_matrix = File(
         desc='matrix to align input file',
-<<<<<<< HEAD
         argstr='-1Dmatrix_apply %s',
         position=-3,
         xor=['out_matrix'])
     overwrite = traits.Bool(
         desc='overwrite output file if it already exists',
         argstr='-overwrite')
-=======
-        argstr='-1Dmatrix_apply %s')
+
     # TODO: implement sensible xors for allcostx and suppres prefix in command when allcosx is used
     allcostx= File(
         desc='Compute and print ALL available cost functionals for the un-warped inputs'
@@ -262,7 +255,6 @@
         position=-1,
         xor=['out_file'])
 
->>>>>>> 32e724c2
     _cost_funcs = [
         'leastsq', 'ls',
         'mutualinfo', 'mi',
@@ -431,16 +423,11 @@
 
 
 class AllineateOutputSpec(TraitedSpec):
-<<<<<<< HEAD
     out_file = File(exists=True, desc='output image file name')
     out_matrix = File(exists=True, desc='matrix to align input file')
     out_param_file = File(exists=True, desc='warp parameters')
     out_weight_file = File(exists=True, desc='weight volume')
-=======
-    out_file = File(desc='output image file name')
-    matrix = File(desc='matrix to align input file')
     allcostx = File(desc='Compute and print ALL available cost functionals for the un-warped inputs')
->>>>>>> 32e724c2
 
 
 class Allineate(AFNICommand):
@@ -460,8 +447,6 @@
     >>> allineate.cmdline  # doctest: +ALLOW_UNICODE
     '3dAllineate -source functional.nii -1Dmatrix_apply cmatrix.mat -prefix functional_allineate.nii'
     >>> res = allineate.run()  # doctest: +SKIP
-<<<<<<< HEAD
-=======
 
     >>> from nipype.interfaces import afni
     >>> allineate = afni.Allineate()
@@ -471,7 +456,6 @@
     >>> allineate.cmdline  # doctest: +ALLOW_UNICODE
     '3dAllineate -source functional.nii -prefix functional_allineate -base structural.nii -allcostx |& tee out.allcostX.txt'
     >>> res = allineate.run()  # doctest: +SKIP
->>>>>>> 32e724c2
     """
 
     _cmd = '3dAllineate'
@@ -487,7 +471,6 @@
     def _list_outputs(self):
         outputs = self.output_spec().get()
 
-<<<<<<< HEAD
         if self.inputs.out_file:
             outputs['out_file'] = op.abspath(self.inputs.out_file)
 
@@ -510,15 +493,9 @@
             else:
                 outputs['out_param_file'] = op.abspath(self.inputs.out_param_file)
 
-=======
-        if isdefined(self.inputs.out_matrix):
-            outputs['matrix'] = os.path.abspath(os.path.join(os.getcwd(),\
-                                         self.inputs.out_matrix +'.aff12.1D'))
-
         if isdefined(self.inputs.allcostX):
             outputs['allcostX'] = os.path.abspath(os.path.join(os.getcwd(),\
                                          self.inputs.allcostx))
->>>>>>> 32e724c2
         return outputs
 
     def _gen_filename(self, name):
@@ -669,7 +646,7 @@
         mandatory=True,
         exists=True,
         copyfile=False)
-    base = traits.Str(  
+    base = traits.Str(
         desc = '              Reference anatomical volume'
                 '              Usually this volume is in some standard space like'
                 '              TLRC or MNI space and with afni dataset view of'
@@ -755,7 +732,7 @@
         ext = '.HEAD'
         outputs['out_file'] = os.path.abspath(self._gen_fname(self.inputs.in_file, suffix='+tlrc')+ext)
         return outputs
-    
+
 class BandpassInputSpec(AFNICommandInputSpec):
     in_file = File(
         desc='input file to 3dBandpass',
