# -*- coding: utf-8 -*-
# emacs: -*- mode: python; py-indent-offset: 4; indent-tabs-mode: nil -*-
<<<<<<< HEAD
# vi: set ft = python sts = 4 ts = 4 sw = 4 et:
"""AFNI preprocessing interfaces
=======
# vi: set ft=python sts=4 ts=4 sw=4 et:
"""Afni preprocessing interfaces
>>>>>>> bbd784ce

    Change directory to provide relative paths for doctests
    >>> import os
    >>> filepath = os.path.dirname( os.path.realpath( __file__ ) )
    >>> datadir = os.path.realpath(os.path.join(filepath, '../../testing/data'))
    >>> os.chdir(datadir)
"""
from __future__ import print_function, division, unicode_literals, absolute_import
from builtins import open, str, bytes

import os
import os.path as op
import re
import numpy as np

from ...utils.filemanip import (load_json, save_json, split_filename)
from ..base import (
    CommandLineInputSpec, CommandLine, Directory, TraitedSpec,
    traits, isdefined, File, InputMultiPath, Undefined, Str)

from .base import (
    AFNICommandBase, AFNICommand, AFNICommandInputSpec, AFNICommandOutputSpec,
    Info, no_afni)


class CentralityInputSpec(AFNICommandInputSpec):
    """Common input spec class for all centrality-related commmands
    """

    mask = File(
        desc='mask file to mask input data',
        argstr='-mask %s',
        exists=True)
    thresh = traits.Float(
        desc='threshold to exclude connections where corr <= thresh',
        argstr='-thresh %f')
    polort = traits.Int(
        desc='',
        argstr='-polort %d')
    autoclip = traits.Bool(
        desc='Clip off low-intensity regions in the dataset',
        argstr='-autoclip')
    automask = traits.Bool(
        desc='Mask the dataset to target brain-only voxels',
        argstr='-automask')


class AllineateInputSpec(AFNICommandInputSpec):
    in_file = File(
        desc='input file to 3dAllineate',
        argstr='-source %s',
        position=-1,
        mandatory=True,
        exists=True,
        copyfile=False)
    reference = File(
        exists=True,
        argstr='-base %s',
        desc='file to be used as reference, the first volume will be used if '
             'not given the reference will be the first volume of in_file.')
    out_file = File(
        desc='output file from 3dAllineate',
        argstr='-prefix %s',
        position=-2,
        name_source='%s_allineate',
        genfile=True)
    out_param_file = File(
        argstr='-1Dparam_save %s',
        desc='Save the warp parameters in ASCII (.1D) format.')
    in_param_file = File(
        exists=True,
        argstr='-1Dparam_apply %s',
        desc='Read warp parameters from file and apply them to '
             'the source dataset, and produce a new dataset')
    out_matrix = File(
        argstr='-1Dmatrix_save %s',
        desc='Save the transformation matrix for each volume.')
    in_matrix = File(
        desc='matrix to align input file',
        argstr='-1Dmatrix_apply %s',
        position=-3)

    _cost_funcs = [
        'leastsq', 'ls',
        'mutualinfo', 'mi',
        'corratio_mul', 'crM',
        'norm_mutualinfo', 'nmi',
        'hellinger', 'hel',
        'corratio_add', 'crA',
        'corratio_uns', 'crU']

    cost = traits.Enum(
        *_cost_funcs,
        argstr='-cost %s',
        desc='Defines the \'cost\' function that defines the matching between '
             'the source and the base')
    _interp_funcs = [
        'nearestneighbour', 'linear', 'cubic', 'quintic', 'wsinc5']
    interpolation = traits.Enum(
        *_interp_funcs[:-1],
        argstr='-interp %s',
        desc='Defines interpolation method to use during matching')
    final_interpolation = traits.Enum(
        *_interp_funcs,
        argstr='-final %s',
        desc='Defines interpolation method used to create the output dataset')

    #   TECHNICAL OPTIONS (used for fine control of the program):
    nmatch = traits.Int(
        argstr='-nmatch %d',
        desc='Use at most n scattered points to match the datasets.')
    no_pad = traits.Bool(
        argstr='-nopad',
        desc='Do not use zero-padding on the base image.')
    zclip = traits.Bool(
        argstr='-zclip',
        desc='Replace negative values in the input datasets (source & base) '
             'with zero.')
    convergence = traits.Float(
        argstr='-conv %f',
        desc='Convergence test in millimeters (default 0.05mm).')
    usetemp = traits.Bool(
        argstr='-usetemp',
        desc='temporary file use')
    check = traits.List(
        traits.Enum(*_cost_funcs),
        argstr='-check %s',
        desc='After cost functional optimization is done, start at the final '
             'parameters and RE-optimize using this new cost functions. If '
             'the results are too different, a warning message will be '
             'printed. However, the final parameters from the original '
             'optimization will be used to create the output dataset.')

    #      ** PARAMETERS THAT AFFECT THE COST OPTIMIZATION STRATEGY **
    one_pass = traits.Bool(
        argstr='-onepass',
        desc='Use only the refining pass -- do not try a coarse resolution '
             'pass first.  Useful if you know that only small amounts of '
             'image alignment are needed.')
    two_pass = traits.Bool(
        argstr='-twopass',
        desc='Use a two pass alignment strategy for all volumes, searching '
             'for a large rotation+shift and then refining the alignment.')
    two_blur = traits.Float(
        argstr='-twoblur',
        desc='Set the blurring radius for the first pass in mm.')
    two_first = traits.Bool(
        argstr='-twofirst',
        desc='Use -twopass on the first image to be registered, and '
             'then on all subsequent images from the source dataset, '
             'use results from the first image\'s coarse pass to start '
             'the fine pass.')
    two_best = traits.Int(
        argstr='-twobest %d',
        desc='In the coarse pass, use the best \'bb\' set of initial'
             'points to search for the starting point for the fine'
             'pass.  If bb==0, then no search is made for the best'
             'starting point, and the identity transformation is'
             'used as the starting point.  [Default=5; min=0 max=11]')
    fine_blur = traits.Float(
        argstr='-fineblur %f',
        desc='Set the blurring radius to use in the fine resolution '
             'pass to \'x\' mm.  A small amount (1-2 mm?) of blurring at '
             'the fine step may help with convergence, if there is '
             'some problem, especially if the base volume is very noisy. '
             '[Default == 0 mm = no blurring at the final alignment pass]')
    center_of_mass = Str(
        argstr='-cmass%s',
        desc='Use the center-of-mass calculation to bracket the shifts.')
    autoweight = Str(
        argstr='-autoweight%s',
        desc='Compute a weight function using the 3dAutomask '
             'algorithm plus some blurring of the base image.')
    automask = traits.Int(
        argstr='-automask+%d',
        desc='Compute a mask function, set a value for dilation or 0.')
    autobox = traits.Bool(
        argstr='-autobox',
        desc='Expand the -automask function to enclose a rectangular '
             'box that holds the irregular mask.')
    nomask = traits.Bool(
        argstr='-nomask',
        desc='Don\'t compute the autoweight/mask; if -weight is not '
             'also used, then every voxel will be counted equally.')
    weight_file = File(
        argstr='-weight %s',
        exists=True,
        desc='Set the weighting for each voxel in the base dataset; '
             'larger weights mean that voxel count more in the cost function. '
             'Must be defined on the same grid as the base dataset')
    out_weight_file = traits.File(
        argstr='-wtprefix %s',
        desc='Write the weight volume to disk as a dataset')
    source_mask = File(
        exists=True,
        argstr='-source_mask %s',
        desc='mask the input dataset')
    source_automask = traits.Int(
        argstr='-source_automask+%d',
        desc='Automatically mask the source dataset with dilation or 0.')
    warp_type = traits.Enum(
        'shift_only', 'shift_rotate', 'shift_rotate_scale', 'affine_general',
        argstr='-warp %s',
        desc='Set the warp type.')
    warpfreeze = traits.Bool(
        argstr='-warpfreeze',
        desc='Freeze the non-rigid body parameters after first volume.')
    replacebase = traits.Bool(
        argstr='-replacebase',
        desc='If the source has more than one volume, then after the first '
             'volume is aligned to the base.')
    replacemeth = traits.Enum(
        *_cost_funcs,
        argstr='-replacemeth %s',
        desc='After first volume is aligned, switch method for later volumes. '
             'For use with \'-replacebase\'.')
    epi = traits.Bool(
        argstr='-EPI',
        desc='Treat the source dataset as being composed of warped '
             'EPI slices, and the base as comprising anatomically '
             '\'true\' images.  Only phase-encoding direction image '
             'shearing and scaling will be allowed with this option.')
    master = File(
        exists=True,
        argstr='-master %s',
        desc='Write the output dataset on the same grid as this file.')
    newgrid = traits.Float(
        argstr='-newgrid %f',
        desc='Write the output dataset using isotropic grid spacing in mm.')

    # Non-linear experimental
    _nwarp_types = ['bilinear',
                    'cubic', 'quintic', 'heptic', 'nonic',
                    'poly3', 'poly5', 'poly7', 'poly9']  # same non-hellenistic
    nwarp = traits.Enum(
        *_nwarp_types,
        argstr='-nwarp %s',
        desc='Experimental nonlinear warping: bilinear or legendre poly.')
    _dirs = ['X', 'Y', 'Z', 'I', 'J', 'K']
    nwarp_fixmot = traits.List(
        traits.Enum(*_dirs),
        argstr='-nwarp_fixmot%s',
        desc='To fix motion along directions.')
    nwarp_fixdep = traits.List(
        traits.Enum(*_dirs),
        argstr='-nwarp_fixdep%s',
        desc='To fix non-linear warp dependency along directions.')


class AllineateOutputSpec(TraitedSpec):
    out_file = File(desc='output image file name')
    matrix = File(desc='matrix to align input file')


class Allineate(AFNICommand):
    """Program to align one dataset (the 'source') to a base dataset

    For complete details, see the `3dAllineate Documentation.
    <http://afni.nimh.nih.gov/pub/dist/doc/program_help/3dAllineate.html>`_

    Examples
    ========

    >>> from nipype.interfaces import afni as afni
    >>> allineate = afni.Allineate()
    >>> allineate.inputs.in_file = 'functional.nii'
    >>> allineate.inputs.out_file= 'functional_allineate.nii'
    >>> allineate.inputs.in_matrix= 'cmatrix.mat'
    >>> res = allineate.run() # doctest: +SKIP

    """

    _cmd = '3dAllineate'
    input_spec = AllineateInputSpec
    output_spec = AllineateOutputSpec

    def _format_arg(self, name, trait_spec, value):
        if name == 'nwarp_fixmot' or name == 'nwarp_fixdep':
            arg = ' '.join([trait_spec.argstr % v for v in value])
            return arg
        return super(Allineate, self)._format_arg(name, trait_spec, value)

    def _list_outputs(self):
        outputs = self.output_spec().get()
        if not isdefined(self.inputs.out_file):
            outputs['out_file'] = self._gen_filename(self.inputs.in_file,
                                                     suffix=self.inputs.suffix)
        else:
            outputs['out_file'] = os.path.abspath(self.inputs.out_file)

        if isdefined(self.inputs.out_matrix):
            outputs['matrix'] = os.path.abspath(os.path.join(os.getcwd(),\
                                         self.inputs.out_matrix +'.aff12.1D'))
        return outputs

    def _gen_filename(self, name):
        if name == 'out_file':
            return self._list_outputs()[name]


class AutoTcorrelateInputSpec(AFNICommandInputSpec):
    in_file = File(
        desc='timeseries x space (volume or surface) file',
        argstr='%s',
        position=-1,
        mandatory=True,
        exists=True,
        copyfile=False)
    polort = traits.Int(
        desc='Remove polynomical trend of order m or -1 for no detrending',
        argstr='-polort %d')
    eta2 = traits.Bool(
        desc='eta^2 similarity',
        argstr='-eta2')
    mask = File(
        exists=True,
        desc='mask of voxels',
        argstr='-mask %s')
    mask_only_targets = traits.Bool(
        desc='use mask only on targets voxels',
        argstr='-mask_only_targets',
        xor=['mask_source'])
    mask_source = File(
        exists=True,
        desc='mask for source voxels',
        argstr='-mask_source %s',
        xor=['mask_only_targets'])
    out_file = File(
        name_template='%s_similarity_matrix.1D',
        desc='output image file name',
        argstr='-prefix %s',
        name_source='in_file')


class AutoTcorrelate(AFNICommand):
    """Computes the correlation coefficient between the time series of each
    pair of voxels in the input dataset, and stores the output into a
    new anatomical bucket dataset [scaled to shorts to save memory space].

    Examples
    ========

    >>> from nipype.interfaces import afni as afni
    >>> corr = afni.AutoTcorrelate()
    >>> corr.inputs.in_file = 'functional.nii'
    >>> corr.inputs.polort = -1
    >>> corr.inputs.eta2 = True
    >>> corr.inputs.mask = 'mask.nii'
    >>> corr.inputs.mask_only_targets = True
    >>> corr.cmdline # doctest: +ELLIPSIS, +NORMALIZE_WHITESPACE +IGNORE_UNICODE
    '3dAutoTcorrelate -eta2 -mask mask.nii -mask_only_targets -prefix functional_similarity_matrix.1D -polort -1 functional.nii'
    >>> res = corr.run() # doctest: +SKIP
    """
    input_spec = AutoTcorrelateInputSpec
    output_spec = AFNICommandOutputSpec
    _cmd = '3dAutoTcorrelate'

    def _overload_extension(self, value, name=None):
        path, base, ext = split_filename(value)
        if ext.lower() not in ['.1d', '.nii.gz', '.nii']:
            ext = ext + '.1D'
        return os.path.join(path, base + ext)


class AutomaskInputSpec(AFNICommandInputSpec):
    in_file = File(
        desc='input file to 3dAutomask',
        argstr='%s',
        position=-1,
        mandatory=True,
        exists=True,
        copyfile=False)
    out_file = File(
        name_template='%s_mask',
        desc='output image file name',
        argstr='-prefix %s',
        name_source='in_file')
    brain_file = File(
        name_template='%s_masked',
        desc='output file from 3dAutomask',
        argstr='-apply_prefix %s',
        name_source='in_file')
    clfrac = traits.Float(
        desc='sets the clip level fraction (must be 0.1-0.9). A small value '
             'will tend to make the mask larger [default = 0.5].',
        argstr='-clfrac %s')
    dilate = traits.Int(
        desc='dilate the mask outwards',
        argstr='-dilate %s')
    erode = traits.Int(
        desc='erode the mask inwards',
        argstr='-erode %s')


class AutomaskOutputSpec(TraitedSpec):
    out_file = File(
        desc='mask file',
        exists=True)
    brain_file = File(
        desc='brain file (skull stripped)',
        exists=True)


class Automask(AFNICommand):
    """Create a brain-only mask of the image using AFNI 3dAutomask command

    For complete details, see the `3dAutomask Documentation.
    <http://afni.nimh.nih.gov/pub/dist/doc/program_help/3dAutomask.html>`_

    Examples
    ========

    >>> from nipype.interfaces import afni as afni
    >>> automask = afni.Automask()
    >>> automask.inputs.in_file = 'functional.nii'
    >>> automask.inputs.dilate = 1
    >>> automask.inputs.outputtype = 'NIFTI'
    >>> automask.cmdline #doctest: +ELLIPSIS +IGNORE_UNICODE
    '3dAutomask -apply_prefix functional_masked.nii -dilate 1 -prefix functional_mask.nii functional.nii'
    >>> res = automask.run() # doctest: +SKIP

    """

    _cmd = '3dAutomask'
    input_spec = AutomaskInputSpec
    output_spec = AutomaskOutputSpec


class BandpassInputSpec(AFNICommandInputSpec):
    in_file = File(
        desc='input file to 3dBandpass',
        argstr='%s',
        position=-1,
        mandatory=True,
        exists=True,
        copyfile=False)
    out_file = File(
        name_template='%s_bp',
        desc='output file from 3dBandpass',
        argstr='-prefix %s',
        position=1,
        name_source='in_file',
        genfile=True)
    lowpass = traits.Float(
        desc='lowpass',
        argstr='%f',
        position=-2,
        mandatory=True)
    highpass = traits.Float(
        desc='highpass',
        argstr='%f',
        position=-3,
        mandatory=True)
    mask = File(
        desc='mask file',
        position=2,
        argstr='-mask %s',
        exists=True)
    despike = traits.Bool(
        argstr='-despike',
        desc='Despike each time series before other processing. Hopefully, '
             'you don\'t actually need to do this, which is why it is '
             'optional.')
    orthogonalize_file = InputMultiPath(
        File(exists=True),
        argstr='-ort %s',
        desc='Also orthogonalize input to columns in f.1D. Multiple \'-ort\' '
             'options are allowed.')
    orthogonalize_dset = File(
        exists=True,
        argstr='-dsort %s',
        desc='Orthogonalize each voxel to the corresponding voxel time series '
             'in dataset \'fset\', which must have the same spatial and '
             'temporal grid structure as the main input dataset. At present, '
             'only one \'-dsort\' option is allowed.')
    no_detrend = traits.Bool(
        argstr='-nodetrend',
        desc='Skip the quadratic detrending of the input that occurs before '
             'the FFT-based bandpassing. You would only want to do this if '
             'the dataset had been detrended already in some other program.')
    tr = traits.Float(
        argstr='-dt %f',
        desc='Set time step (TR) in sec [default=from dataset header].')
    nfft = traits.Int(
        argstr='-nfft %d',
        desc='Set the FFT length [must be a legal value].')
    normalize = traits.Bool(
        argstr='-norm',
        desc='Make all output time series have L2 norm = 1 (i.e., sum of '
             'squares = 1).')
    automask = traits.Bool(
        argstr='-automask',
        desc='Create a mask from the input dataset.')
    blur = traits.Float(
        argstr='-blur %f',
        desc='Blur (inside the mask only) with a filter width (FWHM) of '
             '\'fff\' millimeters.')
    localPV = traits.Float(
        argstr='-localPV %f',
        desc='Replace each vector by the local Principal Vector (AKA first '
             'singular vector) from a neighborhood of radius \'rrr\' '
             'millimeters. Note that the PV time series is L2 normalized. '
             'This option is mostly for Bob Cox to have fun with.')
    notrans = traits.Bool(
        argstr='-notrans',
        desc='Don\'t check for initial positive transients in the data. '
             'The test is a little slow, so skipping it is OK, if you KNOW '
             'the data time series are transient-free.')


class Bandpass(AFNICommand):
    """Program to lowpass and/or highpass each voxel time series in a
    dataset, offering more/different options than Fourier

    For complete details, see the `3dBandpass Documentation.
    <http://afni.nimh.nih.gov/pub/dist/doc/program_help/3dbandpass.html>`_

    Examples
    ========

    >>> from nipype.interfaces import afni as afni
    >>> from nipype.testing import  example_data
    >>> bandpass = afni.Bandpass()
    >>> bandpass.inputs.in_file = example_data('functional.nii')
    >>> bandpass.inputs.highpass = 0.005
    >>> bandpass.inputs.lowpass = 0.1
    >>> res = bandpass.run() # doctest: +SKIP

    """

    _cmd = '3dBandpass'
    input_spec = BandpassInputSpec
    output_spec = AFNICommandOutputSpec


class BlurInMaskInputSpec(AFNICommandInputSpec):
    in_file = File(
        desc='input file to 3dSkullStrip',
        argstr='-input %s',
        position=1,
        mandatory=True,
        exists=True,
        copyfile=False)
    out_file = File(
        name_template='%s_blur',
        desc='output to the file',
        argstr='-prefix %s',
        name_source='in_file',
        position=-1)
    mask = File(
        desc='Mask dataset, if desired.  Blurring will occur only within the '
             'mask. Voxels NOT in the mask will be set to zero in the output.',
        argstr='-mask %s')
    multimask = File(
        desc='Multi-mask dataset -- each distinct nonzero value in dataset '
             'will be treated as a separate mask for blurring purposes.',
        argstr='-Mmask %s')
    automask = traits.Bool(
        desc='Create an automask from the input dataset.',
        argstr='-automask')
    fwhm = traits.Float(
        desc='fwhm kernel size',
        argstr='-FWHM %f',
        mandatory=True)
    preserve = traits.Bool(
        desc='Normally, voxels not in the mask will be set to zero in the '
             'output. If you want the original values in the dataset to be '
             'preserved in the output, use this option.',
        argstr='-preserve')
    float_out = traits.Bool(
        desc='Save dataset as floats, no matter what the input data type is.',
        argstr='-float')
    options = Str(
        desc='options',
        argstr='%s',
        position=2)


class BlurInMask(AFNICommand):
    """ Blurs a dataset spatially inside a mask.  That's all.  Experimental.

    For complete details, see the `3dBlurInMask Documentation.
    <http://afni.nimh.nih.gov/pub/dist/doc/program_help/3dBlurInMask.html>

    Examples
    ========

    >>> from nipype.interfaces import afni as afni
    >>> bim = afni.BlurInMask()
    >>> bim.inputs.in_file = 'functional.nii'
    >>> bim.inputs.mask = 'mask.nii'
    >>> bim.inputs.fwhm = 5.0
    >>> bim.cmdline #doctest: +ELLIPSIS +IGNORE_UNICODE
    '3dBlurInMask -input functional.nii -FWHM 5.000000 -mask mask.nii -prefix functional_blur'
    >>> res = bim.run()   # doctest: +SKIP

    """

    _cmd = '3dBlurInMask'
    input_spec = BlurInMaskInputSpec
    output_spec = AFNICommandOutputSpec


class BlurToFWHMInputSpec(AFNICommandInputSpec):
    in_file = File(
        desc='The dataset that will be smoothed',
        argstr='-input %s',
        mandatory=True,
        exists=True)
    automask = traits.Bool(
        desc='Create an automask from the input dataset.',
        argstr='-automask')
    fwhm = traits.Float(
        desc='Blur until the 3D FWHM reaches this value (in mm)',
        argstr='-FWHM %f')
    fwhmxy = traits.Float(
        desc='Blur until the 2D (x,y)-plane FWHM reaches this value (in mm)',
        argstr='-FWHMxy %f')
    blurmaster = File(
        desc='The dataset whose smoothness controls the process.',
        argstr='-blurmaster %s',
        exists=True)
    mask = File(
        desc='Mask dataset, if desired. Voxels NOT in mask will be set to zero '
             'in output.',
        argstr='-blurmaster %s',
        exists=True)


class BlurToFWHM(AFNICommand):
    """Blurs a 'master' dataset until it reaches a specified FWHM smoothness
    (approximately).

    For complete details, see the `to3d Documentation
    <https://afni.nimh.nih.gov/pub/dist/doc/program_help/3dBlurToFWHM.html>`_

    Examples
    ========

    >>> from nipype.interfaces import afni
    >>> blur = afni.preprocess.BlurToFWHM()
    >>> blur.inputs.in_file = 'epi.nii'
    >>> blur.inputs.fwhm = 2.5
    >>> blur.cmdline #doctest: +ELLIPSIS +IGNORE_UNICODE
    '3dBlurToFWHM -FWHM 2.500000 -input epi.nii -prefix epi_afni'

    """
    _cmd = '3dBlurToFWHM'
    input_spec = BlurToFWHMInputSpec
    output_spec = AFNICommandOutputSpec


class ClipLevelInputSpec(CommandLineInputSpec):
    in_file = File(
        desc='input file to 3dClipLevel',
        argstr='%s',
        position=-1,
        mandatory=True,
        exists=True)
    mfrac = traits.Float(
        desc='Use the number ff instead of 0.50 in the algorithm',
        argstr='-mfrac %s',
        position=2)
    doall = traits.Bool(
        desc='Apply the algorithm to each sub-brick separately.',
        argstr='-doall',
        position=3,
        xor=('grad'))
    grad = traits.File(
        desc='Also compute a \'gradual\' clip level as a function of voxel '
             'position, and output that to a dataset.',
        argstr='-grad %s',
        position=3,
        xor=('doall'))


class ClipLevelOutputSpec(TraitedSpec):
    clip_val = traits.Float(desc='output')


class ClipLevel(AFNICommandBase):
    """Estimates the value at which to clip the anatomical dataset so
       that background regions are set to zero.

    For complete details, see the `3dClipLevel Documentation.
    <https://afni.nimh.nih.gov/pub/dist/doc/program_help/3dClipLevel.html>`_

    Examples
    ========

    >>> from nipype.interfaces.afni import preprocess
    >>> cliplevel = preprocess.ClipLevel()
    >>> cliplevel.inputs.in_file = 'anatomical.nii'
    >>> res = cliplevel.run() # doctest: +SKIP

    """
    _cmd = '3dClipLevel'
    input_spec = ClipLevelInputSpec
    output_spec = ClipLevelOutputSpec

    def aggregate_outputs(self, runtime=None, needed_outputs=None):

        outputs = self._outputs()

        outfile = os.path.join(os.getcwd(), 'stat_result.json')

        if runtime is None:
            try:
                clip_val = load_json(outfile)['stat']
            except IOError:
                return self.run().outputs
        else:
            clip_val = []
            for line in runtime.stdout.split('\n'):
                if line:
                    values = line.split()
                    if len(values) > 1:
                        clip_val.append([float(val) for val in values])
                    else:
                        clip_val.extend([float(val) for val in values])

            if len(clip_val) == 1:
                clip_val = clip_val[0]
            save_json(outfile, dict(stat=clip_val))
        outputs.clip_val = clip_val

        return outputs


class DegreeCentralityInputSpec(CentralityInputSpec):
    """DegreeCentrality inputspec
    """

    in_file = File(
        desc='input file to 3dDegreeCentrality',
        argstr='%s',
        position=-1,
        mandatory=True,
        exists=True,
        copyfile=False)
    sparsity = traits.Float(
        desc='only take the top percent of connections',
        argstr='-sparsity %f')
    oned_file = Str(
        desc='output filepath to text dump of correlation matrix',
        argstr='-out1D %s')


class DegreeCentralityOutputSpec(AFNICommandOutputSpec):
    """DegreeCentrality outputspec
    """

    oned_file = File(
        desc='The text output of the similarity matrix computed after '
             'thresholding with one-dimensional and ijk voxel indices, '
             'correlations, image extents, and affine matrix.')


class DegreeCentrality(AFNICommand):
    """Performs degree centrality on a dataset using a given maskfile
    via 3dDegreeCentrality

    For complete details, see the `3dDegreeCentrality Documentation.
    <http://afni.nimh.nih.gov/pub/dist/doc/program_help/3dDegreeCentrality.html>

    Examples
    ========

    >>> from nipype.interfaces import afni as afni
    >>> degree = afni.DegreeCentrality()
    >>> degree.inputs.in_file = 'functional.nii'
    >>> degree.inputs.mask = 'mask.nii'
    >>> degree.inputs.sparsity = 1 # keep the top one percent of connections
    >>> degree.inputs.out_file = 'out.nii'
    >>> degree.cmdline # doctest: +IGNORE_UNICODE
    '3dDegreeCentrality -mask mask.nii -prefix out.nii -sparsity 1.000000 functional.nii'
    >>> res = degree.run() # doctest: +SKIP
    """

    _cmd = '3dDegreeCentrality'
    input_spec = DegreeCentralityInputSpec
    output_spec = DegreeCentralityOutputSpec

    # Re-define generated inputs
    def _list_outputs(self):
        # Import packages
        import os

        # Update outputs dictionary if oned file is defined
        outputs = super(DegreeCentrality, self)._list_outputs()
        if self.inputs.oned_file:
            outputs['oned_file'] = os.path.abspath(self.inputs.oned_file)

        return outputs


class DespikeInputSpec(AFNICommandInputSpec):
    in_file = File(
        desc='input file to 3dDespike',
        argstr='%s',
        position=-1,
        mandatory=True,
        exists=True,
        copyfile=False)
    out_file = File(
        name_template='%s_despike',
        desc='output image file name',
        argstr='-prefix %s',
        name_source='in_file')


class Despike(AFNICommand):
    """Removes 'spikes' from the 3D+time input dataset

    For complete details, see the `3dDespike Documentation.
    <http://afni.nimh.nih.gov/pub/dist/doc/program_help/3dDespike.html>`_

    Examples
    ========

    >>> from nipype.interfaces import afni as afni
    >>> despike = afni.Despike()
    >>> despike.inputs.in_file = 'functional.nii'
    >>> despike.cmdline # doctest: +IGNORE_UNICODE
    '3dDespike -prefix functional_despike functional.nii'
    >>> res = despike.run() # doctest: +SKIP

    """

    _cmd = '3dDespike'
    input_spec = DespikeInputSpec
    output_spec = AFNICommandOutputSpec


class DetrendInputSpec(AFNICommandInputSpec):
    in_file = File(
        desc='input file to 3dDetrend',
        argstr='%s',
        position=-1,
        mandatory=True,
        exists=True,
        copyfile=False)
    out_file = File(
        name_template='%s_detrend',
        desc='output image file name',
        argstr='-prefix %s',
        name_source='in_file')


class Detrend(AFNICommand):
    """This program removes components from voxel time series using
    linear least squares

    For complete details, see the `3dDetrend Documentation.
    <http://afni.nimh.nih.gov/pub/dist/doc/program_help/3dDetrend.html>`_

    Examples
    ========

    >>> from nipype.interfaces import afni as afni
    >>> detrend = afni.Detrend()
    >>> detrend.inputs.in_file = 'functional.nii'
    >>> detrend.inputs.args = '-polort 2'
    >>> detrend.inputs.outputtype = 'AFNI'
    >>> detrend.cmdline  # doctest: +IGNORE_UNICODE
    '3dDetrend -polort 2 -prefix functional_detrend functional.nii'
    >>> res = detrend.run() # doctest: +SKIP

    """

    _cmd = '3dDetrend'
    input_spec = DetrendInputSpec
    output_spec = AFNICommandOutputSpec


class ECMInputSpec(CentralityInputSpec):
    """ECM inputspec
    """

    in_file = File(
        desc='input file to 3dECM',
        argstr='%s',
        position=-1,
        mandatory=True,
        exists=True,
        copyfile=False)
    sparsity = traits.Float(
        desc='only take the top percent of connections',
        argstr='-sparsity %f')
    full = traits.Bool(
        desc='Full power method; enables thresholding; automatically selected '
             'if -thresh or -sparsity are set',
        argstr='-full')
    fecm = traits.Bool(
        desc='Fast centrality method; substantial speed increase but cannot '
             'accomodate thresholding; automatically selected if -thresh or '
             '-sparsity are not set',
        argstr='-fecm')
    shift = traits.Float(
        desc='shift correlation coefficients in similarity matrix to enforce '
             'non-negativity, s >= 0.0; default = 0.0 for -full, 1.0 for -fecm',
        argstr='-shift %f')
    scale = traits.Float(
        desc='scale correlation coefficients in similarity matrix to after '
             'shifting, x >= 0.0; default = 1.0 for -full, 0.5 for -fecm',
        argstr='-scale %f')
    eps = traits.Float(
        desc='sets the stopping criterion for the power iteration; '
             'l2|v_old - v_new| < eps*|v_old|; default = 0.001',
        argstr='-eps %f')
    max_iter = traits.Int(
        desc='sets the maximum number of iterations to use in the power '
             'iteration; default = 1000',
        argstr='-max_iter %d')
    memory = traits.Float(
        desc='Limit memory consumption on system by setting the amount of GB '
             'to limit the algorithm to; default = 2GB',
        argstr='-memory %f')


class ECM(AFNICommand):
    """Performs degree centrality on a dataset using a given maskfile
    via the 3dECM command

    For complete details, see the `3dECM Documentation.
    <http://afni.nimh.nih.gov/pub/dist/doc/program_help/3dECM.html>

    Examples
    ========

    >>> from nipype.interfaces import afni as afni
    >>> ecm = afni.ECM()
    >>> ecm.inputs.in_file = 'functional.nii'
    >>> ecm.inputs.mask = 'mask.nii'
    >>> ecm.inputs.sparsity = 0.1 # keep top 0.1% of connections
    >>> ecm.inputs.out_file = 'out.nii'
    >>> ecm.cmdline # doctest: +IGNORE_UNICODE
    '3dECM -mask mask.nii -prefix out.nii -sparsity 0.100000 functional.nii'
    >>> res = ecm.run() # doctest: +SKIP
    """

    _cmd = '3dECM'
    input_spec = ECMInputSpec
    output_spec = AFNICommandOutputSpec


class FimInputSpec(AFNICommandInputSpec):
    in_file = File(
        desc='input file to 3dfim+',
        argstr=' -input %s',
        position=1,
        mandatory=True,
        exists=True,
        copyfile=False)
    out_file = File(
        name_template='%s_fim',
        desc='output image file name',
        argstr='-bucket %s',
        name_source='in_file')
    ideal_file = File(
        desc='ideal time series file name',
        argstr='-ideal_file %s',
        position=2,
        mandatory=True,
        exists=True)
    fim_thr = traits.Float(
        desc='fim internal mask threshold value',
        argstr='-fim_thr %f',
        position=3)
    out = Str(
        desc='Flag to output the specified parameter',
        argstr='-out %s',
        position=4)


class Fim(AFNICommand):
    """Program to calculate the cross-correlation of
    an ideal reference waveform with the measured FMRI
    time series for each voxel

    For complete details, see the `3dfim+ Documentation.
    <http://afni.nimh.nih.gov/pub/dist/doc/program_help/3dfim+.html>`_

    Examples
    ========

    >>> from nipype.interfaces import afni as afni
    >>> fim = afni.Fim()
    >>> fim.inputs.in_file = 'functional.nii'
    >>> fim.inputs.ideal_file= 'seed.1D'
    >>> fim.inputs.out_file = 'functional_corr.nii'
    >>> fim.inputs.out = 'Correlation'
    >>> fim.inputs.fim_thr = 0.0009
    >>> res = fim.run() # doctest: +SKIP

    """

    _cmd = '3dfim+'
    input_spec = FimInputSpec
    output_spec = AFNICommandOutputSpec


class FourierInputSpec(AFNICommandInputSpec):
    in_file = File(
        desc='input file to 3dFourier',
        argstr='%s',
        position=-1,
        mandatory=True,
        exists=True,
        copyfile=False)
    out_file = File(
        name_template='%s_fourier',
        desc='output image file name',
        argstr='-prefix %s',
        name_source='in_file')
    lowpass = traits.Float(
        desc='lowpass',
        argstr='-lowpass %f',
        position=0,
        mandatory=True)
    highpass = traits.Float(
        desc='highpass',
        argstr='-highpass %f',
        position=1,
        mandatory=True)


class Fourier(AFNICommand):
    """Program to lowpass and/or highpass each voxel time series in a
    dataset, via the FFT

    For complete details, see the `3dFourier Documentation.
    <http://afni.nimh.nih.gov/pub/dist/doc/program_help/3dfourier.html>`_

    Examples
    ========

    >>> from nipype.interfaces import afni as afni
    >>> fourier = afni.Fourier()
    >>> fourier.inputs.in_file = 'functional.nii'
    >>> fourier.inputs.args = '-retrend'
    >>> fourier.inputs.highpass = 0.005
    >>> fourier.inputs.lowpass = 0.1
    >>> res = fourier.run() # doctest: +SKIP

    """

    _cmd = '3dFourier'
    input_spec = FourierInputSpec
    output_spec = AFNICommandOutputSpec


class HistInputSpec(CommandLineInputSpec):
    in_file = File(
        desc='input file to 3dHist',
        argstr='-input %s',
        position=1,
        mandatory=True,
        exists=True,
        copyfile=False)
    out_file = File(
        desc='Write histogram to niml file with this prefix',
        name_template='%s_hist',
        keep_extension=False,
        argstr='-prefix %s',
        name_source=['in_file'])
    showhist = traits.Bool(
        False,
        usedefault=True,
        desc='write a text visual histogram',
        argstr='-showhist')
    out_show = File(
        name_template='%s_hist.out',
        desc='output image file name',
        keep_extension=False,
        argstr='> %s',
        name_source='in_file',
        position=-1)
    mask = File(
        desc='matrix to align input file',
        argstr='-mask %s',
        exists=True)
    nbin = traits.Int(
        desc='number of bins',
        argstr='-nbin %d')
    max_value = traits.Float(
        argstr='-max %f',
        desc='maximum intensity value')
    min_value = traits.Float(
        argstr='-min %f',
        desc='minimum intensity value')
    bin_width = traits.Float(
        argstr='-binwidth %f',
        desc='bin width')


class HistOutputSpec(TraitedSpec):
    out_file = File(desc='output file', exists=True)
    out_show = File(desc='output visual histogram')


class Hist(AFNICommandBase):
    """Computes average of all voxels in the input dataset
    which satisfy the criterion in the options list

    For complete details, see the `3dHist Documentation.
    <http://afni.nimh.nih.gov/pub/dist/doc/program_help/3dHist.html>`_

    Examples
    ========

    >>> from nipype.interfaces import afni as afni
    >>> hist = afni.Hist()
    >>> hist.inputs.in_file = 'functional.nii'
    >>> hist.cmdline  # doctest: +IGNORE_UNICODE
    '3dHist -input functional.nii -prefix functional_hist'
    >>> res = hist.run() # doctest: +SKIP

    """

    _cmd = '3dHist'
    input_spec = HistInputSpec
    output_spec = HistOutputSpec
    _redirect_x = True

    def __init__(self, **inputs):
        super(Hist, self).__init__(**inputs)
        if not no_afni():
            version = Info.version()

            # As of AFNI 16.0.00, redirect_x is not needed
            if isinstance(version[0], int) and version[0] > 15:
                self._redirect_x = False

    def _parse_inputs(self, skip=None):
        if not self.inputs.showhist:
            if skip is None:
                skip = []
            skip += ['out_show']
        return super(Hist, self)._parse_inputs(skip=skip)


    def _list_outputs(self):
        outputs = super(Hist, self)._list_outputs()
        outputs['out_file'] += '.niml.hist'
        if not self.inputs.showhist:
            outputs['out_show'] = Undefined
        return outputs


class LFCDInputSpec(CentralityInputSpec):
    """LFCD inputspec
    """

    in_file = File(desc='input file to 3dLFCD',
                   argstr='%s',
                   position=-1,
                   mandatory=True,
                   exists=True,
                   copyfile=False)


class LFCD(AFNICommand):
    """Performs degree centrality on a dataset using a given maskfile
    via the 3dLFCD command

    For complete details, see the `3dLFCD Documentation.
    <http://afni.nimh.nih.gov/pub/dist/doc/program_help/3dLFCD.html>

    Examples
    ========

    >>> from nipype.interfaces import afni as afni
    >>> lfcd = afni.LFCD()
    >>> lfcd.inputs.in_file = 'functional.nii'
    >>> lfcd.inputs.mask = 'mask.nii'
    >>> lfcd.inputs.thresh = 0.8 # keep all connections with corr >= 0.8
    >>> lfcd.inputs.out_file = 'out.nii'
    >>> lfcd.cmdline # doctest: +IGNORE_UNICODE
    '3dLFCD -mask mask.nii -prefix out.nii -thresh 0.800000 functional.nii'
    >>> res = lfcd.run() # doctest: +SKIP
    """

    _cmd = '3dLFCD'
    input_spec = LFCDInputSpec
    output_spec = AFNICommandOutputSpec


class MaskaveInputSpec(AFNICommandInputSpec):
    in_file = File(
        desc='input file to 3dmaskave',
        argstr='%s',
        position=-2,
        mandatory=True,
        exists=True,
        copyfile=False)
    out_file = File(
        name_template='%s_maskave.1D',
        desc='output image file name',
        keep_extension=True,
        argstr='> %s',
        name_source='in_file',
        position=-1)
    mask = File(
        desc='matrix to align input file',
        argstr='-mask %s',
        position=1,
        exists=True)
    quiet = traits.Bool(
        desc='matrix to align input file',
        argstr='-quiet',
        position=2)


class Maskave(AFNICommand):
    """Computes average of all voxels in the input dataset
    which satisfy the criterion in the options list

    For complete details, see the `3dmaskave Documentation.
    <http://afni.nimh.nih.gov/pub/dist/doc/program_help/3dmaskave.html>`_

    Examples
    ========

    >>> from nipype.interfaces import afni as afni
    >>> maskave = afni.Maskave()
    >>> maskave.inputs.in_file = 'functional.nii'
    >>> maskave.inputs.mask= 'seed_mask.nii'
    >>> maskave.inputs.quiet= True
    >>> maskave.cmdline #doctest: +ELLIPSIS +IGNORE_UNICODE
    '3dmaskave -mask seed_mask.nii -quiet functional.nii > functional_maskave.1D'
    >>> res = maskave.run() # doctest: +SKIP

    """

    _cmd = '3dmaskave'
    input_spec = MaskaveInputSpec
    output_spec = AFNICommandOutputSpec


class MeansInputSpec(AFNICommandInputSpec):
    in_file_a = File(
        desc='input file to 3dMean',
        argstr='%s',
        position=0,
        mandatory=True,
        exists=True)
    in_file_b = File(
        desc='another input file to 3dMean',
        argstr='%s',
        position=1,
        exists=True)
    out_file = File(
        name_template='%s_mean',
        desc='output image file name',
        argstr='-prefix %s',
        name_source='in_file_a')
    scale = Str(
        desc='scaling of output',
        argstr='-%sscale')
    non_zero = traits.Bool(
        desc='use only non-zero values',
        argstr='-non_zero')
    std_dev = traits.Bool(
        desc='calculate std dev',
        argstr='-stdev')
    sqr = traits.Bool(
        desc='mean square instead of value',
        argstr='-sqr')
    summ = traits.Bool(
        desc='take sum, (not average)',
        argstr='-sum')
    count = traits.Bool(
        desc='compute count of non-zero voxels',
        argstr='-count')
    mask_inter = traits.Bool(
        desc='create intersection mask',
        argstr='-mask_inter')
    mask_union = traits.Bool(
        desc='create union mask',
        argstr='-mask_union')


class Means(AFNICommand):
    """Takes the voxel-by-voxel mean of all input datasets using 3dMean

    see AFNI Documentation: <http://afni.nimh.nih.gov/pub/dist/doc/program_help/3dMean.html>

    Examples
    ========

    >>> from nipype.interfaces import afni as afni
    >>> means = afni.Means()
    >>> means.inputs.in_file_a = 'im1.nii'
    >>> means.inputs.in_file_b = 'im2.nii'
    >>> means.inputs.out_file =  'output.nii'
    >>> means.cmdline  # doctest: +IGNORE_UNICODE
    '3dMean im1.nii im2.nii -prefix output.nii'

    """

    _cmd = '3dMean'
    input_spec = MeansInputSpec
    output_spec = AFNICommandOutputSpec


class OutlierCountInputSpec(CommandLineInputSpec):
    in_file = File(
        argstr='%s',
        mandatory=True,
        exists=True,
        position=-2,
        desc='input dataset')
    mask = File(
        exists=True,
        argstr='-mask %s',
        xor=['autoclip', 'automask'],
        desc='only count voxels within the given mask')
    qthr = traits.Range(
        value=1e-3,
        low=0.0,
        high=1.0,
        argstr='-qthr %.5f',
        desc='indicate a value for q to compute alpha')
    autoclip = traits.Bool(
        False,
        usedefault=True,
        argstr='-autoclip',
        xor=['in_file'],
        desc='clip off small voxels')
    automask = traits.Bool(
        False,
        usedefault=True,
        argstr='-automask',
        xor=['in_file'],
        desc='clip off small voxels')
    fraction = traits.Bool(
        False,
        usedefault=True,
        argstr='-fraction',
        desc='write out the fraction of masked voxels which are outliers at '
             'each timepoint')
    interval = traits.Bool(
        False,
        usedefault=True,
        argstr='-range',
        desc='write out the median + 3.5 MAD of outlier count with each '
             'timepoint')
    save_outliers = traits.Bool(
        False,
        usedefault=True,
        desc='enables out_file option')
    outliers_file = File(
        name_template='%s_outliers',
        argstr='-save %s',
        name_source=['in_file'],
        output_name='out_outliers',
        keep_extension=True,
        desc='output image file name')
    polort = traits.Int(
        argstr='-polort %d',
        desc='detrend each voxel timeseries with polynomials')
    legendre = traits.Bool(
        False,
        usedefault=True,
        argstr='-legendre',
        desc='use Legendre polynomials')
    out_file = File(
        name_template='%s_outliers',
        name_source=['in_file'],
        argstr='> %s',
        keep_extension=False,
        position=-1,
        desc='capture standard output')


class OutlierCountOutputSpec(TraitedSpec):
    out_outliers = File(
        exists=True,
        desc='output image file name')
    out_file = File(
        name_template='%s_tqual',
        name_source=['in_file'],
        argstr='> %s',
        keep_extension=False,
        position=-1,
        desc='capture standard output')


class OutlierCount(CommandLine):
    """Calculates number of 'outliers' a 3D+time dataset, at each
    time point, and writes the results to stdout.

    For complete details, see the `3dToutcount Documentation
    <https://afni.nimh.nih.gov/pub/dist/doc/program_help/3dToutcount.html>`_

    Examples
    ========

    >>> from nipype.interfaces import afni
    >>> toutcount = afni.OutlierCount()
    >>> toutcount.inputs.in_file = 'functional.nii'
    >>> toutcount.cmdline #doctest: +ELLIPSIS +IGNORE_UNICODE
    '3dToutcount functional.nii > functional_outliers'
    >>> res = toutcount.run() #doctest: +SKIP

   """

    _cmd = '3dToutcount'
    input_spec = OutlierCountInputSpec
    output_spec = OutlierCountOutputSpec

    def _parse_inputs(self, skip=None):
        if skip is None:
            skip = []

        if not self.inputs.save_outliers:
            skip += ['outliers_file']
        return super(OutlierCount, self)._parse_inputs(skip)

    def _list_outputs(self):
        outputs = self.output_spec().get()
        if self.inputs.save_outliers:
            outputs['out_outliers'] = op.abspath(self.inputs.outliers_file)
        outputs['out_file'] = op.abspath(self.inputs.out_file)
        return outputs


class QualityIndexInputSpec(CommandLineInputSpec):
    in_file = File(
        argstr='%s',
        mandatory=True,
        exists=True,
        position=-2,
        desc='input dataset')
    mask = File(
        exists=True,
        argstr='-mask %s',
        xor=['autoclip', 'automask'],
        desc='compute correlation only across masked voxels')
    spearman = traits.Bool(
        False,
        usedefault=True,
        argstr='-spearman',
        desc='Quality index is 1 minus the Spearman (rank) correlation '
             'coefficient of each sub-brick with the median sub-brick. '
             '(default).')
    quadrant = traits.Bool(
        False,
        usedefault=True,
        argstr='-quadrant',
        desc='Similar to -spearman, but using 1 minus the quadrant correlation '
             'coefficient as the quality index.')
    autoclip = traits.Bool(
        False,
        usedefault=True,
        argstr='-autoclip',
        xor=['mask'],
        desc='clip off small voxels')
    automask = traits.Bool(
        False,
        usedefault=True,
        argstr='-automask',
        xor=['mask'],
        desc='clip off small voxels')
    clip = traits.Float(
        argstr='-clip %f',
        desc='clip off values below')
    interval = traits.Bool(
        False,
        usedefault=True,
        argstr='-range',
        desc='write out the median + 3.5 MAD of outlier count with each '
             'timepoint')
    out_file = File(
        name_template='%s_tqual',
        name_source=['in_file'],
        argstr='> %s',
        keep_extension=False,
        position=-1,
        desc='capture standard output')


class QualityIndexOutputSpec(TraitedSpec):
    out_file = File(desc='file containing the captured standard output')


class QualityIndex(CommandLine):
    """Computes a `quality index' for each sub-brick in a 3D+time dataset.
    The output is a 1D time series with the index for each sub-brick.
    The results are written to stdout.

    For complete details, see the `3dTqual Documentation
    <https://afni.nimh.nih.gov/pub/dist/doc/program_help/3dTqual.html>`_

    Examples
    ========

    >>> from nipype.interfaces import afni
    >>> tqual = afni.QualityIndex()
    >>> tqual.inputs.in_file = 'functional.nii'
    >>> tqual.cmdline #doctest: +ELLIPSIS +IGNORE_UNICODE
    '3dTqual functional.nii > functional_tqual'
    >>> res = tqual.run() #doctest: +SKIP

    """
    _cmd = '3dTqual'
    input_spec = QualityIndexInputSpec
    output_spec = QualityIndexOutputSpec


class ROIStatsInputSpec(CommandLineInputSpec):
    in_file = File(
        desc='input file to 3dROIstats',
        argstr='%s',
        position=-1,
        mandatory=True,
        exists=True)
    mask = File(
        desc='input mask',
        argstr='-mask %s',
        position=3,
        exists=True)
    mask_f2short = traits.Bool(
        desc='Tells the program to convert a float mask to short integers, '
             'by simple rounding.',
        argstr='-mask_f2short',
        position=2)
    quiet = traits.Bool(
        desc='execute quietly',
        argstr='-quiet',
        position=1)
    terminal_output = traits.Enum(
        'allatonce',
        desc='Control terminal output:`allatonce` - waits till command is '
             'finished to display output',
        nohash=True,
        mandatory=True,
        usedefault=True)


class ROIStatsOutputSpec(TraitedSpec):
    stats = File(desc='output tab separated values file', exists=True)


class ROIStats(AFNICommandBase):
    """Display statistics over masked regions

    For complete details, see the `3dROIstats Documentation.
    <http://afni.nimh.nih.gov/pub/dist/doc/program_help/3dROIstats.html>`_

    Examples
    ========

    >>> from nipype.interfaces import afni as afni
    >>> roistats = afni.ROIStats()
    >>> roistats.inputs.in_file = 'functional.nii'
    >>> roistats.inputs.mask = 'skeleton_mask.nii.gz'
    >>> roistats.inputs.quiet=True
    >>> res = roistats.run() # doctest: +SKIP

    """
    _cmd = '3dROIstats'
    input_spec = ROIStatsInputSpec
    output_spec = ROIStatsOutputSpec

    def aggregate_outputs(self, runtime=None, needed_outputs=None):
        outputs = self._outputs()
        output_filename = 'roi_stats.csv'
        with open(output_filename, 'w') as f:
          f.write(runtime.stdout)

        outputs.stats = os.path.abspath(output_filename)
        return outputs


class RetroicorInputSpec(AFNICommandInputSpec):
<<<<<<< HEAD
    in_file = File(
        desc='input file to 3dretroicor',
        argstr='%s',
        position=-1,
        mandatory=True,
        exists=True,
        copyfile=False)
    out_file = File(
        desc='output image file name',
        argstr='-prefix %s',
        mandatory=True,
        position=1)
    card = File(
        desc='1D cardiac data file for cardiac correction',
        argstr='-card %s',
        position=-2,
        exists=True)
    resp = File(
        desc='1D respiratory waveform data for correction',
        argstr='-resp %s',
        position=-3,
        exists=True)
    threshold = traits.Int(
        desc='Threshold for detection of R-wave peaks in input (Make sure it '
             'is above the background noise level, Try 3/4 or 4/5 times range '
             'plus minimum)',
        argstr='-threshold %d',
        position=-4)
    order = traits.Int(
        desc='The order of the correction (2 is typical)',
        argstr='-order %s',
        position=-5)
    cardphase = File(
        desc='Filename for 1D cardiac phase output',
        argstr='-cardphase %s',
        position=-6,
        hash_files=False)
    respphase = File(
        desc='Filename for 1D resp phase output',
        argstr='-respphase %s',
        position=-7,
        hash_files=False)
=======
    in_file = File(desc='input file to 3dretroicor',
                   argstr='%s',
                   position=-1,
                   mandatory=True,
                   exists=True,
                   copyfile=False)
    out_file = File(name_template='%s_retroicor', name_source=['in_file'],
                    desc='output image file name',
                    argstr='-prefix %s', position=1)
    card = File(desc='1D cardiac data file for cardiac correction',
                argstr='-card %s',
                position=-2,
                exists=True)
    resp = File(desc='1D respiratory waveform data for correction',
                argstr='-resp %s',
                position=-3,
                exists=True)
    threshold = traits.Int(desc='Threshold for detection of R-wave peaks in input (Make sure it is above the background noise level, Try 3/4 or 4/5 times range plus minimum)',
                           argstr='-threshold %d',
                           position=-4)
    order = traits.Int(desc='The order of the correction (2 is typical)',
                       argstr='-order %s',
                       position=-5)

    cardphase = File(desc='Filename for 1D cardiac phase output',
                     argstr='-cardphase %s',
                     position=-6,
                     hash_files=False)
    respphase = File(desc='Filename for 1D resp phase output',
                     argstr='-respphase %s',
                     position=-7,
                     hash_files=False)
>>>>>>> bbd784ce


class Retroicor(AFNICommand):
    """Performs Retrospective Image Correction for physiological
    motion effects, using a slightly modified version of the
    RETROICOR algorithm

    The durations of the physiological inputs are assumed to equal
    the duration of the dataset. Any constant sampling rate may be
    used, but 40 Hz seems to be acceptable. This program's cardiac
    peak detection algorithm is rather simplistic, so you might try
    using the scanner's cardiac gating output (transform it to a
    spike wave if necessary).

    This program uses slice timing information embedded in the
    dataset to estimate the proper cardiac/respiratory phase for
    each slice. It makes sense to run this program before any
    program that may destroy the slice timings (e.g. 3dvolreg for
    motion correction).

    For complete details, see the `3dretroicor Documentation.
    <http://afni.nimh.nih.gov/pub/dist/doc/program_help/3dretroicor.html>`_

    Examples
    ========
    >>> from nipype.interfaces import afni as afni
    >>> ret = afni.Retroicor()
    >>> ret.inputs.in_file = 'functional.nii'
    >>> ret.inputs.card = 'mask.1D'
    >>> ret.inputs.resp = 'resp.1D'
    >>> ret.inputs.outputtype = 'NIFTI'
    >>> res = ret.run()   # doctest: +SKIP
    """

    _cmd = '3dretroicor'
    input_spec = RetroicorInputSpec
    output_spec = AFNICommandOutputSpec


<<<<<<< HEAD
class SegInputSpec(CommandLineInputSpec):
    in_file = File(
        desc='ANAT is the volume to segment',
        argstr='-anat %s',
        position=-1,
        mandatory=True,
        exists=True,
        copyfile=True)
    mask = traits.Either(
        traits.Enum('AUTO'),
        File(exists=True),
        desc='only non-zero voxels in mask are analyzed. mask can either be a '
             'dataset or the string "AUTO" which would use AFNI\'s automask '
             'function to create the mask.',
        argstr='-mask %s',
        position=-2,
        mandatory=True)
    blur_meth = traits.Enum(
        'BFT', 'BIM',
        argstr='-blur_meth %s',
        desc='set the blurring method for bias field estimation')
    bias_fwhm = traits.Float(
        desc='The amount of blurring used when estimating the field bias with '
             'the Wells method',
        argstr='-bias_fwhm %f')
    classes = Str(
        desc='CLASS_STRING is a semicolon delimited string of class labels',
        argstr='-classes %s')
    bmrf = traits.Float(
        desc='Weighting factor controlling spatial homogeneity of the '
             'classifications',
        argstr='-bmrf %f')
    bias_classes = Str(
        desc='A semicolon delimited string of classes that contribute to the '
             'estimation of the bias field',
        argstr='-bias_classes %s')
    prefix = Str(
        desc='the prefix for the output folder containing all output volumes',
        argstr='-prefix %s')
    mixfrac = Str(
        desc='MIXFRAC sets up the volume-wide (within mask) tissue fractions '
             'while initializing the segmentation (see IGNORE for exception)',
        argstr='-mixfrac %s')
    mixfloor = traits.Float(
        desc='Set the minimum value for any class\'s mixing fraction',
        argstr='-mixfloor %f')
    main_N = traits.Int(
        desc='Number of iterations to perform.',
        argstr='-main_N %d')
=======
    def _format_arg(self, name, trait_spec, value):
        if name == 'in_file':
            if not isdefined(self.inputs.card) and not isdefined(self.inputs.resp):
                return None
        return super(Retroicor, self)._format_arg(name, trait_spec, value)


class AFNItoNIFTIInputSpec(AFNICommandInputSpec):
    in_file = File(desc='input file to 3dAFNItoNIFTI',
                   argstr='%s',
                   position=-1,
                   mandatory=True,
                   exists=True,
                   copyfile=False)
    out_file = File(name_template="%s.nii", desc='output image file name',
                    argstr='-prefix %s', name_source="in_file")
    hash_files = False


class AFNItoNIFTI(AFNICommand):
    """Changes AFNI format files to NIFTI format using 3dAFNItoNIFTI

    see AFNI Documentation: <http://afni.nimh.nih.gov/pub/dist/doc/program_help/3dAFNItoNIFTI.html>
    this can also convert 2D or 1D data, which you can numpy.squeeze() to remove extra dimensions

    Examples
    ========

    >>> from nipype.interfaces import afni as afni
    >>> a2n = afni.AFNItoNIFTI()
    >>> a2n.inputs.in_file = 'afni_output.3D'
    >>> a2n.inputs.out_file =  'afni_output.nii'
    >>> a2n.cmdline  # doctest: +IGNORE_UNICODE
    '3dAFNItoNIFTI -prefix afni_output.nii afni_output.3D'

    """

    _cmd = '3dAFNItoNIFTI'
    input_spec = AFNItoNIFTIInputSpec
    output_spec = AFNICommandOutputSpec

    def _overload_extension(self, value):
        path, base, ext = split_filename(value)
        if ext.lower() not in [".1d", ".nii.gz", ".1D"]:
            ext = ext + ".nii"
        return os.path.join(path, base + ext)

    def _gen_filename(self, name):
        return os.path.abspath(super(AFNItoNIFTI, self)._gen_filename(name))


class EvalInputSpec(AFNICommandInputSpec):
    in_file_a = File(desc='input file to 1deval',
                     argstr='-a %s', position=0, mandatory=True, exists=True)
    in_file_b = File(desc='operand file to 1deval',
                     argstr=' -b %s', position=1, exists=True)
    in_file_c = File(desc='operand file to 1deval',
                     argstr=' -c %s', position=2, exists=True)
    out_file = File(name_template="%s_calc", desc='output image file name',
                    argstr='-prefix %s', name_source="in_file_a")
    out1D = traits.Bool(desc="output in 1D",
                        argstr='-1D')
    expr = traits.Str(desc='expr', argstr='-expr "%s"', position=3,
                      mandatory=True)
    start_idx = traits.Int(desc='start index for in_file_a',
                           requires=['stop_idx'])
    stop_idx = traits.Int(desc='stop index for in_file_a',
                          requires=['start_idx'])
    single_idx = traits.Int(desc='volume index for in_file_a')
    other = File(desc='other options', argstr='')

>>>>>>> bbd784ce


class Seg(AFNICommandBase):
    """3dSeg segments brain volumes into tissue classes. The program allows
       for adding a variety of global and voxelwise priors. However for the
       moment, only mixing fractions and MRF are documented.

    For complete details, see the `3dSeg Documentation.
    <https://afni.nimh.nih.gov/pub/dist/doc/program_help/3dSeg.html>

    Examples
    ========

    >>> from nipype.interfaces.afni import preprocess
    >>> seg = preprocess.Seg()
    >>> seg.inputs.in_file = 'structural.nii'
    >>> seg.inputs.mask = 'AUTO'
    >>> res = seg.run() # doctest: +SKIP

    """

    _cmd = '3dSeg'
    input_spec = SegInputSpec
    output_spec = AFNICommandOutputSpec

    def aggregate_outputs(self, runtime=None, needed_outputs=None):

        import glob

        outputs = self._outputs()

        if isdefined(self.inputs.prefix):
            outfile = os.path.join(os.getcwd(), self.inputs.prefix, 'Classes+*.BRIK')
        else:
            outfile = os.path.join(os.getcwd(), 'Segsy', 'Classes+*.BRIK')

        outputs.out_file = glob.glob(outfile)[0]

        return outputs


class SkullStripInputSpec(AFNICommandInputSpec):
    in_file = File(
        desc='input file to 3dSkullStrip',
        argstr='-input %s',
        position=1,
        mandatory=True,
        exists=True,
        copyfile=False)
    out_file = File(
        name_template='%s_skullstrip',
        desc='output image file name',
        argstr='-prefix %s',
        name_source='in_file')


class SkullStrip(AFNICommand):
    """A program to extract the brain from surrounding
    tissue from MRI T1-weighted images

    For complete details, see the `3dSkullStrip Documentation.
    <http://afni.nimh.nih.gov/pub/dist/doc/program_help/3dSkullStrip.html>`_

    Examples
    ========

    >>> from nipype.interfaces import afni as afni
    >>> skullstrip = afni.SkullStrip()
    >>> skullstrip.inputs.in_file = 'functional.nii'
    >>> skullstrip.inputs.args = '-o_ply'
    >>> res = skullstrip.run() # doctest: +SKIP

    """
    _cmd = '3dSkullStrip'
    _redirect_x = True
    input_spec = SkullStripInputSpec
    output_spec = AFNICommandOutputSpec

    def __init__(self, **inputs):
        super(SkullStrip, self).__init__(**inputs)
        if not no_afni():
            v = Info.version()

            # As of AFNI 16.0.00, redirect_x is not needed
            if isinstance(v[0], int) and v[0] > 15:
                self._redirect_x = False


class TCorr1DInputSpec(AFNICommandInputSpec):
    xset = File(
        desc='3d+time dataset input',
        argstr=' %s',
        position=-2,
        mandatory=True,
        exists=True,
        copyfile=False)
    y_1d = File(
        desc='1D time series file input',
        argstr=' %s',
        position=-1,
        mandatory=True,
        exists=True)
    out_file = File(
        desc='output filename prefix',
        name_template='%s_correlation.nii.gz',
        argstr='-prefix %s',
        name_source='xset',
        keep_extension=True)
    pearson = traits.Bool(
        desc='Correlation is the normal Pearson correlation coefficient',
        argstr=' -pearson',
        xor=['spearman', 'quadrant', 'ktaub'],
        position=1)
    spearman = traits.Bool(
        desc='Correlation is the Spearman (rank) correlation coefficient',
        argstr=' -spearman',
        xor=['pearson', 'quadrant', 'ktaub'],
        position=1)
    quadrant = traits.Bool(
        desc='Correlation is the quadrant correlation coefficient',
        argstr=' -quadrant',
        xor=['pearson', 'spearman', 'ktaub'],
        position=1)
    ktaub = traits.Bool(
        desc='Correlation is the Kendall\'s tau_b correlation coefficient',
        argstr=' -ktaub',
        xor=['pearson', 'spearman', 'quadrant'],
        position=1)


class TCorr1DOutputSpec(TraitedSpec):
    out_file = File(desc='output file containing correlations',
                    exists=True)


class TCorr1D(AFNICommand):
    """Computes the correlation coefficient between each voxel time series
    in the input 3D+time dataset.
    For complete details, see the `3dTcorr1D Documentation.
    <http://afni.nimh.nih.gov/pub/dist/doc/program_help/3dTcorr1D.html>`_

    >>> from nipype.interfaces import afni as afni
    >>> tcorr1D = afni.TCorr1D()
    >>> tcorr1D.inputs.xset= 'u_rc1s1_Template.nii'
    >>> tcorr1D.inputs.y_1d = 'seed.1D'
    >>> tcorr1D.cmdline  # doctest: +IGNORE_UNICODE
    '3dTcorr1D -prefix u_rc1s1_Template_correlation.nii.gz  u_rc1s1_Template.nii  seed.1D'
    >>> res = tcorr1D.run() # doctest: +SKIP
    """

    _cmd = '3dTcorr1D'
    input_spec = TCorr1DInputSpec
    output_spec = TCorr1DOutputSpec


class TCorrMapInputSpec(AFNICommandInputSpec):
    in_file = File(
        exists=True,
        argstr='-input %s',
        mandatory=True,
        copyfile=False)
    seeds = File(
        exists=True,
        argstr='-seed %s',
        xor=('seeds_width'))
    mask = File(
        exists=True,
        argstr='-mask %s')
    automask = traits.Bool(
        argstr='-automask')
    polort = traits.Int(
        argstr='-polort %d')
    bandpass = traits.Tuple(
        (traits.Float(), traits.Float()),
        argstr='-bpass %f %f')
    regress_out_timeseries = traits.File(
        exists=True,
        argstr='-ort %s')
    blur_fwhm = traits.Float(
        argstr='-Gblur %f')
    seeds_width = traits.Float(
        argstr='-Mseed %f',
        xor=('seeds'))

    # outputs
    mean_file = File(
        argstr='-Mean %s',
        suffix='_mean',
        name_source='in_file')
    zmean = File(
        argstr='-Zmean %s',
        suffix='_zmean',
        name_source='in_file')
    qmean = File(
        argstr='-Qmean %s',
        suffix='_qmean',
        name_source='in_file')
    pmean = File(
        argstr='-Pmean %s',
        suffix='_pmean',
        name_source='in_file')

    _thresh_opts = ('absolute_threshold',
                    'var_absolute_threshold',
                    'var_absolute_threshold_normalize')
    thresholds = traits.List(
        traits.Int())
    absolute_threshold = File(
        argstr='-Thresh %f %s',
        suffix='_thresh',
        name_source='in_file',
        xor=_thresh_opts)
    var_absolute_threshold = File(
        argstr='-VarThresh %f %f %f %s',
        suffix='_varthresh',
        name_source='in_file',
        xor=_thresh_opts)
    var_absolute_threshold_normalize = File(
        argstr='-VarThreshN %f %f %f %s',
        suffix='_varthreshn',
        name_source='in_file',
        xor=_thresh_opts)

    correlation_maps = File(
        argstr='-CorrMap %s',
        name_source='in_file')
    correlation_maps_masked = File(
        argstr='-CorrMask %s',
        name_source='in_file')

    _expr_opts = ('average_expr', 'average_expr_nonzero', 'sum_expr')
    expr = Str()
    average_expr = File(
        argstr='-Aexpr %s %s',
        suffix='_aexpr',
        name_source='in_file',
        xor=_expr_opts)
    average_expr_nonzero = File(
        argstr='-Cexpr %s %s',
        suffix='_cexpr',
        name_source='in_file',
        xor=_expr_opts)
    sum_expr = File(
        argstr='-Sexpr %s %s',
        suffix='_sexpr',
        name_source='in_file',
        xor=_expr_opts)
    histogram_bin_numbers = traits.Int()
    histogram = File(
        name_source='in_file',
        argstr='-Hist %d %s',
        suffix='_hist')


class TCorrMapOutputSpec(TraitedSpec):
    mean_file = File()
    zmean = File()
    qmean = File()
    pmean = File()
    absolute_threshold = File()
    var_absolute_threshold = File()
    var_absolute_threshold_normalize = File()
    correlation_maps = File()
    correlation_maps_masked = File()
    average_expr = File()
    average_expr_nonzero = File()
    sum_expr = File()
    histogram = File()


class TCorrMap(AFNICommand):
    """ For each voxel time series, computes the correlation between it
    and all other voxels, and combines this set of values into the
    output dataset(s) in some way.

    For complete details, see the `3dTcorrMap Documentation.
    <http://afni.nimh.nih.gov/pub/dist/doc/program_help/3dTcorrMap.html>

    Examples
    ========

    >>> from nipype.interfaces import afni as afni
    >>> tcm = afni.TCorrMap()
    >>> tcm.inputs.in_file = 'functional.nii'
    >>> tcm.inputs.mask = 'mask.nii'
    >>> tcm.mean_file = '%s_meancorr.nii'
    >>> res = tcm.run()   # doctest: +SKIP

    """

    _cmd = '3dTcorrMap'
    input_spec = TCorrMapInputSpec
    output_spec = TCorrMapOutputSpec
    _additional_metadata = ['suffix']

    def _format_arg(self, name, trait_spec, value):
        if name in self.inputs._thresh_opts:
            return trait_spec.argstr % self.inputs.thresholds + [value]
        elif name in self.inputs._expr_opts:
            return trait_spec.argstr % (self.inputs.expr, value)
        elif name == 'histogram':
            return trait_spec.argstr % (self.inputs.histogram_bin_numbers,
                                        value)
        else:
            return super(TCorrMap, self)._format_arg(name, trait_spec, value)


class TCorrelateInputSpec(AFNICommandInputSpec):
    xset = File(
        desc='input xset',
        argstr='%s',
        position=-2,
        mandatory=True,
        exists=True,
        copyfile=False)
    yset = File(
        desc='input yset',
        argstr='%s',
        position=-1,
        mandatory=True,
        exists=True,
        copyfile=False)
    out_file = File(
        name_template='%s_tcorr',
        desc='output image file name',
        argstr='-prefix %s',
        name_source='xset')
    pearson = traits.Bool(
        desc='Correlation is the normal Pearson correlation coefficient',
        argstr='-pearson',
        position=1)
    polort = traits.Int(
        desc='Remove polynomical trend of order m',
        argstr='-polort %d',
        position=2)


class TCorrelate(AFNICommand):
    """Computes the correlation coefficient between corresponding voxel
    time series in two input 3D+time datasets 'xset' and 'yset'

    For complete details, see the `3dTcorrelate Documentation.
    <http://afni.nimh.nih.gov/pub/dist/doc/program_help/3dTcorrelate.html>`_

    Examples
    ========

    >>> from nipype.interfaces import afni as afni
    >>> tcorrelate = afni.TCorrelate()
    >>> tcorrelate.inputs.xset= 'u_rc1s1_Template.nii'
    >>> tcorrelate.inputs.yset = 'u_rc1s2_Template.nii'
    >>> tcorrelate.inputs.out_file = 'functional_tcorrelate.nii.gz'
    >>> tcorrelate.inputs.polort = -1
    >>> tcorrelate.inputs.pearson = True
    >>> res = tcarrelate.run() # doctest: +SKIP

    """

    _cmd = '3dTcorrelate'
    input_spec = TCorrelateInputSpec
    output_spec = AFNICommandOutputSpec


class TShiftInputSpec(AFNICommandInputSpec):
    in_file = File(
        desc='input file to 3dTShift',
        argstr='%s',
        position=-1,
        mandatory=True,
        exists=True,
        copyfile=False)
    out_file = File(
        name_template='%s_tshift',
        desc='output image file name',
        argstr='-prefix %s',
        name_source='in_file')
    tr = Str(
        desc='manually set the TR. You can attach suffix "s" for seconds '
             'or "ms" for milliseconds.',
        argstr='-TR %s')
    tzero = traits.Float(
        desc='align each slice to given time offset',
        argstr='-tzero %s',
        xor=['tslice'])
    tslice = traits.Int(
        desc='align each slice to time offset of given slice',
        argstr='-slice %s',
        xor=['tzero'])
    ignore = traits.Int(
        desc='ignore the first set of points specified',
        argstr='-ignore %s')
    interp = traits.Enum(
        ('Fourier', 'linear', 'cubic', 'quintic', 'heptic'),
        desc='different interpolation methods (see 3dTShift for details) '
             'default = Fourier',
        argstr='-%s')
    tpattern = Str(
        desc='use specified slice time pattern rather than one in header',
        argstr='-tpattern %s')
    rlt = traits.Bool(
        desc='Before shifting, remove the mean and linear trend',
        argstr='-rlt')
    rltplus = traits.Bool(
        desc='Before shifting, remove the mean and linear trend and later put '
             'back the mean',
        argstr='-rlt+')


class TShift(AFNICommand):
    """Shifts voxel time series from input
    so that seperate slices are aligned to the same
    temporal origin

    For complete details, see the `3dTshift Documentation.
    <http://afni.nimh.nih.gov/pub/dist/doc/program_help/3dTshift.html>

    Examples
    ========

    >>> from nipype.interfaces import afni as afni
    >>> tshift = afni.TShift()
    >>> tshift.inputs.in_file = 'functional.nii'
    >>> tshift.inputs.tpattern = 'alt+z'
    >>> tshift.inputs.tzero = 0.0
    >>> tshift.cmdline #doctest: +IGNORE_UNICODE
    '3dTshift -prefix functional_tshift -tpattern alt+z -tzero 0.0 functional.nii'
    >>> res = tshift.run()   # doctest: +SKIP

    """
    _cmd = '3dTshift'
    input_spec = TShiftInputSpec
    output_spec = AFNICommandOutputSpec


class VolregInputSpec(AFNICommandInputSpec):
    in_file = File(
        desc='input file to 3dvolreg',
        argstr='%s',
        position=-1,
        mandatory=True,
        exists=True,
        copyfile=False)
    out_file = File(
        name_template='%s_volreg',
        desc='output image file name',
        argstr='-prefix %s',
        name_source='in_file')
    basefile = File(
        desc='base file for registration',
        argstr='-base %s',
        position=-6,
        exists=True)
    zpad = traits.Int(
        desc='Zeropad around the edges by \'n\' voxels during rotations',
        argstr='-zpad %d',
        position=-5)
    md1d_file = File(
        name_template='%s_md.1D',
        desc='max displacement output file',
        argstr='-maxdisp1D %s',
        name_source='in_file',
        keep_extension=True,
        position=-4)
    oned_file = File(
        name_template='%s.1D',
        desc='1D movement parameters output file',
        argstr='-1Dfile %s',
        name_source='in_file',
        keep_extension=True)
    verbose = traits.Bool(
        desc='more detailed description of the process',
        argstr='-verbose')
    timeshift = traits.Bool(
        desc='time shift to mean slice time offset',
        argstr='-tshift 0')
    copyorigin = traits.Bool(
        desc='copy base file origin coords to output',
        argstr='-twodup')
    oned_matrix_save = File(
        name_template='%s.aff12.1D',
        desc='Save the matrix transformation',
        argstr='-1Dmatrix_save %s',
        keep_extension=True,
        name_source='in_file')


class VolregOutputSpec(TraitedSpec):
    out_file = File(
        desc='registered file',
        exists=True)
    md1d_file = File(
        desc='max displacement info file',
        exists=True)
    oned_file = File(
        desc='movement parameters info file',
        exists=True)
    oned_matrix_save = File(
        desc='matrix transformation from base to input',
        exists=True)


class Volreg(AFNICommand):
    """Register input volumes to a base volume using AFNI 3dvolreg command

    For complete details, see the `3dvolreg Documentation.
    <http://afni.nimh.nih.gov/pub/dist/doc/program_help/3dvolreg.html>`_

    Examples
    ========

    >>> from nipype.interfaces import afni as afni
    >>> volreg = afni.Volreg()
    >>> volreg.inputs.in_file = 'functional.nii'
    >>> volreg.inputs.args = '-Fourier -twopass'
    >>> volreg.inputs.zpad = 4
    >>> volreg.inputs.outputtype = 'NIFTI'
    >>> volreg.cmdline #doctest: +ELLIPSIS +IGNORE_UNICODE
    '3dvolreg -Fourier -twopass -1Dfile functional.1D -1Dmatrix_save functional.aff12.1D -prefix functional_volreg.nii -zpad 4 -maxdisp1D functional_md.1D functional.nii'
    >>> res = volreg.run() # doctest: +SKIP

    """

    _cmd = '3dvolreg'
    input_spec = VolregInputSpec
    output_spec = VolregOutputSpec


class WarpInputSpec(AFNICommandInputSpec):
    in_file = File(
        desc='input file to 3dWarp',
        argstr='%s',
        position=-1,
        mandatory=True,
        exists=True,
        copyfile=False)
    out_file = File(
        name_template='%s_warp',
        desc='output image file name',
        argstr='-prefix %s',
        name_source='in_file')
    tta2mni = traits.Bool(
        desc='transform dataset from Talairach to MNI152',
        argstr='-tta2mni')
    mni2tta = traits.Bool(
        desc='transform dataset from MNI152 to Talaraich',
        argstr='-mni2tta')
    matparent = File(
        desc='apply transformation from 3dWarpDrive',
        argstr='-matparent %s',
        exists=True)
    deoblique = traits.Bool(
        desc='transform dataset from oblique to cardinal',
        argstr='-deoblique')
    interp = traits.Enum(
        ('linear', 'cubic', 'NN', 'quintic'),
        desc='spatial interpolation methods [default = linear]',
        argstr='-%s')
    gridset = File(
        desc='copy grid of specified dataset',
        argstr='-gridset %s',
        exists=True)
    newgrid = traits.Float(
        desc='specify grid of this size (mm)',
        argstr='-newgrid %f')
    zpad = traits.Int(
        desc='pad input dataset with N planes of zero on all sides.',
        argstr='-zpad %d')


class Warp(AFNICommand):
    """Use 3dWarp for spatially transforming a dataset

    For complete details, see the `3dWarp Documentation.
    <http://afni.nimh.nih.gov/pub/dist/doc/program_help/3dWarp.html>`_

    Examples
    ========

    >>> from nipype.interfaces import afni as afni
    >>> warp = afni.Warp()
    >>> warp.inputs.in_file = 'structural.nii'
    >>> warp.inputs.deoblique = True
    >>> warp.inputs.out_file = 'trans.nii.gz'
    >>> warp.cmdline # doctest: +IGNORE_UNICODE
    '3dWarp -deoblique -prefix trans.nii.gz structural.nii'

    >>> warp_2 = afni.Warp()
    >>> warp_2.inputs.in_file = 'structural.nii'
    >>> warp_2.inputs.newgrid = 1.0
    >>> warp_2.inputs.out_file = 'trans.nii.gz'
    >>> warp_2.cmdline  # doctest: +IGNORE_UNICODE
    '3dWarp -newgrid 1.000000 -prefix trans.nii.gz structural.nii'

    """
    _cmd = '3dWarp'
    input_spec = WarpInputSpec
    output_spec = AFNICommandOutputSpec<|MERGE_RESOLUTION|>--- conflicted
+++ resolved
@@ -1,12 +1,7 @@
 # -*- coding: utf-8 -*-
 # emacs: -*- mode: python; py-indent-offset: 4; indent-tabs-mode: nil -*-
-<<<<<<< HEAD
-# vi: set ft = python sts = 4 ts = 4 sw = 4 et:
+# vi: set ft=python sts=4 ts=4 sw=4 et:
 """AFNI preprocessing interfaces
-=======
-# vi: set ft=python sts=4 ts=4 sw=4 et:
-"""Afni preprocessing interfaces
->>>>>>> bbd784ce
 
     Change directory to provide relative paths for doctests
     >>> import os
@@ -1549,7 +1544,9 @@
 
 
 class ROIStatsOutputSpec(TraitedSpec):
-    stats = File(desc='output tab separated values file', exists=True)
+    stats = File(
+        desc='output tab separated values file',
+        exists=True)
 
 
 class ROIStats(AFNICommandBase):
@@ -1584,7 +1581,6 @@
 
 
 class RetroicorInputSpec(AFNICommandInputSpec):
-<<<<<<< HEAD
     in_file = File(
         desc='input file to 3dretroicor',
         argstr='%s',
@@ -1593,9 +1589,10 @@
         exists=True,
         copyfile=False)
     out_file = File(
+        name_template='%s_retroicor',
+        name_source=['in_file'],
         desc='output image file name',
         argstr='-prefix %s',
-        mandatory=True,
         position=1)
     card = File(
         desc='1D cardiac data file for cardiac correction',
@@ -1627,40 +1624,6 @@
         argstr='-respphase %s',
         position=-7,
         hash_files=False)
-=======
-    in_file = File(desc='input file to 3dretroicor',
-                   argstr='%s',
-                   position=-1,
-                   mandatory=True,
-                   exists=True,
-                   copyfile=False)
-    out_file = File(name_template='%s_retroicor', name_source=['in_file'],
-                    desc='output image file name',
-                    argstr='-prefix %s', position=1)
-    card = File(desc='1D cardiac data file for cardiac correction',
-                argstr='-card %s',
-                position=-2,
-                exists=True)
-    resp = File(desc='1D respiratory waveform data for correction',
-                argstr='-resp %s',
-                position=-3,
-                exists=True)
-    threshold = traits.Int(desc='Threshold for detection of R-wave peaks in input (Make sure it is above the background noise level, Try 3/4 or 4/5 times range plus minimum)',
-                           argstr='-threshold %d',
-                           position=-4)
-    order = traits.Int(desc='The order of the correction (2 is typical)',
-                       argstr='-order %s',
-                       position=-5)
-
-    cardphase = File(desc='Filename for 1D cardiac phase output',
-                     argstr='-cardphase %s',
-                     position=-6,
-                     hash_files=False)
-    respphase = File(desc='Filename for 1D resp phase output',
-                     argstr='-respphase %s',
-                     position=-7,
-                     hash_files=False)
->>>>>>> bbd784ce
 
 
 class Retroicor(AFNICommand):
@@ -1699,8 +1662,13 @@
     input_spec = RetroicorInputSpec
     output_spec = AFNICommandOutputSpec
 
-
-<<<<<<< HEAD
+    def _format_arg(self, name, trait_spec, value):
+        if name == 'in_file':
+            if not isdefined(self.inputs.card) and not isdefined(self.inputs.resp):
+                return None
+        return super(Retroicor, self)._format_arg(name, trait_spec, value)
+
+
 class SegInputSpec(CommandLineInputSpec):
     in_file = File(
         desc='ANAT is the volume to segment',
@@ -1750,79 +1718,6 @@
     main_N = traits.Int(
         desc='Number of iterations to perform.',
         argstr='-main_N %d')
-=======
-    def _format_arg(self, name, trait_spec, value):
-        if name == 'in_file':
-            if not isdefined(self.inputs.card) and not isdefined(self.inputs.resp):
-                return None
-        return super(Retroicor, self)._format_arg(name, trait_spec, value)
-
-
-class AFNItoNIFTIInputSpec(AFNICommandInputSpec):
-    in_file = File(desc='input file to 3dAFNItoNIFTI',
-                   argstr='%s',
-                   position=-1,
-                   mandatory=True,
-                   exists=True,
-                   copyfile=False)
-    out_file = File(name_template="%s.nii", desc='output image file name',
-                    argstr='-prefix %s', name_source="in_file")
-    hash_files = False
-
-
-class AFNItoNIFTI(AFNICommand):
-    """Changes AFNI format files to NIFTI format using 3dAFNItoNIFTI
-
-    see AFNI Documentation: <http://afni.nimh.nih.gov/pub/dist/doc/program_help/3dAFNItoNIFTI.html>
-    this can also convert 2D or 1D data, which you can numpy.squeeze() to remove extra dimensions
-
-    Examples
-    ========
-
-    >>> from nipype.interfaces import afni as afni
-    >>> a2n = afni.AFNItoNIFTI()
-    >>> a2n.inputs.in_file = 'afni_output.3D'
-    >>> a2n.inputs.out_file =  'afni_output.nii'
-    >>> a2n.cmdline  # doctest: +IGNORE_UNICODE
-    '3dAFNItoNIFTI -prefix afni_output.nii afni_output.3D'
-
-    """
-
-    _cmd = '3dAFNItoNIFTI'
-    input_spec = AFNItoNIFTIInputSpec
-    output_spec = AFNICommandOutputSpec
-
-    def _overload_extension(self, value):
-        path, base, ext = split_filename(value)
-        if ext.lower() not in [".1d", ".nii.gz", ".1D"]:
-            ext = ext + ".nii"
-        return os.path.join(path, base + ext)
-
-    def _gen_filename(self, name):
-        return os.path.abspath(super(AFNItoNIFTI, self)._gen_filename(name))
-
-
-class EvalInputSpec(AFNICommandInputSpec):
-    in_file_a = File(desc='input file to 1deval',
-                     argstr='-a %s', position=0, mandatory=True, exists=True)
-    in_file_b = File(desc='operand file to 1deval',
-                     argstr=' -b %s', position=1, exists=True)
-    in_file_c = File(desc='operand file to 1deval',
-                     argstr=' -c %s', position=2, exists=True)
-    out_file = File(name_template="%s_calc", desc='output image file name',
-                    argstr='-prefix %s', name_source="in_file_a")
-    out1D = traits.Bool(desc="output in 1D",
-                        argstr='-1D')
-    expr = traits.Str(desc='expr', argstr='-expr "%s"', position=3,
-                      mandatory=True)
-    start_idx = traits.Int(desc='start index for in_file_a',
-                           requires=['stop_idx'])
-    stop_idx = traits.Int(desc='stop index for in_file_a',
-                          requires=['start_idx'])
-    single_idx = traits.Int(desc='volume index for in_file_a')
-    other = File(desc='other options', argstr='')
-
->>>>>>> bbd784ce
 
 
 class Seg(AFNICommandBase):
