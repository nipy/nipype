--- conflicted
+++ resolved
@@ -1745,16 +1745,7 @@
                 for k in d.keys():
                     d[k] = int(d[k])
                 outputs.set(**d)
-<<<<<<< HEAD
         return outputs
-=======
-        outputs.set(out_file=self._gen_filename('out_file'))
-        return outputs
-
-    def _gen_filename(self, name):
-        if name == 'out_file' and (not isdefined(self.inputs.out_file)):
-            return Undefined
-        return super(Autobox, self)._gen_filename(name)
 
 class RetroicorInputSpec(AFNICommandInputSpec):
     in_file = File(desc='input file to 3dretroicor',
@@ -1864,4 +1855,3 @@
 
     def _gen_filename(self, name):
         return os.path.abspath(super(AFNItoNIFTI, self)._gen_filename(name))
->>>>>>> 0d3129bc
