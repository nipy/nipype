--- conflicted
+++ resolved
@@ -17,15 +17,8 @@
                          Seg, SkullStrip, TCorr1D, TCorrMap, TCorrelate,
                          TShift, Volreg, Warp, QwarpPlusMinus)
 from .svm import (SVMTest, SVMTrain)
-<<<<<<< HEAD
-from .utils import (AFNItoNIFTI, Autobox, BrickStat, Calc, Cat, Copy,
+from .utils import (AFNItoNIFTI, Autobox, BrickStat, Calc, Cat, Copy, Edge3,
                     Eval, FWHMx,
                     MaskTool, Merge, Notes, NwarpApply, Refit, Resample, TCat, TStat, To3D,
                     Unifize, ZCutUp, GCOR,)
-=======
-from .utils import (AFNItoNIFTI, Autobox, BrickStat, Calc, Copy, Edge3,
-                    Eval, FWHMx,
-                    MaskTool, Merge, Notes, Refit, Resample, TCat, TStat, To3D,
-                    Unifize, ZCutUp, GCOR,)
-from .model import (Deconvolve, Remlfit)
->>>>>>> ac050dea
+from .model import (Deconvolve, Remlfit)