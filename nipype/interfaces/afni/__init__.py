--- conflicted
+++ resolved
@@ -16,18 +16,8 @@
     TShift, Volreg, Warp, QwarpPlusMinus, Qwarp)
 from .svm import (SVMTest, SVMTrain)
 from .utils import (ABoverlap, AFNItoNIFTI, Autobox, Axialize, BrickStat,
-<<<<<<< HEAD
-                    Bucket, Calc, Cat, CatMatvec, CenterMass, ConvertDset,
-                    Copy, Dot,
-                    Edge3, Eval, FWHMx, MaskTool, Merge, Notes, NwarpApply,
-                    NwarpCat, OneDToolPy,
-                    Refit, Resample, TCat, TCatSubBrick, TStat, To3D, Unifize,
-                    Undump, ZCutUp, GCOR,
-                    Zcat, Zeropad)
-=======
                     Bucket, Calc, Cat, CatMatvec, CenterMass, Copy, Dot, Edge3,
                     Eval, FWHMx, MaskTool, Merge, Notes, NwarpApply, NwarpCat,
                     OneDToolPy, Refit, Resample, TCat, TCatSubBrick, TStat,
                     To3D, Unifize, Undump, ZCutUp, GCOR, Zcat, Zeropad)
->>>>>>> ae3fd02a
 from .model import (Deconvolve, Remlfit, Synthesize)