# -*- coding: utf-8 -*-
# emacs: -*- mode: python; py-indent-offset: 4; indent-tabs-mode: nil -*-
# vi: set ft = python sts = 4 ts = 4 sw = 4 et:
"""AFNI modeling interfaces

Examples
--------
See the docstrings of the individual classes for examples.
  .. testsetup::
    # Change directory to provide relative paths for doctests
    >>> filepath = os.path.dirname( os.path.realpath( __file__ ) )
    >>> datadir = os.path.realpath(os.path.join(filepath, '../../testing/data'))
    >>> os.chdir(datadir)
"""
from __future__ import print_function, division, unicode_literals, absolute_import
from builtins import str, bytes

import os
import os.path as op
import re
import numpy as np

from ...utils.filemanip import (load_json, save_json, split_filename)
from ..base import (
    CommandLineInputSpec, CommandLine, Directory, TraitedSpec,
    traits, isdefined, File, InputMultiPath, Undefined, Str)
from ...external.due import BibTeX

from .base import (
    AFNICommandBase, AFNICommand, AFNICommandInputSpec, AFNICommandOutputSpec)

class DeconvolveInputSpec(AFNICommandInputSpec):
    in_files = InputMultiPath(
        File(
            exists=True),
        desc='fname = filename of 3D+time input dataset '
             '   [more than  one filename  can  be  given] '
             '   here,   and  these  datasets  will   be] '
             '   [auto-catenated in time; if you do this,] '
             '   [\'-concat\' is not needed and is ignored.] '
             '** You can input a 1D time series file here, '
             '   but the time axis should run along the '
             '   ROW direction, not the COLUMN direction as '
             '   in the -input1D option.  You can automatically '
             '   transpose a 1D file on input using the \\\' '
             '   operator at the end of the filename, as in '
             '    -input fred.1D\\\' '
             ' * This is the only way to use 3dDeconvolve '
             '   with a multi-column 1D time series file.',
        argstr='-input %s',
        mandatory=True,
        copyfile=False)
    mask = File(
        desc='filename of 3D mask dataset; '
             'Only data time series from within the mask '
             'will be analyzed; results for voxels outside '
             'the mask will be set to zero.',
        argstr='-mask %s',
        exists=True)
    automask = traits.Bool(
        usedefault=True,
        argstr='-automask',
        desc='Build a mask automatically from input data '
             '(will be slow for long time series datasets)')
    censor = File(
        desc='  cname = filename of censor .1D time series '
             '* This is a file of 1s and 0s, indicating which '
             '  time points are to be included (1) and which are '
             '  to be excluded (0). '
             '* Option \'-censor\' can only be used once!',
        argstr='-censor %s',
        exists=True)
    polort = traits.Int(
        desc='pnum = degree of polynomial corresponding to the '
             ' null hypothesis  [default: pnum = 1]',
        argstr='-polort %d')
    ortvec = traits.Tuple(
        File(
            desc='filename',
            exists=True),
        Str(
            desc='label'),
        desc='This option lets you input a rectangular array '
             'of 1 or more baseline vectors from file \'fff\', '
             'which will get the label \'lll\'.  Functionally, '
             'it is the same as using \'-stim_file\' on each '
             'column of \'fff\' separately (plus \'-stim_base\'). '
             'This method is just a faster and simpler way to '
             'include a lot of baseline regressors in one step. ',
        argstr='ortvec %s')
    x1d = File(
        desc='save out X matrix',
        argstr='-x1D %s')
    x1d_stop = traits.Bool(
        desc='stop running after writing .xmat.1D file',
        argstr='-x1D_stop')
    bucket = File(
        desc='output statistics file',
        argstr='-bucket %s')
    jobs = traits.Int(
        desc='run the program with given number of sub-processes',
        argstr='-jobs %d')
    stim_times_subtract = traits.Float(
        desc='This option means to subtract \'SS\' seconds from each time '
             'encountered in any \'-stim_times*\' option. The purpose of this '
             'option is to make it simple to adjust timing files for the '
             'removal of images from the start of each imaging run.',
        argstr='-stim_times_subtract %f')
    num_stimts = traits.Int(
        desc='number of stimulus timing files',
        argstr='-num_stimts %d')
    num_glt = traits.Int(
        desc='number of general linear tests (i.e., contrasts)',
        argstr='-num_glt %d')
    global_times = traits.Bool(
        desc='use global timing for stimulus timing files',
        argstr='-global_times',
        xor=['local_times'])
    local_times = traits.Bool(
        desc='use local timing for stimulus timing files',
        argstr='-local_times',
        xor=['global_times'])
    fout = traits.Bool(
        desc='output F-statistic for each stimulus',
        argstr='-fout')
    rout = traits.Bool(
        desc='output the R^2 statistic for each stimulus',
        argstr='-rout')
    tout = traits.Bool(
        desc='output the T-statistic for each stimulus',
        argstr='-tout')
    vout = traits.Bool(
        desc='output the sample variance (MSE) for each stimulus',
        argstr='-vout')
    stim_times = traits.List(
        traits.Tuple(traits.Int(desc='k-th response model'),
                     File(desc='stimulus timing file',exists=True),
                     Str(desc='model')),
        desc='Generate the k-th response model from a set of stimulus times'
             ' given in file \'tname\'.',
        argstr='-stim_times %d %s %s')
    stim_label = traits.List(
        traits.Tuple(traits.Int(desc='k-th input stimulus'),
                     Str(desc='stimulus label')),
        desc='label for kth input stimulus',
        argstr='-stim_label %d %s',
        requires=['stim_times'])
    gltsym = traits.List(
        Str(desc='symbolic general linear test'),
        desc='general linear tests (i.e., contrasts) using symbolic '
             'conventions',
        argstr='-gltsym %s')
    glt_labels = traits.List(
        traits.Tuple(traits.Int(desc='k-th general linear test'),
                     Str(desc='GLT label')),
        desc='general linear test (i.e., contrast) labels',
        argstr='-glt_label %d %s',
        requires=['glt_sym'])



class DeconvolveOutputSpec(TraitedSpec):
    pass


class Deconvolve(AFNICommand):
    """Performs OLS regression given a 4D neuroimage file and stimulus timings

    For complete details, see the `3dDeconvolve Documentation.
    <https://afni.nimh.nih.gov/pub/dist/doc/program_help/3dDeconvolve.html>`_

    Examples
    ========

    >>> from nipype.interfaces import afni
    >>> deconvolve = afni.Deconvolve()
<<<<<<< HEAD
    """
    pass
=======
    >>> deconvolve.inputs.in_file = 'functional.nii'
    >>> deconvolve.inputs.bucket = 'output.nii'
    >>> deconvolve.inputs.x1D = 'output.1D'
    >>> stim_times = [(1, 'stims1.txt', 'SPMG1(4)'), (2, 'stims2.txt', 'SPMG2(4)')]
    >>> deconvolve.inputs.stim_times = stim_times
    >>> deconvolve.cmdline  # doctest: +ALLOW_UNICODE
    '3dDeconvolve -input functional.nii -bucket output.nii -x1D output.1D -stim_times 1 stims1.txt SPMG1(4) 2 stims2.txt SPMG2(4)'
    >>> res = deconvolve.run()  # doctest: +SKIP
    """
    _cmd = '3dDeconvolve'
    input_spec = DeconvolveInputSpec
    output_spec = DeconvolveOutputSpec

    def _list_outputs(self):
        outputs = self.output_spec().get()
        if isdefined(self.inputs.x1D):
            if not self.inputs.x1D.endswith('.xmat.1D'):
                outputs['x1D'] = outputs['x1D'] + '.xmat.1D'
        return outputs

    def _format_arg(self, name, trait_spec, value):
        """
        Argument num_glt is defined automatically from the number of contrasts
        desired (defined by the length of glt_sym). No effort has been made to
        make this compatible with glt.
        """
        if name in ['stim_times', 'stim_labels']:
            arg = ''
            for st in value:
                arg += trait_spec.argstr % value
            arg = arg.rstrip()
            return arg
        elif name == 'glt_sym':
            self.inputs.num_glt = len(value)
>>>>>>> beb8f53c
<|MERGE_RESOLUTION|>--- conflicted
+++ resolved
@@ -158,7 +158,6 @@
         requires=['glt_sym'])
 
 
-
 class DeconvolveOutputSpec(TraitedSpec):
     pass
 
@@ -174,10 +173,6 @@
 
     >>> from nipype.interfaces import afni
     >>> deconvolve = afni.Deconvolve()
-<<<<<<< HEAD
-    """
-    pass
-=======
     >>> deconvolve.inputs.in_file = 'functional.nii'
     >>> deconvolve.inputs.bucket = 'output.nii'
     >>> deconvolve.inputs.x1D = 'output.1D'
@@ -187,6 +182,7 @@
     '3dDeconvolve -input functional.nii -bucket output.nii -x1D output.1D -stim_times 1 stims1.txt SPMG1(4) 2 stims2.txt SPMG2(4)'
     >>> res = deconvolve.run()  # doctest: +SKIP
     """
+
     _cmd = '3dDeconvolve'
     input_spec = DeconvolveInputSpec
     output_spec = DeconvolveOutputSpec
@@ -211,5 +207,4 @@
             arg = arg.rstrip()
             return arg
         elif name == 'glt_sym':
-            self.inputs.num_glt = len(value)
->>>>>>> beb8f53c
+            self.inputs.num_glt = len(value)