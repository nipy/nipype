--- conflicted
+++ resolved
@@ -179,13 +179,8 @@
         Str(desc='symbolic general linear test'),
         desc='General linear tests (i.e., contrasts) using symbolic '
              'conventions',
-<<<<<<< HEAD
-        argstr='-gltsym \'%s\'...')
-    glt_label = traits.List(
-=======
         argstr='-gltsym SYM: %s...')
     glt_labels = traits.List(
->>>>>>> 6d64cf24
         traits.Tuple(traits.Int(desc='k-th general linear test'),
                      Str(desc='GLT label')),
         desc='General linear test (i.e., contrast) labels',
@@ -226,10 +221,10 @@
     >>> stim_times = [(1, 'timeseries.txt', 'SPMG1(4)'), (2, 'timeseries.txt', 'SPMG2(4)')]
     >>> deconvolve.inputs.stim_times = stim_times
     >>> deconvolve.inputs.stim_label = [(1, 'Houses'), (2, 'Apartments')]
-    >>> deconvolve.inputs.gltsym = [('SYM: +Houses -Apartments')]
-    >>> deconvolve.inputs.glt_label = [(1, 'Houses-Apartments')]
+    >>> deconvolve.inputs.gltsym = [('+Houses -Apartments')]
+    >>> deconvolve.inputs.glt_label = [(1, 'Houses_Apartments')]
     >>> deconvolve.cmdline  # doctest: +ALLOW_UNICODE
-    "3dDeconvolve -glt_label 1 Houses-Apartments -gltsym 'SYM: +Houses -Apartments' -input functional.nii functional2.nii -num_glt 1 -num_stimts 2 -bucket output.nii -stim_label 1 Houses -stim_label 2 Apartments -stim_times 1 timeseries.txt SPMG1(4) -stim_times 2 timeseries.txt SPMG2(4) -x1D output.1D"
+    "3dDeconvolve -glt_label 1 Houses_Apartments -gltsym SYM: +Houses -Apartments -input functional.nii functional2.nii -num_glt 1 -num_stimts 2 -bucket output.nii -stim_label 1 Houses -stim_label 2 Apartments -stim_times 1 timeseries.txt SPMG1(4) -stim_times 2 timeseries.txt SPMG2(4) -x1D output.1D"
     >>> res = deconvolve.run()  # doctest: +SKIP
     """
 
