--- conflicted
+++ resolved
@@ -37,41 +37,8 @@
 from ..utils.misc import human_order_sorted, str2bool
 from .base import (
     TraitedSpec, traits, Str, File, Directory, BaseInterface, InputMultiPath,
-<<<<<<< HEAD
-    isdefined, OutputMultiPath, DynamicTraitedSpec, Undefined, BaseInterfaceInputSpec)
-
-have_pybids = True
-try:
-    import bids
-    pybids_ver = version.parse(bids.__version__)
-except ImportError:
-    have_pybids = False
-
-if have_pybids:
-    try:
-        from bids import layout as bidslayout
-    except ImportError:
-        from bids import grabbids as bidslayout
-
-try:
-    import pyxnat
-except:
-    pass
-
-try:
-    import paramiko
-except:
-    pass
-
-try:
-    import boto
-    from boto.s3.connection import S3Connection, OrdinaryCallingFormat
-except:
-    pass
-=======
     isdefined, OutputMultiPath, DynamicTraitedSpec, Undefined, BaseInterfaceInputSpec,
     LibraryBaseInterface)
->>>>>>> 1eeabd36
 
 iflogger = logging.getLogger('nipype.interface')
 
@@ -2846,31 +2813,31 @@
 
     def _list_outputs(self):
         # Version resilience
+        import bids
+        from packaging import version
         try:
             from bids import BIDSLayout
         except ImportError:
             from bids.grabbids import BIDSLayout
+
+       pybids_ver = version.parse(bids.__version__)
         exclude = None
         if self.inputs.strict:
             exclude = ['derivatives/', 'code/', 'sourcedata/']
-<<<<<<< HEAD
 
         if pybids_ver < version.parse('0.5'):
             raise ImportError("pybids must be >= 0.5, "
             "installed version: {ver}".format(ver=pybids_ver))
         elif pybids_ver >= version.parse('0.5') and pybids_ver < version.parse('0.6'):
-            layout = bidslayout.BIDSLayout(self.inputs.base_dir,
-                                           config=self.inputs.domains,
-                                           exclude=exclude)
+            layout = BIDSLayout(self.inputs.base_dir,
+                                config=self.inputs.domains,
+                                exclude=exclude)
         else:
             # pybids >= 0.6.0
             if self.inputs.domains is None:
                 self.inputs.domains = ['bids']
-            layout = bidslayout.BIDSLayout((self.inputs.base_dir, self.inputs.domains),
-                                           exclude=exclude)
-=======
-        layout = BIDSLayout(self.inputs.base_dir, exclude=exclude)
->>>>>>> 1eeabd36
+            layout = BIDSLayout((self.inputs.base_dir, self.inputs.domains),
+                                exclude=exclude)
 
         # If infield is not given nm input value, silently ignore
         filters = {}
