# emacs: -*- mode: python; py-indent-offset: 4; indent-tabs-mode: nil -*-
# vi: set ft=python sts=4 ts=4 sw=4 et:
""" Set of interfaces that allow interaction with data. Currently
    available interfaces are:

    DataSource: Generic nifti to named Nifti interface
    DataSink: Generic named output from interfaces to data store
    XNATSource: preliminary interface to XNAT

    To come :
    XNATSink

    Change directory to provide relative paths for doctests
    >>> import os
    >>> filepath = os.path.dirname( os.path.realpath( __file__ ) )
    >>> datadir = os.path.realpath(os.path.join(filepath, '../testing/data'))
    >>> os.chdir(datadir)

"""

from builtins import zip
from builtins import filter
from builtins import range

import glob
import fnmatch
import string
import os
import os.path as op
import shutil
import subprocess
import re
import tempfile
from warnings import warn

import sqlite3

from .base import (TraitedSpec, traits, File, Directory,
                   BaseInterface, InputMultiPath, isdefined,
                   OutputMultiPath, DynamicTraitedSpec,
                   Undefined, BaseInterfaceInputSpec)
from .. import config
from ..external.six import string_types
from ..utils.filemanip import (copyfile, list_to_filename,
                               filename_to_list)
from ..utils.misc import human_order_sorted
from ..utils.misc import str2bool
from .. import logging
iflogger = logging.getLogger('interface')

try:
    import pyxnat
except:
    pass

try:
    import paramiko
except:
    pass

try:
    import boto
    from boto.s3.connection import S3Connection, OrdinaryCallingFormat
except:
    pass


def copytree(src, dst, use_hardlink=False):
    """Recursively copy a directory tree using
    nipype.utils.filemanip.copyfile()

    This is not a thread-safe routine. However, in the case of creating new
    directories, it checks to see if a particular directory has already been
    created by another process.
    """
    names = os.listdir(src)
    try:
        os.makedirs(dst)
    except OSError as why:
        if 'File exists' in why:
            pass
        else:
            raise why
    errors = []
    for name in names:
        srcname = os.path.join(src, name)
        dstname = os.path.join(dst, name)
        try:
            if os.path.isdir(srcname):
                copytree(srcname, dstname, use_hardlink)
            else:
                copyfile(srcname, dstname, True, hashmethod='content',
                         use_hardlink=use_hardlink)
        except (IOError, os.error) as why:
            errors.append((srcname, dstname, str(why)))
        # catch the Error from the recursive copytree so that we can
        # continue with other files
        except Exception as err:
            errors.extend(err.args[0])
    if errors:
        raise Exception(errors)


def add_traits(base, names, trait_type=None):
    """ Add traits to a traited class.

    All traits are set to Undefined by default
    """
    if trait_type is None:
        trait_type = traits.Any
    undefined_traits = {}
    for key in names:
        base.add_trait(key, trait_type)
        undefined_traits[key] = Undefined
    base.trait_set(trait_change_notify=False, **undefined_traits)
    # access each trait
    for key in names:
        _ = getattr(base, key)
    return base


class IOBase(BaseInterface):

    def _run_interface(self, runtime):
        return runtime

    def _list_outputs(self):
        raise NotImplementedError

    def _outputs(self):
        return self._add_output_traits(super(IOBase, self)._outputs())

    def _add_output_traits(self, base):
        return base


# Class to track percentage of S3 file upload
class ProgressPercentage(object):
    '''
    Callable class instsance (via __call__ method) that displays
    upload percentage of a file to S3
    '''

    def __init__(self, filename):
        '''
        '''

        # Import packages
        import threading

        # Initialize data attributes
        self._filename = filename
        self._size = float(os.path.getsize(filename))
        self._seen_so_far = 0
        self._lock = threading.Lock()

    def __call__(self, bytes_amount):
        '''
        '''

        # Import packages
        import sys

        # With the lock on, print upload status
        with self._lock:
            self._seen_so_far += bytes_amount
            if self._size != 0:
                percentage = (self._seen_so_far / self._size) * 100
            else:
                percentage = 0
            progress_str = '%d / %d (%.2f%%)\r'\
                           % (self._seen_so_far, self._size, percentage)

            # Write to stdout
            sys.stdout.write(progress_str)
            sys.stdout.flush()


# DataSink inputs
class DataSinkInputSpec(DynamicTraitedSpec, BaseInterfaceInputSpec):
    '''
    '''

    # Init inputspec data attributes
    base_directory = Directory(
        desc='Path to the base directory for storing data.')
    container = traits.Str(
        desc='Folder within base directory in which to store output')
    parameterization = traits.Bool(True, usedefault=True,
                                   desc='store output in parametrized structure')
    strip_dir = Directory(desc='path to strip out of filename')
    substitutions = InputMultiPath(traits.Tuple(traits.Str, traits.Str),
                                   desc=('List of 2-tuples reflecting string '
                                         'to substitute and string to replace '
                                         'it with'))
    regexp_substitutions = \
        InputMultiPath(traits.Tuple(traits.Str, traits.Str),
                       desc=('List of 2-tuples reflecting a pair of a '\
                             'Python regexp pattern and a replacement '\
                             'string. Invoked after string `substitutions`'))

    _outputs = traits.Dict(traits.Str, value={}, usedefault=True)
    remove_dest_dir = traits.Bool(False, usedefault=True,
                                  desc='remove dest directory when copying dirs')

    # AWS S3 data attributes
    creds_path = traits.Str(desc='Filepath to AWS credentials file for S3 bucket '\
                                 'access; if not specified, the credentials will '\
                                 'be taken from the AWS_ACCESS_KEY_ID and '\
                                 'AWS_SECRET_ACCESS_KEY environment variables')
    encrypt_bucket_keys = traits.Bool(desc='Flag indicating whether to use S3 '\
                                        'server-side AES-256 encryption')
    # Set this if user wishes to override the bucket with their own
    bucket = traits.Generic(mandatory=False,
                            desc='Boto3 S3 bucket for manual override of bucket')
    # Set this if user wishes to have local copy of files as well
    local_copy = traits.Str(desc='Copy files locally as well as to S3 bucket')

    # Set call-able inputs attributes
    def __setattr__(self, key, value):

        if key not in self.copyable_trait_names():
            if not isdefined(value):
                super(DataSinkInputSpec, self).__setattr__(key, value)
            self._outputs[key] = value
        else:
            if key in self._outputs:
                self._outputs[key] = value
            super(DataSinkInputSpec, self).__setattr__(key, value)


# DataSink outputs
class DataSinkOutputSpec(TraitedSpec):

    # Init out file
    out_file = traits.Any(desc='datasink output')


# Custom DataSink class
class DataSink(IOBase):
    """ Generic datasink module to store structured outputs

        Primarily for use within a workflow. This interface allows arbitrary
        creation of input attributes. The names of these attributes define the
        directory structure to create for storage of the files or directories.

        The attributes take the following form:

        string[[.[@]]string[[.[@]]string]] ...

        where parts between [] are optional.

        An attribute such as contrasts.@con will create a 'contrasts' directory
        to store the results linked to the attribute. If the @ is left out, such
        as in 'contrasts.con', a subdirectory 'con' will be created under
        'contrasts'.

        the general form of the output is::

           'base_directory/container/parameterization/destloc/filename'

           destloc = string[[.[@]]string[[.[@]]string]] and
           filename comesfrom the input to the connect statement.

        .. warning::

            This is not a thread-safe node because it can write to a common
            shared location. It will not complain when it overwrites a file.

        .. note::

            If both substitutions and regexp_substitutions are used, then
            substitutions are applied first followed by regexp_substitutions.

            This interface **cannot** be used in a MapNode as the inputs are
            defined only when the connect statement is executed.

        Examples
        --------

        >>> ds = DataSink()
        >>> ds.inputs.base_directory = 'results_dir'
        >>> ds.inputs.container = 'subject'
        >>> ds.inputs.structural = 'structural.nii'
        >>> setattr(ds.inputs, 'contrasts.@con', ['cont1.nii', 'cont2.nii'])
        >>> setattr(ds.inputs, 'contrasts.alt', ['cont1a.nii', 'cont2a.nii'])
        >>> ds.run()  # doctest: +SKIP

        To use DataSink in a MapNode, its inputs have to be defined at the
        time the interface is created.

        >>> ds = DataSink(infields=['contasts.@con'])
        >>> ds.inputs.base_directory = 'results_dir'
        >>> ds.inputs.container = 'subject'
        >>> ds.inputs.structural = 'structural.nii'
        >>> setattr(ds.inputs, 'contrasts.@con', ['cont1.nii', 'cont2.nii'])
        >>> setattr(ds.inputs, 'contrasts.alt', ['cont1a.nii', 'cont2a.nii'])
        >>> ds.run()  # doctest: +SKIP

    """

    # Give obj .inputs and .outputs
    input_spec = DataSinkInputSpec
    output_spec = DataSinkOutputSpec

    # Initialization method to set up datasink
    def __init__(self, infields=None, force_run=True, **kwargs):
        """
        Parameters
        ----------
        infields : list of str
            Indicates the input fields to be dynamically created
        """

        super(DataSink, self).__init__(**kwargs)
        undefined_traits = {}
        # used for mandatory inputs check
        self._infields = infields
        if infields:
            for key in infields:
                self.inputs.add_trait(key, traits.Any)
                self.inputs._outputs[key] = Undefined
                undefined_traits[key] = Undefined
        self.inputs.trait_set(trait_change_notify=False, **undefined_traits)
        if force_run:
            self._always_run = True

    # Get destination paths
    def _get_dst(self, src):
        # If path is directory with trailing os.path.sep,
        # then remove that for a more robust behavior
        src = src.rstrip(os.path.sep)
        path, fname = os.path.split(src)
        if self.inputs.parameterization:
            dst = path
            if isdefined(self.inputs.strip_dir):
                dst = dst.replace(self.inputs.strip_dir, '')
            folders = [folder for folder in dst.split(os.path.sep) if
                       folder.startswith('_')]
            dst = os.path.sep.join(folders)
            if fname:
                dst = os.path.join(dst, fname)
        else:
            if fname:
                dst = fname
            else:
                dst = path.split(os.path.sep)[-1]
        if dst[0] == os.path.sep:
            dst = dst[1:]
        return dst

    # Substitute paths in substitutions dictionary parameter
    def _substitute(self, pathstr):
        pathstr_ = pathstr
        if isdefined(self.inputs.substitutions):
            for key, val in self.inputs.substitutions:
                oldpathstr = pathstr
                pathstr = pathstr.replace(key, val)
                if pathstr != oldpathstr:
                    iflogger.debug('sub.str: %s -> %s using %r -> %r'
                                   % (oldpathstr, pathstr, key, val))
        if isdefined(self.inputs.regexp_substitutions):
            for key, val in self.inputs.regexp_substitutions:
                oldpathstr = pathstr
                pathstr, _ = re.subn(key, val, pathstr)
                if pathstr != oldpathstr:
                    iflogger.debug('sub.regexp: %s -> %s using %r -> %r'
                                   % (oldpathstr, pathstr, key, val))
        if pathstr_ != pathstr:
            iflogger.info('sub: %s -> %s' % (pathstr_, pathstr))
        return pathstr

    # Check for s3 in base directory
    def _check_s3_base_dir(self):
        '''
        Method to see if the datasink's base directory specifies an
        S3 bucket path; if it does, it parses the path for the bucket
        name in the form 's3://bucket_name/...' and returns it

        Parameters
        ----------

        Returns
        -------
        s3_flag : boolean
            flag indicating whether the base_directory contained an
            S3 bucket path
        bucket_name : string
            name of the S3 bucket to connect to; if the base directory
            is not a valid S3 path, defaults to '<N/A>'
        '''

        # Init variables
        s3_str = 's3://'
        bucket_name = '<N/A>'
        base_directory = self.inputs.base_directory

        if not isdefined(base_directory):
            s3_flag = False
            return s3_flag, bucket_name

        # Explicitly lower-case the "s3"
        if base_directory.lower().startswith(s3_str):
            base_dir_sp = base_directory.split('/')
            base_dir_sp[0] = base_dir_sp[0].lower()
            base_directory = '/'.join(base_dir_sp)

        # Check if 's3://' in base dir
        if base_directory.startswith(s3_str):
            # Expects bucket name to be 's3://bucket_name/base_dir/..'
            bucket_name = base_directory.split(s3_str)[1].split('/')[0]
            s3_flag = True
        # Otherwise it's just a normal datasink
        else:
            s3_flag = False

        # Return s3_flag
        return s3_flag, bucket_name

    # Function to return AWS secure environment variables
    def _return_aws_keys(self):
        '''
        Method to return AWS access key id and secret access key using
        credentials found in a local file.

        Parameters
        ----------
        self : nipype.interfaces.io.DataSink
            self for instance method

        Returns
        -------
        aws_access_key_id : string
            string of the AWS access key ID
        aws_secret_access_key : string
            string of the AWS secret access key
        '''

        # Import packages
        import os

        # Init variables
        creds_path = self.inputs.creds_path

        # Check if creds exist
        if creds_path and os.path.exists(creds_path):
            with open(creds_path, 'r') as creds_in:
                # Grab csv rows
                row1 = creds_in.readline()
                row2 = creds_in.readline()

            # Are they root or user keys
            if 'User Name' in row1:
                # And split out for keys
                aws_access_key_id = row2.split(',')[1]
                aws_secret_access_key = row2.split(',')[2]
            elif 'AWSAccessKeyId' in row1:
                # And split out for keys
                aws_access_key_id = row1.split('=')[1]
                aws_secret_access_key = row2.split('=')[1]
            else:
                err_msg = 'Credentials file not recognized, check file is correct'
                raise Exception(err_msg)

            # Strip any carriage return/line feeds
            aws_access_key_id = aws_access_key_id.replace('\r', '').replace('\n', '')
            aws_secret_access_key = aws_secret_access_key.replace('\r', '').replace('\n', '')
        else:
            aws_access_key_id = os.getenv('AWS_ACCESS_KEY_ID')
            aws_secret_access_key = os.getenv('AWS_SECRET_ACCESS_KEY')

        # Return keys
        return aws_access_key_id, aws_secret_access_key

    # Fetch bucket object
    def _fetch_bucket(self, bucket_name):
        '''
        Method to return a bucket object which can be used to interact
        with an AWS S3 bucket using credentials found in a local file.

        Parameters
        ----------
        self : nipype.interfaces.io.DataSink
            self for instance method
        bucket_name : string
            string corresponding to the name of the bucket on S3

        Returns
        -------
        bucket : boto3.resources.factory.s3.Bucket
            boto3 s3 Bucket object which is used to interact with files
            in an S3 bucket on AWS
        '''

        # Import packages
        import logging

        try:
            import boto3
            import botocore
        except ImportError as exc:
            err_msg = 'Boto3 package is not installed - install boto3 and '\
                      'try again.'
            raise Exception(err_msg)

        # Init variables
        creds_path = self.inputs.creds_path
        iflogger = logging.getLogger('interface')

        # Get AWS credentials
        try:
            aws_access_key_id, aws_secret_access_key = \
                self._return_aws_keys()
        except Exception as exc:
            err_msg = 'There was a problem extracting the AWS credentials '\
                      'from the credentials file provided: %s. Error:\n%s'\
                      % (creds_path, exc)
            raise Exception(err_msg)

        # Try and get AWS credentials if a creds_path is specified
        if aws_access_key_id and aws_secret_access_key:
            # Init connection
            iflogger.info('Connecting to S3 bucket: %s with credentials...'\
                          % bucket_name)
            # Use individual session for each instance of DataSink
            # Better when datasinks are being used in multi-threading, see:
            # http://boto3.readthedocs.org/en/latest/guide/resources.html#multithreading
            session = boto3.session.Session(aws_access_key_id=aws_access_key_id,
                                            aws_secret_access_key=aws_secret_access_key)
            s3_resource = session.resource('s3', use_ssl=True)

        # Otherwise, connect anonymously
        else:
            iflogger.info('Connecting to AWS: %s anonymously...'\
                          % bucket_name)
            session = boto3.session.Session()
            s3_resource = session.resource('s3', use_ssl=True)
            s3_resource.meta.client.meta.events.register('choose-signer.s3.*',
                                                         botocore.handlers.disable_signing)

        # Explicitly declare a secure SSL connection for bucket object
        bucket = s3_resource.Bucket(bucket_name)

        # And try fetch the bucket with the name argument
        try:
            s3_resource.meta.client.head_bucket(Bucket=bucket_name)
        except botocore.exceptions.ClientError as exc:
            error_code = int(exc.response['Error']['Code'])
            if error_code == 403:
                err_msg = 'Access to bucket: %s is denied; check credentials'\
                          % bucket_name
                raise Exception(err_msg)
            elif error_code == 404:
                err_msg = 'Bucket: %s does not exist; check spelling and try '\
                          'again' % bucket_name
                raise Exception(err_msg)
            else:
                err_msg = 'Unable to connect to bucket: %s. Error message:\n%s'\
                          % (bucket_name, exc)
        except Exception as exc:
            err_msg = 'Unable to connect to bucket: %s. Error message:\n%s'\
                      % (bucket_name, exc)
            raise Exception(err_msg)

        # Return the bucket
        return bucket

    # Send up to S3 method
    def _upload_to_s3(self, bucket, src, dst):
        '''
        Method to upload outputs to S3 bucket instead of on local disk
        '''

        # Import packages
        import hashlib
        import logging
        import os

        from botocore.exceptions import ClientError

        # Init variables
        iflogger = logging.getLogger('interface')
        s3_str = 's3://'
        s3_prefix = s3_str + bucket.name

        # Explicitly lower-case the "s3"
        if dst.lower().startswith(s3_str):
            dst_sp = dst.split('/')
            dst_sp[0] = dst_sp[0].lower()
            dst = '/'.join(dst_sp)

        # If src is a directory, collect files (this assumes dst is a dir too)
        if os.path.isdir(src):
            src_files = []
            for root, dirs, files in os.walk(src):
                src_files.extend([os.path.join(root, fil) for fil in files])
            # Make the dst files have the dst folder as base dir
            dst_files = [os.path.join(dst, src_f.split(src)[1]) \
                         for src_f in src_files]
        else:
            src_files = [src]
            dst_files = [dst]

        # Iterate over src and copy to dst
        for src_idx, src_f in enumerate(src_files):
            # Get destination filename/keyname
            dst_f = dst_files[src_idx]
            dst_k = dst_f.replace(s3_prefix, '').lstrip('/')

            # See if same file is already up there
            try:
                dst_obj = bucket.Object(key=dst_k)
                dst_md5 = dst_obj.e_tag.strip('"')

                # See if same file is already there
                src_read = open(src_f, 'rb').read()
                src_md5 = hashlib.md5(src_read).hexdigest()
                # Move to next loop iteration
                if dst_md5 == src_md5:
                    iflogger.info('File %s already exists on S3, skipping...' % dst_f)
                    continue
                else:
                    iflogger.info('Overwriting previous S3 file...')

            except ClientError:
                iflogger.info('New file to S3')

            # Copy file up to S3 (either encrypted or not)
            iflogger.info('Uploading %s to S3 bucket, %s, as %s...'\
                          % (src_f, bucket.name, dst_f))
            if self.inputs.encrypt_bucket_keys:
                extra_args = {'ServerSideEncryption' : 'AES256'}
            else:
                extra_args = {}
            bucket.upload_file(src_f, dst_k, ExtraArgs=extra_args,
                               Callback=ProgressPercentage(src_f))

    # List outputs, main run routine
    def _list_outputs(self):
        """Execute this module.
        """

        # Init variables
        iflogger = logging.getLogger('interface')
        outputs = self.output_spec().get()
        out_files = []
        # Use hardlink
        use_hardlink = str2bool(config.get('execution', 'try_hard_link_datasink'))

        # Set local output directory if specified
        if isdefined(self.inputs.local_copy):
            outdir = self.inputs.local_copy
        else:
            outdir = self.inputs.base_directory
            # If base directory isn't given, assume current directory
            if not isdefined(outdir):
                outdir = '.'

        # Check if base directory reflects S3 bucket upload
        s3_flag, bucket_name = self._check_s3_base_dir()
        if s3_flag:
            s3dir = self.inputs.base_directory
            # If user overrides bucket object, use that
            if self.inputs.bucket:
                bucket = self.inputs.bucket
            # Otherwise fetch bucket object using name
            else:
                try:
                    bucket = self._fetch_bucket(bucket_name)
                # If encountering an exception during bucket access, set output
                # base directory to a local folder
                except Exception as exc:
                    s3dir = '<N/A>'
                    if not isdefined(self.inputs.local_copy):
                        local_out_exception = os.path.join(os.path.expanduser('~'),
                                                           's3_datasink_' + bucket_name)
                        outdir = local_out_exception
                    # Log local copying directory
                    iflogger.info('Access to S3 failed! Storing outputs locally at: '\
                                  '%s\nError: %s' %(outdir, exc))
        else:
            s3dir = '<N/A>'

        # If container input is given, append that to outdir
        if isdefined(self.inputs.container):
            outdir = os.path.join(outdir, self.inputs.container)
            s3dir = os.path.join(s3dir, self.inputs.container)

        # If sinking to local folder
        if outdir != s3dir:
            outdir = os.path.abspath(outdir)
            # Create the directory if it doesn't exist
            if not os.path.exists(outdir):
                try:
                    os.makedirs(outdir)
                except OSError as inst:
                    if 'File exists' in inst:
                        pass
                    else:
                        raise(inst)

        # Iterate through outputs attributes {key : path(s)}
        for key, files in self.inputs._outputs.items():
            if not isdefined(files):
                continue
            iflogger.debug("key: %s files: %s" % (key, str(files)))
            files = filename_to_list(files)
            tempoutdir = outdir
            if s3_flag:
                s3tempoutdir = s3dir
            for d in key.split('.'):
                if d[0] == '@':
                    continue
                tempoutdir = os.path.join(tempoutdir, d)
                if s3_flag:
                    s3tempoutdir = os.path.join(s3tempoutdir, d)

            # flattening list
            if isinstance(files, list):
                if isinstance(files[0], list):
                    files = [item for sublist in files for item in sublist]

            # Iterate through passed-in source files
            for src in filename_to_list(files):
                # Format src and dst files
                src = os.path.abspath(src)
                if not os.path.isfile(src):
                    src = os.path.join(src, '')
                dst = self._get_dst(src)
                if s3_flag:
                    s3dst = os.path.join(s3tempoutdir, dst)
                    s3dst = self._substitute(s3dst)
                dst = os.path.join(tempoutdir, dst)
                dst = self._substitute(dst)
                path, _ = os.path.split(dst)

                # If we're uploading to S3
                if s3_flag:
                    self._upload_to_s3(bucket, src, s3dst)
                    out_files.append(s3dst)
                # Otherwise, copy locally src -> dst
                if not s3_flag or isdefined(self.inputs.local_copy):
                    # Create output directory if it doesnt exist
                    if not os.path.exists(path):
                        try:
                            os.makedirs(path)
                        except OSError as inst:
                            if 'File exists' in inst:
                                pass
                            else:
                                raise(inst)
                    # If src is a file, copy it to dst
                    if os.path.isfile(src):
                        iflogger.debug('copyfile: %s %s' % (src, dst))
                        copyfile(src, dst, copy=True, hashmethod='content',
                                 use_hardlink=use_hardlink)
                        out_files.append(dst)
                    # If src is a directory, copy entire contents to dst dir
                    elif os.path.isdir(src):
                        if os.path.exists(dst) and self.inputs.remove_dest_dir:
                            iflogger.debug('removing: %s' % dst)
                            shutil.rmtree(dst)
                        iflogger.debug('copydir: %s %s' % (src, dst))
                        copytree(src, dst)
                        out_files.append(dst)

        # Return outputs dictionary
        outputs['out_file'] = out_files

        return outputs


<<<<<<< HEAD
class S3DataSinkInputSpec(DynamicTraitedSpec, BaseInterfaceInputSpec):
    testing = traits.Bool(False, usedefault=True,
                                   desc='Flag for using local fakes3 server.'
                                        ' (for testing purposes only)')
    anon = traits.Bool(False, usedefault=True,
                                   desc='Use anonymous connection to s3')
    bucket = traits.Str(mandatory=True,
                        desc='Amazon S3 bucket where your data is stored')
    bucket_path = traits.Str('', usedefault=True,
                             desc='Location within your bucket to store '
                                   'data.')
    base_directory = Directory(
        desc='Path to the base directory for storing data.')
    container = traits.Str(
        desc='Folder within base directory in which to store output')
    parameterization = traits.Bool(True, usedefault=True,
                                   desc='store output in parametrized structure')
    strip_dir = Directory(desc='path to strip out of filename')
    substitutions = InputMultiPath(traits.Tuple(traits.Str, traits.Str),
                                   desc=('List of 2-tuples reflecting string '
                                         'to substitute and string to replace '
                                         'it with'))
    regexp_substitutions = InputMultiPath(traits.Tuple(traits.Str, traits.Str),
                                          desc=('List of 2-tuples reflecting a pair '
                                                'of a Python regexp pattern and a '
                                                'replacement string. Invoked after '
                                                'string `substitutions`'))

    _outputs = traits.Dict(traits.Str, value={}, usedefault=True)
    remove_dest_dir = traits.Bool(False, usedefault=True,
                                  desc='remove dest directory when copying dirs')

    def __setattr__(self, key, value):
        if key not in self.copyable_trait_names():
            if not isdefined(value):
                super(S3DataSinkInputSpec, self).__setattr__(key, value)
            self._outputs[key] = value
        else:
            if key in self._outputs:
                self._outputs[key] = value
            super(S3DataSinkInputSpec, self).__setattr__(key, value)


class S3DataSink(DataSink):
    """ Works exactly like DataSink, except the specified files will
        also be uploaded to Amazon S3 storage in the specified bucket
        and location.  'bucket_path' is the s3 analog for
        'base_directory'.

    """
    input_spec = S3DataSinkInputSpec

    def _list_outputs(self):
        """Execute this module.
        """
        outputs = super(S3DataSink, self)._list_outputs()

        self.localtos3(outputs['out_file'])

        return outputs

    def localtos3(self, paths):
        if self.inputs.testing:
            conn = S3Connection(anon=True, is_secure=False, port=4567,
                                host='localhost',
                                calling_format=OrdinaryCallingFormat())

        else:
            conn = S3Connection(anon=self.inputs.anon)
        bkt = conn.get_bucket(self.inputs.bucket)
        s3paths = []

        for path in paths:
            # convert local path to s3 path
            bd_index = path.find(self.inputs.base_directory)
            if bd_index != -1:  # base_directory is in path, maintain directory structure
                s3path = path[bd_index+len(self.inputs.base_directory):]  # cut out base directory
                if s3path[0] == os.path.sep:
                    s3path = s3path[1:]
            else:  # base_directory isn't in path, simply place all files in bucket_path folder
                s3path = os.path.split(path)[1]  # take filename from path
            s3path = os.path.join(self.inputs.bucket_path, s3path)
            if s3path[-1] == os.path.sep:
                s3path = s3path[:-1]
            s3paths.append(s3path)

            k = boto.s3.key.Key(bkt)
            k.key = s3path
            k.set_contents_from_filename(path)

        return s3paths


=======
>>>>>>> 3afcdd32
class S3DataGrabberInputSpec(DynamicTraitedSpec, BaseInterfaceInputSpec):
    anon = traits.Bool(False, usedefault=True,
                       desc='Use anonymous connection to s3.  If this is set to True, boto may print' +
                            ' a urlopen error, but this does not prevent data from being downloaded.')
    region = traits.Str('us-east-1', usedefault=True,
                        desc='Region of s3 bucket')
    bucket = traits.Str(mandatory=True,
                        desc='Amazon S3 bucket where your data is stored')
    bucket_path = traits.Str('', usedefault=True,
                             desc='Location within your bucket for subject data.')
    local_directory = Directory(exists=True,
                                desc='Path to the local directory for subject data to be downloaded '
                                'and accessed. Should be on HDFS for Spark jobs.')
    raise_on_empty = traits.Bool(True, usedefault=True,
                                 desc='Generate exception if list is empty for a given field')
    sort_filelist = traits.Bool(mandatory=True,
                                desc='Sort the filelist that matches the template')
    template = traits.Str(mandatory=True,
                          desc='Layout used to get files. Relative to bucket_path if defined.'
                               'Uses regex rather than glob style formatting.')
    template_args = traits.Dict(key_trait=traits.Str,
                                value_trait=traits.List(traits.List),
                                desc='Information to plug into template')


class S3DataGrabber(IOBase):
    """ Generic datagrabber module that wraps around glob in an
        intelligent way for neuroimaging tasks to grab files from
        Amazon S3

        Works exactly like DataGrabber, except, you must specify an
        S3 "bucket" and "bucket_path" to search for your data and a
        "local_directory" to store the data. "local_directory"
        should be a location on HDFS for Spark jobs. Additionally,
        "template" uses regex style formatting, rather than the
        glob-style found in the original DataGrabber.

    """
    input_spec = S3DataGrabberInputSpec
    output_spec = DynamicTraitedSpec
    _always_run = True

    def __init__(self, infields=None, outfields=None, **kwargs):
        """
        Parameters
        ----------
        infields : list of str
            Indicates the input fields to be dynamically created

        outfields: list of str
            Indicates output fields to be dynamically created

        See class examples for usage

        """
        if not outfields:
            outfields = ['outfiles']
        super(S3DataGrabber, self).__init__(**kwargs)
        undefined_traits = {}
        # used for mandatory inputs check
        self._infields = infields
        self._outfields = outfields
        if infields:
            for key in infields:
                self.inputs.add_trait(key, traits.Any)
                undefined_traits[key] = Undefined
        # add ability to insert field specific templates
        self.inputs.add_trait('field_template',
                              traits.Dict(traits.Enum(outfields),
                                          desc="arguments that fit into template"))
        undefined_traits['field_template'] = Undefined
        if not isdefined(self.inputs.template_args):
            self.inputs.template_args = {}
        for key in outfields:
            if key not in self.inputs.template_args:
                if infields:
                    self.inputs.template_args[key] = [infields]
                else:
                    self.inputs.template_args[key] = []

        self.inputs.trait_set(trait_change_notify=False, **undefined_traits)

    def _add_output_traits(self, base):
        """
        S3 specific: Downloads relevant files to a local folder specified

        Using traits.Any instead out OutputMultiPath till add_trait bug
        is fixed.
        """
        return add_traits(base, self.inputs.template_args.keys())

    def _list_outputs(self):
        # infields are mandatory, however I could not figure out how to set 'mandatory' flag dynamically
        # hence manual check
        if self._infields:
            for key in self._infields:
                value = getattr(self.inputs, key)
                if not isdefined(value):
                    msg = "%s requires a value for input '%s' because it was listed in 'infields'" % \
                        (self.__class__.__name__, key)
                    raise ValueError(msg)

        outputs = {}
        # get list of all files in s3 bucket
        conn = boto.connect_s3(anon=self.inputs.anon)
        bkt = conn.get_bucket(self.inputs.bucket)
        bkt_files = list(k.key for k in bkt.list())

        # keys are outfields, args are template args for the outfield
        for key, args in self.inputs.template_args.items():
            outputs[key] = []
            template = self.inputs.template
            if hasattr(self.inputs, 'field_template') and \
                    isdefined(self.inputs.field_template) and \
                    key in self.inputs.field_template:
<<<<<<< HEAD
                template = self.inputs.field_template[key] # template override for multiple outfields
=======
                template = self.inputs.field_template[key]  # template override for multiple outfields
>>>>>>> 3afcdd32
            if isdefined(self.inputs.bucket_path):
                template = os.path.join(self.inputs.bucket_path, template)
            if not args:
                filelist = []
                for fname in bkt_files:
                    if re.match(template, fname):
                        filelist.append(fname)
                if len(filelist) == 0:
                    msg = 'Output key: %s Template: %s returned no files' % (
                        key, template)
                    if self.inputs.raise_on_empty:
                        raise IOError(msg)
                    else:
                        warn(msg)
                else:
                    if self.inputs.sort_filelist:
                        filelist = human_order_sorted(filelist)
                    outputs[key] = list_to_filename(filelist)
            for argnum, arglist in enumerate(args):
                maxlen = 1
                for arg in arglist:
                    if isinstance(arg, string_types) and hasattr(self.inputs, arg):
                        arg = getattr(self.inputs, arg)
                    if isinstance(arg, list):
                        if (maxlen > 1) and (len(arg) != maxlen):
                            raise ValueError('incompatible number of arguments for %s' % key)
                        if len(arg) > maxlen:
                            maxlen = len(arg)
                outfiles = []
                for i in range(maxlen):
                    argtuple = []
                    for arg in arglist:
                        if isinstance(arg, string_types) and hasattr(self.inputs, arg):
                            arg = getattr(self.inputs, arg)
                        if isinstance(arg, list):
                            argtuple.append(arg[i])
                        else:
                            argtuple.append(arg)
                    filledtemplate = template
                    if argtuple:
                        try:
                            filledtemplate = template % tuple(argtuple)
                        except TypeError as e:
                            raise TypeError(e.message + ": Template %s failed to convert with args %s" % (template, str(tuple(argtuple))))
                    outfiles = []
                    for fname in bkt_files:
                        if re.match(filledtemplate, fname):
                            outfiles.append(fname)
                    if len(outfiles) == 0:
                        msg = 'Output key: %s Template: %s returned no files' % (key, filledtemplate)
                        if self.inputs.raise_on_empty:
                            raise IOError(msg)
                        else:
                            warn(msg)
                        outputs[key].append(None)
                    else:
                        if self.inputs.sort_filelist:
                            outfiles = human_order_sorted(outfiles)
                        outputs[key].append(list_to_filename(outfiles))
            if any([val is None for val in outputs[key]]):
                outputs[key] = []
            if len(outputs[key]) == 0:
                outputs[key] = None
            elif len(outputs[key]) == 1:
                outputs[key] = outputs[key][0]
        # Outputs are currently stored as locations on S3.
        # We must convert to the local location specified
        # and download the files.
        for key,val in outputs.iteritems():
            #This will basically be either list-like or string-like:
            #if it has the __iter__ attribute, it's list-like (list,
            #tuple, numpy array) and we iterate through each of its
            #values. If it doesn't, it's string-like (string,
            #unicode), and we convert that value directly.
            if hasattr(val,'__iter__'):
                for i,path in enumerate(val):
                    outputs[key][i] = self.s3tolocal(path, bkt)
            else:
                outputs[key] = self.s3tolocal(val, bkt)

        return outputs

    # Takes an s3 address and downloads the file to a local
    # directory, returning the local path.
    def s3tolocal(self, s3path, bkt):
        # path formatting
        if not os.path.split(self.inputs.local_directory)[1] == '':
            self.inputs.local_directory += '/'
        if not os.path.split(self.inputs.bucket_path)[1] == '':
            self.inputs.bucket_path += '/'
        if self.inputs.template[0] == '/':
            self.inputs.template = self.inputs.template[1:]

        localpath = s3path.replace(self.inputs.bucket_path, self.inputs.local_directory)
        localdir = os.path.split(localpath)[0]
        if not os.path.exists(localdir):
            os.makedirs(localdir)
        k = boto.s3.key.Key(bkt)
        k.key = s3path
        k.get_contents_to_filename(localpath)
        return localpath


class DataGrabberInputSpec(DynamicTraitedSpec, BaseInterfaceInputSpec):
    base_directory = Directory(exists=True,
                               desc='Path to the base directory consisting of subject data.')
    raise_on_empty = traits.Bool(True, usedefault=True,
                                 desc='Generate exception if list is empty for a given field')
    sort_filelist = traits.Bool(mandatory=True,
                                desc='Sort the filelist that matches the template')
    template = traits.Str(mandatory=True,
                          desc='Layout used to get files. relative to base directory if defined')
    template_args = traits.Dict(key_trait=traits.Str,
                                value_trait=traits.List(traits.List),
                                desc='Information to plug into template')


class DataGrabber(IOBase):
    """ Generic datagrabber module that wraps around glob in an
        intelligent way for neuroimaging tasks to grab files


        .. attention::

           Doesn't support directories currently

        Examples
        --------

        >>> from nipype.interfaces.io import DataGrabber

        Pick all files from current directory

        >>> dg = DataGrabber()
        >>> dg.inputs.template = '*'

        Pick file foo/foo.nii from current directory

        >>> dg.inputs.template = '%s/%s.dcm'
        >>> dg.inputs.template_args['outfiles']=[['dicomdir','123456-1-1.dcm']]

        Same thing but with dynamically created fields

        >>> dg = DataGrabber(infields=['arg1','arg2'])
        >>> dg.inputs.template = '%s/%s.nii'
        >>> dg.inputs.arg1 = 'foo'
        >>> dg.inputs.arg2 = 'foo'

        however this latter form can be used with iterables and iterfield in a
        pipeline.

        Dynamically created, user-defined input and output fields

        >>> dg = DataGrabber(infields=['sid'], outfields=['func','struct','ref'])
        >>> dg.inputs.base_directory = '.'
        >>> dg.inputs.template = '%s/%s.nii'
        >>> dg.inputs.template_args['func'] = [['sid',['f3','f5']]]
        >>> dg.inputs.template_args['struct'] = [['sid',['struct']]]
        >>> dg.inputs.template_args['ref'] = [['sid','ref']]
        >>> dg.inputs.sid = 's1'

        Change the template only for output field struct. The rest use the
        general template

        >>> dg.inputs.field_template = dict(struct='%s/struct.nii')
        >>> dg.inputs.template_args['struct'] = [['sid']]

    """
    input_spec = DataGrabberInputSpec
    output_spec = DynamicTraitedSpec
    _always_run = True

    def __init__(self, infields=None, outfields=None, **kwargs):
        """
        Parameters
        ----------
        infields : list of str
            Indicates the input fields to be dynamically created

        outfields: list of str
            Indicates output fields to be dynamically created

        See class examples for usage

        """
        if not outfields:
            outfields = ['outfiles']
        super(DataGrabber, self).__init__(**kwargs)
        undefined_traits = {}
        # used for mandatory inputs check
        self._infields = infields
        self._outfields = outfields
        if infields:
            for key in infields:
                self.inputs.add_trait(key, traits.Any)
                undefined_traits[key] = Undefined
        # add ability to insert field specific templates
        self.inputs.add_trait('field_template',
                              traits.Dict(traits.Enum(outfields),
                                          desc="arguments that fit into template"))
        undefined_traits['field_template'] = Undefined
        if not isdefined(self.inputs.template_args):
            self.inputs.template_args = {}
        for key in outfields:
            if key not in self.inputs.template_args:
                if infields:
                    self.inputs.template_args[key] = [infields]
                else:
                    self.inputs.template_args[key] = []

        self.inputs.trait_set(trait_change_notify=False, **undefined_traits)

    def _add_output_traits(self, base):
        """

        Using traits.Any instead out OutputMultiPath till add_trait bug
        is fixed.
        """
        return add_traits(base, list(self.inputs.template_args.keys()))

    def _list_outputs(self):
        # infields are mandatory, however I could not figure out how to set 'mandatory' flag dynamically
        # hence manual check
        if self._infields:
            for key in self._infields:
                value = getattr(self.inputs, key)
                if not isdefined(value):
                    msg = "%s requires a value for input '%s' because it was listed in 'infields'" % \
                        (self.__class__.__name__, key)
                    raise ValueError(msg)

        outputs = {}
        for key, args in list(self.inputs.template_args.items()):
            outputs[key] = []
            template = self.inputs.template
            if hasattr(self.inputs, 'field_template') and \
                    isdefined(self.inputs.field_template) and \
                    key in self.inputs.field_template:
                template = self.inputs.field_template[key]
            if isdefined(self.inputs.base_directory):
                template = os.path.join(
                    os.path.abspath(self.inputs.base_directory), template)
            else:
                template = os.path.abspath(template)
            if not args:
                filelist = glob.glob(template)
                if len(filelist) == 0:
                    msg = 'Output key: %s Template: %s returned no files' % (
                        key, template)
                    if self.inputs.raise_on_empty:
                        raise IOError(msg)
                    else:
                        warn(msg)
                else:
                    if self.inputs.sort_filelist:
                        filelist = human_order_sorted(filelist)
                    outputs[key] = list_to_filename(filelist)
            for argnum, arglist in enumerate(args):
                maxlen = 1
                for arg in arglist:
                    if isinstance(arg, string_types) and hasattr(self.inputs, arg):
                        arg = getattr(self.inputs, arg)
                    if isinstance(arg, list):
                        if (maxlen > 1) and (len(arg) != maxlen):
                            raise ValueError('incompatible number of arguments for %s' % key)
                        if len(arg) > maxlen:
                            maxlen = len(arg)
                outfiles = []
                for i in range(maxlen):
                    argtuple = []
                    for arg in arglist:
                        if isinstance(arg, string_types) and hasattr(self.inputs, arg):
                            arg = getattr(self.inputs, arg)
                        if isinstance(arg, list):
                            argtuple.append(arg[i])
                        else:
                            argtuple.append(arg)
                    filledtemplate = template
                    if argtuple:
                        try:
                            filledtemplate = template % tuple(argtuple)
                        except TypeError as e:
                            raise TypeError(e.message + ": Template %s failed to convert with args %s" % (template, str(tuple(argtuple))))
                    outfiles = glob.glob(filledtemplate)
                    if len(outfiles) == 0:
                        msg = 'Output key: %s Template: %s returned no files' % (key, filledtemplate)
                        if self.inputs.raise_on_empty:
                            raise IOError(msg)
                        else:
                            warn(msg)
                        outputs[key].append(None)
                    else:
                        if self.inputs.sort_filelist:
                            outfiles = human_order_sorted(outfiles)
                        outputs[key].append(list_to_filename(outfiles))
            if any([val is None for val in outputs[key]]):
                outputs[key] = []
            if len(outputs[key]) == 0:
                outputs[key] = None
            elif len(outputs[key]) == 1:
                outputs[key] = outputs[key][0]
        return outputs


class SelectFilesInputSpec(DynamicTraitedSpec, BaseInterfaceInputSpec):

    base_directory = Directory(exists=True,
                               desc="Root path common to templates.")
    sort_filelist = traits.Bool(True, usedefault=True,
                                desc="When matching mutliple files, return them in sorted order.")
    raise_on_empty = traits.Bool(True, usedefault=True,
                                 desc="Raise an exception if a template pattern matches no files.")
    force_lists = traits.Either(traits.Bool(), traits.List(traits.Str()),
                                default=False, usedefault=True,
                                desc=("Whether to return outputs as a list even when only one file "
                                      "matches the template. Either a boolean that applies to all "
                                      "output fields or a list of output field names to coerce to "
                                      " a list"))


class SelectFiles(IOBase):
    """Flexibly collect data from disk to feed into workflows.

    This interface uses the {}-based string formatting syntax to plug
    values (possibly known only at workflow execution time) into string
    templates and collect files from persistant storage. These templates
    can also be combined with glob wildcards. The field names in the
    formatting template (i.e. the terms in braces) will become inputs
    fields on the interface, and the keys in the templates dictionary
    will form the output fields.

    Examples
    --------

    >>> import pprint
    >>> from nipype import SelectFiles, Node
    >>> templates={"T1": "{subject_id}/struct/T1.nii",
    ...            "epi": "{subject_id}/func/f[0, 1].nii"}
    >>> dg = Node(SelectFiles(templates), "selectfiles")
    >>> dg.inputs.subject_id = "subj1"
    >>> pprint.pprint(dg.outputs.get())  # doctest: +NORMALIZE_WHITESPACE
    {'T1': <undefined>, 'epi': <undefined>}

    The same thing with dynamic grabbing of specific files:

    >>> templates["epi"] = "{subject_id}/func/f{run!s}.nii"
    >>> dg = Node(SelectFiles(templates), "selectfiles")
    >>> dg.inputs.subject_id = "subj1"
    >>> dg.inputs.run = [2, 4]

    """
    input_spec = SelectFilesInputSpec
    output_spec = DynamicTraitedSpec
    _always_run = True

    def __init__(self, templates, **kwargs):
        """Create an instance with specific input fields.

        Parameters
        ----------
        templates : dictionary
            Mapping from string keys to string template values.
            The keys become output fields on the interface.
            The templates should use {}-formatting syntax, where
            the names in curly braces become inputs fields on the interface.
            Format strings can also use glob wildcards to match multiple
            files. At runtime, the values of the interface inputs will be
            plugged into these templates, and the resulting strings will be
            used to select files.

        """
        super(SelectFiles, self).__init__(**kwargs)

        # Infer the infields and outfields from the template
        infields = []
        for name, template in templates.items():
            for _, field_name, _, _ in string.Formatter().parse(template):
                if field_name is not None and field_name not in infields:
                    infields.append(field_name)

        self._infields = infields
        self._outfields = list(templates)
        self._templates = templates

        # Add the dynamic input fields
        undefined_traits = {}
        for field in infields:
            self.inputs.add_trait(field, traits.Any)
            undefined_traits[field] = Undefined
        self.inputs.trait_set(trait_change_notify=False, **undefined_traits)

    def _add_output_traits(self, base):
        """Add the dynamic output fields"""
        return add_traits(base, list(self._templates.keys()))

    def _list_outputs(self):
        """Find the files and expose them as interface outputs."""
        outputs = {}
        info = dict([(k, v) for k, v in list(self.inputs.__dict__.items())
                     if k in self._infields])

        force_lists = self.inputs.force_lists
        if isinstance(force_lists, bool):
            force_lists = self._outfields if force_lists else []
        bad_fields = set(force_lists) - set(self._outfields)
        if bad_fields:
            bad_fields = ", ".join(list(bad_fields))
            plural = "s" if len(bad_fields) > 1 else ""
            verb = "were" if len(bad_fields) > 1 else "was"
            msg = ("The field%s '%s' %s set in 'force_lists' and not in "
                   "'templates'.") % (plural, bad_fields, verb)
            raise ValueError(msg)

        for field, template in self._templates.items():

            # Build the full template path
            if isdefined(self.inputs.base_directory):
                template = op.abspath(op.join(
                    self.inputs.base_directory, template))
            else:
                template = op.abspath(template)

            # Fill in the template and glob for files
            filled_template = template.format(**info)
            filelist = glob.glob(filled_template)

            # Handle the case where nothing matched
            if not filelist:
                msg = "No files were found matching %s template: %s" % (
                    field, filled_template)
                if self.inputs.raise_on_empty:
                    raise IOError(msg)
                else:
                    warn(msg)

            # Possibly sort the list
            if self.inputs.sort_filelist:
                filelist = human_order_sorted(filelist)

            # Handle whether this must be a list or not
            if field not in force_lists:
                filelist = list_to_filename(filelist)

            outputs[field] = filelist

        return outputs


class DataFinderInputSpec(DynamicTraitedSpec, BaseInterfaceInputSpec):
    root_paths = traits.Either(traits.List(),
                               traits.Str(),
                               mandatory=True,)
    match_regex = traits.Str('(.+)',
                             usedefault=True,
                             desc=("Regular expression for matching "
                                   "paths."))
    ignore_regexes = traits.List(desc=("List of regular expressions, "
                                       "if any match the path it will be "
                                       "ignored.")
                                 )
    max_depth = traits.Int(desc="The maximum depth to search beneath "
                           "the root_paths")
    min_depth = traits.Int(desc="The minimum depth to search beneath "
                           "the root paths")
    unpack_single = traits.Bool(False,
                                usedefault=True,
                                desc="Unpack single results from list")


class DataFinder(IOBase):
    """Search for paths that match a given regular expression. Allows a less
    proscriptive approach to gathering input files compared to DataGrabber.
    Will recursively search any subdirectories by default. This can be limited
    with the min/max depth options.
    Matched paths are available in the output 'out_paths'. Any named groups of
    captured text from the regular expression are also available as ouputs of
    the same name.

    Examples
    --------

    >>> from nipype.interfaces.io import DataFinder
    >>> df = DataFinder()
    >>> df.inputs.root_paths = '.'
    >>> df.inputs.match_regex = '.+/(?P<series_dir>.+(qT1|ep2d_fid_T1).+)/(?P<basename>.+)\.nii.gz'
    >>> result = df.run() # doctest: +SKIP
    >>> result.outputs.out_paths  # doctest: +SKIP
    ['./027-ep2d_fid_T1_Gd4/acquisition.nii.gz',
     './018-ep2d_fid_T1_Gd2/acquisition.nii.gz',
     './016-ep2d_fid_T1_Gd1/acquisition.nii.gz',
     './013-ep2d_fid_T1_pre/acquisition.nii.gz']
    >>> result.outputs.series_dir  # doctest: +SKIP
    ['027-ep2d_fid_T1_Gd4',
     '018-ep2d_fid_T1_Gd2',
     '016-ep2d_fid_T1_Gd1',
     '013-ep2d_fid_T1_pre']
    >>> result.outputs.basename  # doctest: +SKIP
    ['acquisition',
     'acquisition'
     'acquisition',
     'acquisition']

    """

    input_spec = DataFinderInputSpec
    output_spec = DynamicTraitedSpec
    _always_run = True

    def _match_path(self, target_path):
        # Check if we should ignore the path
        for ignore_re in self.ignore_regexes:
            if ignore_re.search(target_path):
                return
        # Check if we can match the path
        match = self.match_regex.search(target_path)
        if match is not None:
            match_dict = match.groupdict()
            if self.result is None:
                self.result = {'out_paths': []}
                for key in list(match_dict.keys()):
                    self.result[key] = []
            self.result['out_paths'].append(target_path)
            for key, val in match_dict.items():
                self.result[key].append(val)

    def _run_interface(self, runtime):
        # Prepare some of the inputs
        if isinstance(self.inputs.root_paths, string_types):
            self.inputs.root_paths = [self.inputs.root_paths]
        self.match_regex = re.compile(self.inputs.match_regex)
        if self.inputs.max_depth is Undefined:
            max_depth = None
        else:
            max_depth = self.inputs.max_depth
        if self.inputs.min_depth is Undefined:
            min_depth = 0
        else:
            min_depth = self.inputs.min_depth
        if self.inputs.ignore_regexes is Undefined:
            self.ignore_regexes = []
        else:
            self.ignore_regexes = \
                [re.compile(regex)
                 for regex in self.inputs.ignore_regexes]
        self.result = None
        for root_path in self.inputs.root_paths:
            # Handle tilda/env variables and remove extra seperators
            root_path = os.path.normpath(os.path.expandvars(os.path.expanduser(root_path)))
            # Check if the root_path is a file
            if os.path.isfile(root_path):
                if min_depth == 0:
                    self._match_path(root_path)
                continue
            # Walk through directory structure checking paths
            for curr_dir, sub_dirs, files in os.walk(root_path):
                # Determine the current depth from the root_path
                curr_depth = (curr_dir.count(os.sep) -
                              root_path.count(os.sep))
                # If the max path depth has been reached, clear sub_dirs
                # and files
                if max_depth is not None and curr_depth >= max_depth:
                    sub_dirs[:] = []
                    files = []
                # Test the path for the curr_dir and all files
                if curr_depth >= min_depth:
                    self._match_path(curr_dir)
                if curr_depth >= (min_depth - 1):
                    for infile in files:
                        full_path = os.path.join(curr_dir, infile)
                        self._match_path(full_path)
        if (self.inputs.unpack_single and
                len(self.result['out_paths']) == 1):
            for key, vals in self.result.items():
                self.result[key] = vals[0]
        else:
            # sort all keys acording to out_paths
            for key in list(self.result.keys()):
                if key == "out_paths":
                    continue
                sort_tuples = human_order_sorted(list(zip(self.result["out_paths"],
                                                          self.result[key])))
                self.result[key] = [x for (_, x) in sort_tuples]
            self.result["out_paths"] = human_order_sorted(self.result["out_paths"])

        if not self.result:
            raise RuntimeError("Regular expression did not match any files!")

        return runtime

    def _list_outputs(self):
        outputs = self._outputs().get()
        outputs.update(self.result)
        return outputs


class FSSourceInputSpec(BaseInterfaceInputSpec):
    subjects_dir = Directory(mandatory=True,
                             desc='Freesurfer subjects directory.')
    subject_id = traits.Str(mandatory=True,
                            desc='Subject name for whom to retrieve data')
    hemi = traits.Enum('both', 'lh', 'rh', usedefault=True,
                       desc='Selects hemisphere specific outputs')


class FSSourceOutputSpec(TraitedSpec):
    T1 = File(
        exists=True, desc='Intensity normalized whole-head volume', loc='mri')
    aseg = File(
        exists=True, desc='Volumetric map of regions from automatic segmentation',
        loc='mri')
    brain = File(
        exists=True, desc='Intensity normalized brain-only volume', loc='mri')
    brainmask = File(
        exists=True, desc='Skull-stripped (brain-only) volume', loc='mri')
    filled = File(exists=True, desc='Subcortical mass volume', loc='mri')
    norm = File(
        exists=True, desc='Normalized skull-stripped volume', loc='mri')
    nu = File(exists=True,
              desc='Non-uniformity corrected whole-head volume', loc='mri')
    orig = File(exists=True, desc='Base image conformed to Freesurfer space',
                loc='mri')
    rawavg = File(exists=True, desc='Volume formed by averaging input images',
                  loc='mri')
    ribbon = OutputMultiPath(
        File(exists=True), desc='Volumetric maps of cortical ribbons',
        loc='mri', altkey='*ribbon')
    wm = File(exists=True, desc='Segmented white-matter volume', loc='mri')
    wmparc = File(
        exists=True, desc='Aparc parcellation projected into subcortical white matter',
        loc='mri')
    curv = OutputMultiPath(File(exists=True), desc='Maps of surface curvature',
                           loc='surf')
    inflated = OutputMultiPath(
        File(exists=True), desc='Inflated surface meshes',
        loc='surf')
    pial = OutputMultiPath(
        File(exists=True), desc='Gray matter/pia mater surface meshes',
        loc='surf')
    smoothwm = OutputMultiPath(File(exists=True), loc='surf',
                               desc='Smoothed original surface meshes')
    sphere = OutputMultiPath(
        File(exists=True), desc='Spherical surface meshes',
        loc='surf')
    sulc = OutputMultiPath(
        File(exists=True), desc='Surface maps of sulcal depth', loc='surf')
    thickness = OutputMultiPath(File(exists=True), loc='surf',
                                desc='Surface maps of cortical thickness')
    volume = OutputMultiPath(
        File(exists=True), desc='Surface maps of cortical volume', loc='surf')
    white = OutputMultiPath(
        File(exists=True), desc='White/gray matter surface meshes',
        loc='surf')
    label = OutputMultiPath(
        File(exists=True), desc='Volume and surface label files',
        loc='label', altkey='*label')
    annot = OutputMultiPath(File(exists=True), desc='Surface annotation files',
                            loc='label', altkey='*annot')
    aparc_aseg = OutputMultiPath(
        File(exists=True), loc='mri', altkey='aparc*aseg',
        desc='Aparc parcellation projected into aseg volume')
    sphere_reg = OutputMultiPath(
        File(exists=True), loc='surf', altkey='sphere.reg',
        desc='Spherical registration file')
    aseg_stats = OutputMultiPath(File(exists=True), loc='stats', altkey='aseg',
                                 desc='Automated segmentation statistics file')
    wmparc_stats = OutputMultiPath(
        File(exists=True), loc='stats', altkey='wmparc',
        desc='White matter parcellation statistics file')
    aparc_stats = OutputMultiPath(
        File(exists=True), loc='stats', altkey='aparc',
        desc='Aparc parcellation statistics files')
    BA_stats = OutputMultiPath(File(exists=True), loc='stats', altkey='BA',
                               desc='Brodmann Area statistics files')
    aparc_a2009s_stats = OutputMultiPath(
        File(exists=True), loc='stats', altkey='aparc.a2009s',
        desc='Aparc a2009s parcellation statistics files')
    curv_stats = OutputMultiPath(File(exists=True), loc='stats', altkey='curv',
                                 desc='Curvature statistics files')
    entorhinal_exvivo_stats = OutputMultiPath(
        File(exists=True), loc='stats', altkey='entorhinal_exvivo',
        desc='Entorhinal exvivo statistics files')


class FreeSurferSource(IOBase):
    """Generates freesurfer subject info from their directories

    Examples
    --------

    >>> from nipype.interfaces.io import FreeSurferSource
    >>> fs = FreeSurferSource()
    >>> #fs.inputs.subjects_dir = '.'
    >>> fs.inputs.subject_id = 'PWS04'
    >>> res = fs.run() # doctest: +SKIP

    >>> fs.inputs.hemi = 'lh'
    >>> res = fs.run() # doctest: +SKIP

    """
    input_spec = FSSourceInputSpec
    output_spec = FSSourceOutputSpec
    _always_run = True
    _additional_metadata = ['loc', 'altkey']

    def _get_files(self, path, key, dirval, altkey=None):
        globsuffix = ''
        if dirval == 'mri':
            globsuffix = '.mgz'
        elif dirval == 'stats':
            globsuffix = '.stats'
        globprefix = ''
        if key == 'ribbon' or dirval in ['surf', 'label', 'stats']:
            if self.inputs.hemi != 'both':
                globprefix = self.inputs.hemi + '.'
            else:
                globprefix = '*'
        if key == 'aseg_stats' or key == 'wmparc_stats':
            globprefix = ''
        keydir = os.path.join(path, dirval)
        if altkey:
            key = altkey
        globpattern = os.path.join(
            keydir, ''.join((globprefix, key, globsuffix)))
        return [os.path.abspath(f) for f in glob.glob(globpattern)]

    def _list_outputs(self):
        subjects_dir = self.inputs.subjects_dir
        subject_path = os.path.join(subjects_dir, self.inputs.subject_id)
        output_traits = self._outputs()
        outputs = output_traits.get()
        for k in list(outputs.keys()):
            val = self._get_files(subject_path, k,
                                  output_traits.traits()[k].loc,
                                  output_traits.traits()[k].altkey)
            if val:
                outputs[k] = list_to_filename(val)
        return outputs


class XNATSourceInputSpec(DynamicTraitedSpec, BaseInterfaceInputSpec):

    query_template = traits.Str(
        mandatory=True,
        desc=('Layout used to get files. Relative to base '
              'directory if defined')
    )

    query_template_args = traits.Dict(
        traits.Str,
        traits.List(traits.List),
        value=dict(outfiles=[]), usedefault=True,
        desc='Information to plug into template'
    )

    server = traits.Str(
        mandatory=True,
        requires=['user', 'pwd'],
        xor=['config']
    )

    user = traits.Str()
    pwd = traits.Password()
    config = File(mandatory=True, xor=['server'])

    cache_dir = Directory(desc='Cache directory')


class XNATSource(IOBase):
    """ Generic XNATSource module that wraps around the pyxnat module in
        an intelligent way for neuroimaging tasks to grab files and data
        from an XNAT server.

        Examples
        --------

        >>> from nipype.interfaces.io import XNATSource

        Pick all files from current directory

        >>> dg = XNATSource()
        >>> dg.inputs.template = '*'

        >>> dg = XNATSource(infields=['project','subject','experiment','assessor','inout'])
        >>> dg.inputs.query_template = '/projects/%s/subjects/%s/experiments/%s' \
                   '/assessors/%s/%s_resources/files'
        >>> dg.inputs.project = 'IMAGEN'
        >>> dg.inputs.subject = 'IMAGEN_000000001274'
        >>> dg.inputs.experiment = '*SessionA*'
        >>> dg.inputs.assessor = '*ADNI_MPRAGE_nii'
        >>> dg.inputs.inout = 'out'

        >>> dg = XNATSource(infields=['sid'],outfields=['struct','func'])
        >>> dg.inputs.query_template = '/projects/IMAGEN/subjects/%s/experiments/*SessionA*' \
                   '/assessors/*%s_nii/out_resources/files'
        >>> dg.inputs.query_template_args['struct'] = [['sid','ADNI_MPRAGE']]
        >>> dg.inputs.query_template_args['func'] = [['sid','EPI_faces']]
        >>> dg.inputs.sid = 'IMAGEN_000000001274'


    """
    input_spec = XNATSourceInputSpec
    output_spec = DynamicTraitedSpec

    def __init__(self, infields=None, outfields=None, **kwargs):
        """
        Parameters
        ----------
        infields : list of str
            Indicates the input fields to be dynamically created

        outfields: list of str
            Indicates output fields to be dynamically created

        See class examples for usage

        """
        super(XNATSource, self).__init__(**kwargs)
        undefined_traits = {}
        # used for mandatory inputs check
        self._infields = infields
        if infields:
            for key in infields:
                self.inputs.add_trait(key, traits.Any)
                undefined_traits[key] = Undefined
            self.inputs.query_template_args['outfiles'] = [infields]
        if outfields:
            # add ability to insert field specific templates
            self.inputs.add_trait(
                'field_template',
                traits.Dict(traits.Enum(outfields),
                            desc="arguments that fit into query_template")
            )
            undefined_traits['field_template'] = Undefined
            # self.inputs.remove_trait('query_template_args')
            outdict = {}
            for key in outfields:
                outdict[key] = []
            self.inputs.query_template_args = outdict
        self.inputs.trait_set(trait_change_notify=False, **undefined_traits)

    def _add_output_traits(self, base):
        """

        Using traits.Any instead out OutputMultiPath till add_trait bug
        is fixed.
        """
        return add_traits(base, list(self.inputs.query_template_args.keys()))

    def _list_outputs(self):
        # infields are mandatory, however I could not figure out
        # how to set 'mandatory' flag dynamically, hence manual check

        cache_dir = self.inputs.cache_dir or tempfile.gettempdir()

        if self.inputs.config:
            xnat = pyxnat.Interface(config=self.inputs.config)
        else:
            xnat = pyxnat.Interface(self.inputs.server,
                                    self.inputs.user,
                                    self.inputs.pwd,
                                    cache_dir
                                    )

        if self._infields:
            for key in self._infields:
                value = getattr(self.inputs, key)
                if not isdefined(value):
                    msg = ("%s requires a value for input '%s' "
                           "because it was listed in 'infields'" %
                           (self.__class__.__name__, key)
                           )
                    raise ValueError(msg)

        outputs = {}
        for key, args in list(self.inputs.query_template_args.items()):
            outputs[key] = []
            template = self.inputs.query_template
            if hasattr(self.inputs, 'field_template') and \
                    isdefined(self.inputs.field_template) and \
                    key in self.inputs.field_template:
                template = self.inputs.field_template[key]
            if not args:
                file_objects = xnat.select(template).get('obj')
                if file_objects == []:
                    raise IOError('Template %s returned no files'
                                  % template
                                  )
                outputs[key] = list_to_filename(
                    [str(file_object.get())
                     for file_object in file_objects
                     if file_object.exists()
                     ])
            for argnum, arglist in enumerate(args):
                maxlen = 1
                for arg in arglist:
                    if isinstance(arg, string_types) and hasattr(self.inputs, arg):
                        arg = getattr(self.inputs, arg)
                    if isinstance(arg, list):
                        if (maxlen > 1) and (len(arg) != maxlen):
                            raise ValueError('incompatible number '
                                             'of arguments for %s' % key
                                             )
                        if len(arg) > maxlen:
                            maxlen = len(arg)
                outfiles = []
                for i in range(maxlen):
                    argtuple = []
                    for arg in arglist:
                        if isinstance(arg, string_types) and \
                                hasattr(self.inputs, arg):
                            arg = getattr(self.inputs, arg)
                        if isinstance(arg, list):
                            argtuple.append(arg[i])
                        else:
                            argtuple.append(arg)
                    if argtuple:
                        target = template % tuple(argtuple)
                        file_objects = xnat.select(target).get('obj')

                        if file_objects == []:
                            raise IOError('Template %s '
                                          'returned no files' % target
                                          )

                        outfiles = list_to_filename(
                            [str(file_object.get())
                             for file_object in file_objects
                             if file_object.exists()
                             ]
                        )
                    else:
                        file_objects = xnat.select(template).get('obj')

                        if file_objects == []:
                            raise IOError('Template %s '
                                          'returned no files' % template
                                          )

                        outfiles = list_to_filename(
                            [str(file_object.get())
                             for file_object in file_objects
                             if file_object.exists()
                             ]
                        )

                    outputs[key].insert(i, outfiles)
            if len(outputs[key]) == 0:
                outputs[key] = None
            elif len(outputs[key]) == 1:
                outputs[key] = outputs[key][0]
        return outputs


class XNATSinkInputSpec(DynamicTraitedSpec, BaseInterfaceInputSpec):

    _outputs = traits.Dict(traits.Str, value={}, usedefault=True)

    server = traits.Str(mandatory=True,
                        requires=['user', 'pwd'],
                        xor=['config']
                        )

    user = traits.Str()
    pwd = traits.Password()
    config = File(mandatory=True, xor=['server'])
    cache_dir = Directory(desc='')

    project_id = traits.Str(
        desc='Project in which to store the outputs', mandatory=True)

    subject_id = traits.Str(
        desc='Set to subject id', mandatory=True)

    experiment_id = traits.Str(
        desc='Set to workflow name', mandatory=True)

    assessor_id = traits.Str(
        desc=('Option to customize ouputs representation in XNAT - '
              'assessor level will be used with specified id'),
        xor=['reconstruction_id']
    )

    reconstruction_id = traits.Str(
        desc=('Option to customize ouputs representation in XNAT - '
              'reconstruction level will be used with specified id'),
        xor=['assessor_id']
    )

    share = traits.Bool(False,
                        desc=('Option to share the subjects from the original project'
                              'instead of creating new ones when possible - the created '
                              'experiments are then shared back to the original project'
                              ),
                        usedefault=True)

    def __setattr__(self, key, value):
        if key not in self.copyable_trait_names():
            self._outputs[key] = value
        else:
            super(XNATSinkInputSpec, self).__setattr__(key, value)


class XNATSink(IOBase):
    """ Generic datasink module that takes a directory containing a
        list of nifti files and provides a set of structured output
        fields.
    """
    input_spec = XNATSinkInputSpec

    def _list_outputs(self):
        """Execute this module.
        """

        # setup XNAT connection
        cache_dir = self.inputs.cache_dir or tempfile.gettempdir()

        if self.inputs.config:
            xnat = pyxnat.Interface(config=self.inputs.config)
        else:
            xnat = pyxnat.Interface(self.inputs.server,
                                    self.inputs.user,
                                    self.inputs.pwd,
                                    cache_dir
                                    )

        # if possible share the subject from the original project
        if self.inputs.share:
            subject_id = self.inputs.subject_id
            result = xnat.select(
                'xnat:subjectData',
                ['xnat:subjectData/PROJECT',
                 'xnat:subjectData/SUBJECT_ID']
            ).where('xnat:subjectData/SUBJECT_ID = %s AND' % subject_id)

            # subject containing raw data exists on the server
            if (result.data and isinstance(result.data[0], dict)):
                result = result.data[0]
                shared = xnat.select('/project/%s/subject/%s' %
                                     (self.inputs.project_id,
                                      self.inputs.subject_id
                                      )
                                     )

                if not shared.exists():  # subject not in share project

                    share_project = xnat.select(
                        '/project/%s' % self.inputs.project_id)

                    if not share_project.exists():  # check project exists
                        share_project.insert()

                    subject = xnat.select('/project/%(project)s'
                                          '/subject/%(subject_id)s' % result
                                          )

                    subject.share(str(self.inputs.project_id))

        # setup XNAT resource
        uri_template_args = dict(
            project_id=quote_id(self.inputs.project_id),
            subject_id=self.inputs.subject_id,
            experiment_id=quote_id(self.inputs.experiment_id))

        if self.inputs.share:
            uri_template_args['original_project'] = result['project']

        if self.inputs.assessor_id:
            uri_template_args['assessor_id'] = quote_id(self.inputs.assessor_id)
        elif self.inputs.reconstruction_id:
            uri_template_args['reconstruction_id'] = quote_id(self.inputs.reconstruction_id)

        # gather outputs and upload them
        for key, files in list(self.inputs._outputs.items()):

            for name in filename_to_list(files):

                if isinstance(name, list):
                    for i, file_name in enumerate(name):
                        push_file(self, xnat, file_name,
                                  '%s_' % i + key,
                                  uri_template_args
                                  )
                else:
                    push_file(self, xnat, name, key, uri_template_args)


def quote_id(string):
    return str(string).replace('_', '---')


def unquote_id(string):
    return str(string).replace('---', '_')


def push_file(self, xnat, file_name, out_key, uri_template_args):

    # grab info from output file names
    val_list = [unquote_id(val)
                for part in os.path.split(file_name)[0].split(os.sep)
                for val in part.split('_')[1:]
                if part.startswith('_') and len(part.split('_')) % 2
                ]

    keymap = dict(list(zip(val_list[1::2], val_list[2::2])))

    _label = []
    for key, val in sorted(keymap.items()):
        if str(self.inputs.subject_id) not in val:
            _label.extend([key, val])

    # select and define container level
    uri_template_args['container_type'] = None

    for container in ['assessor_id', 'reconstruction_id']:
        if getattr(self.inputs, container):
            uri_template_args['container_type'] = container.split('_id')[0]
            uri_template_args['container_id'] = uri_template_args[container]

    if uri_template_args['container_type'] is None:
        uri_template_args['container_type'] = 'reconstruction'

        uri_template_args['container_id'] = unquote_id(
            uri_template_args['experiment_id']
        )

        if _label:
            uri_template_args['container_id'] += (
                '_results_%s' % '_'.join(_label)
            )
        else:
            uri_template_args['container_id'] += '_results'

    # define resource level
    uri_template_args['resource_label'] = (
        '%s_%s' % (uri_template_args['container_id'],
                   out_key.split('.')[0]
                   )
    )

    # define file level
    uri_template_args['file_name'] = os.path.split(
        os.path.abspath(unquote_id(file_name)))[1]

    uri_template = (
        '/project/%(project_id)s/subject/%(subject_id)s'
        '/experiment/%(experiment_id)s/%(container_type)s/%(container_id)s'
        '/out/resource/%(resource_label)s/file/%(file_name)s'
    )

    # unquote values before uploading
    for key in list(uri_template_args.keys()):
        uri_template_args[key] = unquote_id(uri_template_args[key])

    # upload file
    remote_file = xnat.select(uri_template % uri_template_args)
    remote_file.insert(file_name,
                       experiments='xnat:imageSessionData',
                       use_label=True
                       )

    # shares the experiment back to the original project if relevant
    if 'original_project' in uri_template_args:

        experiment_template = (
            '/project/%(original_project)s'
            '/subject/%(subject_id)s/experiment/%(experiment_id)s'
        )

        xnat.select(experiment_template % uri_template_args
                    ).share(uri_template_args['original_project'])


def capture_provenance():
    pass


def push_provenance():
    pass


class SQLiteSinkInputSpec(DynamicTraitedSpec, BaseInterfaceInputSpec):
    database_file = File(exists=True, mandatory=True)
    table_name = traits.Str(mandatory=True)


class SQLiteSink(IOBase):
    """ Very simple frontend for storing values into SQLite database.

        .. warning::

            This is not a thread-safe node because it can write to a common
            shared location. It will not complain when it overwrites a file.

        Examples
        --------

        >>> sql = SQLiteSink(input_names=['subject_id', 'some_measurement'])
        >>> sql.inputs.database_file = 'my_database.db'
        >>> sql.inputs.table_name = 'experiment_results'
        >>> sql.inputs.subject_id = 's1'
        >>> sql.inputs.some_measurement = 11.4
        >>> sql.run() # doctest: +SKIP

    """
    input_spec = SQLiteSinkInputSpec

    def __init__(self, input_names, **inputs):

        super(SQLiteSink, self).__init__(**inputs)

        self._input_names = filename_to_list(input_names)
        add_traits(self.inputs, [name for name in self._input_names])

    def _list_outputs(self):
        """Execute this module.
        """
        conn = sqlite3.connect(self.inputs.database_file,
                               check_same_thread=False)
        c = conn.cursor()
        c.execute("INSERT OR REPLACE INTO %s (" % self.inputs.table_name +
                  ",".join(self._input_names) + ") VALUES (" +
                  ",".join(["?"] * len(self._input_names)) + ")",
                  [getattr(self.inputs, name) for name in self._input_names])
        conn.commit()
        c.close()
        return None


class MySQLSinkInputSpec(DynamicTraitedSpec, BaseInterfaceInputSpec):
    host = traits.Str('localhost', mandatory=True,
                      requires=['username', 'password'],
                      xor=['config'], usedefault=True)
    config = File(mandatory=True, xor=['host'],
                  desc="MySQL Options File (same format as my.cnf)")
    database_name = traits.Str(
        mandatory=True, desc='Otherwise known as the schema name')
    table_name = traits.Str(mandatory=True)
    username = traits.Str()
    password = traits.Str()


class MySQLSink(IOBase):
    """ Very simple frontend for storing values into MySQL database.

        Examples
        --------

        >>> sql = MySQLSink(input_names=['subject_id', 'some_measurement'])
        >>> sql.inputs.database_name = 'my_database'
        >>> sql.inputs.table_name = 'experiment_results'
        >>> sql.inputs.username = 'root'
        >>> sql.inputs.password = 'secret'
        >>> sql.inputs.subject_id = 's1'
        >>> sql.inputs.some_measurement = 11.4
        >>> sql.run() # doctest: +SKIP

    """
    input_spec = MySQLSinkInputSpec

    def __init__(self, input_names, **inputs):

        super(MySQLSink, self).__init__(**inputs)

        self._input_names = filename_to_list(input_names)
        add_traits(self.inputs, [name for name in self._input_names])

    def _list_outputs(self):
        """Execute this module.
        """
        import MySQLdb
        if isdefined(self.inputs.config):
            conn = MySQLdb.connect(db=self.inputs.database_name,
                                   read_default_file=self.inputs.config)
        else:
            conn = MySQLdb.connect(host=self.inputs.host,
                                   user=self.inputs.username,
                                   passwd=self.inputs.password,
                                   db=self.inputs.database_name)
        c = conn.cursor()
        c.execute("REPLACE INTO %s (" % self.inputs.table_name +
                  ",".join(self._input_names) + ") VALUES (" +
                  ",".join(["%s"] * len(self._input_names)) + ")",
                  [getattr(self.inputs, name) for name in self._input_names])
        conn.commit()
        c.close()
        return None


class SSHDataGrabberInputSpec(DataGrabberInputSpec):
    hostname = traits.Str(mandatory=True, desc='Server hostname.')
    username = traits.Str(desc='Server username.')
    password = traits.Password(desc='Server password.')
    download_files = traits.Bool(True, usedefault=True,
                                 desc='If false it will return the file names without downloading them')
    base_directory = traits.Str(mandatory=True,
                                desc='Path to the base directory consisting of subject data.')
    template_expression = traits.Enum(['fnmatch', 'regexp'], usedefault=True,
                                      desc='Use either fnmatch or regexp to express templates')
    ssh_log_to_file = traits.Str('', usedefault=True,
                                 desc='If set SSH commands will be logged to the given file')


class SSHDataGrabber(DataGrabber):
    """ Extension of DataGrabber module that downloads the file list and
        optionally the files from a SSH server. The SSH operation must
        not need user and password so an SSH agent must be active in
        where this module is being run.


        .. attention::

           Doesn't support directories currently

        Examples
        --------

        >>> from nipype.interfaces.io import SSHDataGrabber
        >>> dg = SSHDataGrabber()
        >>> dg.inputs.hostname = 'test.rebex.net'
        >>> dg.inputs.user = 'demo'
        >>> dg.inputs.password = 'password'
        >>> dg.inputs.base_directory = 'pub/example'

        Pick all files from the base directory

        >>> dg.inputs.template = '*'

        Pick all files starting with "s" and a number from current directory

        >>> dg.inputs.template_expression = 'regexp'
        >>> dg.inputs.template = 'pop[0-9].*'

        Same thing but with dynamically created fields

        >>> dg = SSHDataGrabber(infields=['arg1','arg2'])
        >>> dg.inputs.hostname = 'test.rebex.net'
        >>> dg.inputs.user = 'demo'
        >>> dg.inputs.password = 'password'
        >>> dg.inputs.base_directory = 'pub'
        >>> dg.inputs.template = '%s/%s.txt'
        >>> dg.inputs.arg1 = 'example'
        >>> dg.inputs.arg2 = 'foo'

        however this latter form can be used with iterables and iterfield in a
        pipeline.

        Dynamically created, user-defined input and output fields

        >>> dg = SSHDataGrabber(infields=['sid'], outfields=['func','struct','ref'])
        >>> dg.inputs.hostname = 'myhost.com'
        >>> dg.inputs.base_directory = '/main_folder/my_remote_dir'
        >>> dg.inputs.template_args['func'] = [['sid',['f3','f5']]]
        >>> dg.inputs.template_args['struct'] = [['sid',['struct']]]
        >>> dg.inputs.template_args['ref'] = [['sid','ref']]
        >>> dg.inputs.sid = 's1'

        Change the template only for output field struct. The rest use the
        general template

        >>> dg.inputs.field_template = dict(struct='%s/struct.nii')
        >>> dg.inputs.template_args['struct'] = [['sid']]

    """
    input_spec = SSHDataGrabberInputSpec
    output_spec = DynamicTraitedSpec
    _always_run = False

    def __init__(self, infields=None, outfields=None, **kwargs):
        """
        Parameters
        ----------
        infields : list of str
            Indicates the input fields to be dynamically created

        outfields: list of str
            Indicates output fields to be dynamically created

        See class examples for usage

        """
        try:
            paramiko
        except NameError:
            warn(
                "The library paramiko needs to be installed"
                " for this module to run."
            )
        if not outfields:
            outfields = ['outfiles']
        kwargs = kwargs.copy()
        kwargs['infields'] = infields
        kwargs['outfields'] = outfields
        super(SSHDataGrabber, self).__init__(**kwargs)
        if (
            None in (self.inputs.username, self.inputs.password)
        ):
            raise ValueError(
                "either both username and password "
                "are provided or none of them"
            )

        if (
            self.inputs.template_expression == 'regexp' and
            self.inputs.template[-1] != '$'
        ):
            self.inputs.template += '$'

    def _list_outputs(self):
        try:
            paramiko
        except NameError:
            raise ImportError(
                "The library paramiko needs to be installed"
                " for this module to run."
            )

        if len(self.inputs.ssh_log_to_file) > 0:
            paramiko.util.log_to_file(self.inputs.ssh_log_to_file)
        # infields are mandatory, however I could not figure out how to set 'mandatory' flag dynamically
        # hence manual check
        if self._infields:
            for key in self._infields:
                value = getattr(self.inputs, key)
                if not isdefined(value):
                    msg = "%s requires a value for input '%s' because it was listed in 'infields'" % \
                        (self.__class__.__name__, key)
                    raise ValueError(msg)

        outputs = {}
        for key, args in list(self.inputs.template_args.items()):
            outputs[key] = []
            template = self.inputs.template
            if hasattr(self.inputs, 'field_template') and \
                    isdefined(self.inputs.field_template) and \
                    key in self.inputs.field_template:
                template = self.inputs.field_template[key]
            if not args:
                client = self._get_ssh_client()
                sftp = client.open_sftp()
                sftp.chdir(self.inputs.base_directory)
                filelist = sftp.listdir()
                if self.inputs.template_expression == 'fnmatch':
                    filelist = fnmatch.filter(filelist, template)
                elif self.inputs.template_expression == 'regexp':
                    regexp = re.compile(template)
                    filelist = list(filter(regexp.match, filelist))
                else:
                    raise ValueError('template_expression value invalid')
                if len(filelist) == 0:
                    msg = 'Output key: %s Template: %s returned no files' % (
                        key, template)
                    if self.inputs.raise_on_empty:
                        raise IOError(msg)
                    else:
                        warn(msg)
                else:
                    if self.inputs.sort_filelist:
                        filelist = human_order_sorted(filelist)
                    outputs[key] = list_to_filename(filelist)
                if self.inputs.download_files:
                    for f in filelist:
                        sftp.get(f, f)
            for argnum, arglist in enumerate(args):
                maxlen = 1
                for arg in arglist:
                    if isinstance(arg, string_types) and hasattr(self.inputs, arg):
                        arg = getattr(self.inputs, arg)
                    if isinstance(arg, list):
                        if (maxlen > 1) and (len(arg) != maxlen):
                            raise ValueError('incompatible number of arguments for %s' % key)
                        if len(arg) > maxlen:
                            maxlen = len(arg)
                outfiles = []
                for i in range(maxlen):
                    argtuple = []
                    for arg in arglist:
                        if isinstance(arg, string_types) and hasattr(self.inputs, arg):
                            arg = getattr(self.inputs, arg)
                        if isinstance(arg, list):
                            argtuple.append(arg[i])
                        else:
                            argtuple.append(arg)
                    filledtemplate = template
                    if argtuple:
                        try:
                            filledtemplate = template % tuple(argtuple)
                        except TypeError as e:
                            raise TypeError(e.message + ": Template %s failed to convert with args %s" % (template, str(tuple(argtuple))))
                    client = self._get_ssh_client()
                    sftp = client.open_sftp()
                    sftp.chdir(self.inputs.base_directory)
                    filledtemplate_dir = os.path.dirname(filledtemplate)
                    filledtemplate_base = os.path.basename(filledtemplate)
                    filelist = sftp.listdir(filledtemplate_dir)
                    if self.inputs.template_expression == 'fnmatch':
                        outfiles = fnmatch.filter(filelist, filledtemplate_base)
                    elif self.inputs.template_expression == 'regexp':
                        regexp = re.compile(filledtemplate_base)
                        outfiles = list(filter(regexp.match, filelist))
                    else:
                        raise ValueError('template_expression value invalid')
                    if len(outfiles) == 0:
                        msg = 'Output key: %s Template: %s returned no files' % (key, filledtemplate)
                        if self.inputs.raise_on_empty:
                            raise IOError(msg)
                        else:
                            warn(msg)
                        outputs[key].append(None)
                    else:
                        if self.inputs.sort_filelist:
                            outfiles = human_order_sorted(outfiles)
                        outputs[key].append(list_to_filename(outfiles))
                        if self.inputs.download_files:
                            for f in outfiles:
                                try:
                                    sftp.get(os.path.join(filledtemplate_dir, f), f)
                                except IOError:
                                    iflogger.info('remote file %s not found' % f)
            if any([val is None for val in outputs[key]]):
                outputs[key] = []
            if len(outputs[key]) == 0:
                outputs[key] = None
            elif len(outputs[key]) == 1:
                outputs[key] = outputs[key][0]

        for k, v in list(outputs.items()):
            outputs[k] = os.path.join(os.getcwd(), v)

        return outputs

    def _get_ssh_client(self):
        config = paramiko.SSHConfig()
        config.parse(open(os.path.expanduser('~/.ssh/config')))
        host = config.lookup(self.inputs.hostname)
        if 'proxycommand' in host:
            proxy = paramiko.ProxyCommand(
                subprocess.check_output(
                    [os.environ['SHELL'], '-c', 'echo %s' % host['proxycommand']]
                ).strip()
            )
        else:
            proxy = None
        client = paramiko.SSHClient()
        client.load_system_host_keys()
        client.set_missing_host_key_policy(paramiko.AutoAddPolicy())
        client.connect(host['hostname'], username=host['user'], sock=proxy)
        return client


class JSONFileGrabberInputSpec(DynamicTraitedSpec, BaseInterfaceInputSpec):
    in_file = File(exists=True, desc='JSON source file')
    defaults = traits.Dict(desc=('JSON dictionary that sets default output'
                                 'values, overridden by values found in in_file'))


class JSONFileGrabber(IOBase):

    """
    Datagrabber interface that loads a json file and generates an output for
    every first-level object

    Example
    -------

    >>> import pprint
    >>> from nipype.interfaces.io import JSONFileGrabber
    >>> jsonSource = JSONFileGrabber()
    >>> jsonSource.inputs.defaults = {'param1': 'overrideMe', 'param3': 1.0}
    >>> res = jsonSource.run()
    >>> pprint.pprint(res.outputs.get())
    {'param1': 'overrideMe', 'param3': 1.0}
    >>> jsonSource.inputs.in_file = 'jsongrabber.txt'
    >>> res = jsonSource.run()
    >>> pprint.pprint(res.outputs.get())  # doctest: +NORMALIZE_WHITESPACE
    {'param1': 'exampleStr', 'param2': 4, 'param3': 1.0}


    """
    input_spec = JSONFileGrabberInputSpec
    output_spec = DynamicTraitedSpec
    _always_run = True

    def _list_outputs(self):
        import simplejson

        outputs = {}
        if isdefined(self.inputs.in_file):
            with open(self.inputs.in_file, 'r') as f:
                data = simplejson.load(f)

            if not isinstance(data, dict):
                raise RuntimeError('JSON input has no dictionary structure')

            for key, value in data.items():
                outputs[key] = value

        if isdefined(self.inputs.defaults):
            defaults = self.inputs.defaults
            for key, value in defaults.items():
                if key not in list(outputs.keys()):
                    outputs[key] = value

        return outputs


class JSONFileSinkInputSpec(DynamicTraitedSpec, BaseInterfaceInputSpec):
    out_file = File(desc='JSON sink file')
    in_dict = traits.Dict(value={}, usedefault=True,
                          desc='input JSON dictionary')
    _outputs = traits.Dict(value={}, usedefault=True)

    def __setattr__(self, key, value):
        if key not in self.copyable_trait_names():
            if not isdefined(value):
                super(JSONFileSinkInputSpec, self).__setattr__(key, value)
            self._outputs[key] = value
        else:
            if key in self._outputs:
                self._outputs[key] = value
            super(JSONFileSinkInputSpec, self).__setattr__(key, value)


class JSONFileSinkOutputSpec(TraitedSpec):
    out_file = File(desc='JSON sink file')


class JSONFileSink(IOBase):

    """
    Very simple frontend for storing values into a JSON file.
    Entries already existing in in_dict will be overridden by matching
    entries dynamically added as inputs.

        .. warning::

            This is not a thread-safe node because it can write to a common
            shared location. It will not complain when it overwrites a file.

        Examples
        --------

        >>> jsonsink = JSONFileSink(input_names=['subject_id',
        ...                         'some_measurement'])
        >>> jsonsink.inputs.subject_id = 's1'
        >>> jsonsink.inputs.some_measurement = 11.4
        >>> jsonsink.run() # doctest: +SKIP

        Using a dictionary as input:

        >>> dictsink = JSONFileSink()
        >>> dictsink.inputs.in_dict = {'subject_id': 's1',
        ...                            'some_measurement': 11.4}
        >>> dictsink.run() # doctest: +SKIP

    """
    input_spec = JSONFileSinkInputSpec
    output_spec = JSONFileSinkOutputSpec

    def __init__(self, infields=[], force_run=True, **inputs):
        super(JSONFileSink, self).__init__(**inputs)
        self._input_names = infields

        undefined_traits = {}
        for key in infields:
            self.inputs.add_trait(key, traits.Any)
            self.inputs._outputs[key] = Undefined
            undefined_traits[key] = Undefined
        self.inputs.trait_set(trait_change_notify=False, **undefined_traits)

        if force_run:
            self._always_run = True

    def _process_name(self, name, val):
        if '.' in name:
            newkeys = name.split('.')
            name = newkeys.pop(0)
            nested_dict = {newkeys.pop(): val}

            for nk in reversed(newkeys):
                nested_dict = {nk: nested_dict}
            val = nested_dict

        return name, val

    def _list_outputs(self):
        import simplejson
        import os.path as op

        if not isdefined(self.inputs.out_file):
            out_file = op.abspath('datasink.json')
        else:
            out_file = op.abspath(self.inputs.out_file)

        out_dict = self.inputs.in_dict

        # Overwrite in_dict entries automatically
        for key, val in list(self.inputs._outputs.items()):
            if not isdefined(val) or key == 'trait_added':
                continue
            key, val = self._process_name(key, val)
            out_dict[key] = val

        with open(out_file, 'w') as f:
            simplejson.dump(out_dict, f)
        outputs = self.output_spec().get()
        outputs['out_file'] = out_file
        return outputs<|MERGE_RESOLUTION|>--- conflicted
+++ resolved
@@ -770,102 +770,6 @@
         return outputs
 
 
-<<<<<<< HEAD
-class S3DataSinkInputSpec(DynamicTraitedSpec, BaseInterfaceInputSpec):
-    testing = traits.Bool(False, usedefault=True,
-                                   desc='Flag for using local fakes3 server.'
-                                        ' (for testing purposes only)')
-    anon = traits.Bool(False, usedefault=True,
-                                   desc='Use anonymous connection to s3')
-    bucket = traits.Str(mandatory=True,
-                        desc='Amazon S3 bucket where your data is stored')
-    bucket_path = traits.Str('', usedefault=True,
-                             desc='Location within your bucket to store '
-                                   'data.')
-    base_directory = Directory(
-        desc='Path to the base directory for storing data.')
-    container = traits.Str(
-        desc='Folder within base directory in which to store output')
-    parameterization = traits.Bool(True, usedefault=True,
-                                   desc='store output in parametrized structure')
-    strip_dir = Directory(desc='path to strip out of filename')
-    substitutions = InputMultiPath(traits.Tuple(traits.Str, traits.Str),
-                                   desc=('List of 2-tuples reflecting string '
-                                         'to substitute and string to replace '
-                                         'it with'))
-    regexp_substitutions = InputMultiPath(traits.Tuple(traits.Str, traits.Str),
-                                          desc=('List of 2-tuples reflecting a pair '
-                                                'of a Python regexp pattern and a '
-                                                'replacement string. Invoked after '
-                                                'string `substitutions`'))
-
-    _outputs = traits.Dict(traits.Str, value={}, usedefault=True)
-    remove_dest_dir = traits.Bool(False, usedefault=True,
-                                  desc='remove dest directory when copying dirs')
-
-    def __setattr__(self, key, value):
-        if key not in self.copyable_trait_names():
-            if not isdefined(value):
-                super(S3DataSinkInputSpec, self).__setattr__(key, value)
-            self._outputs[key] = value
-        else:
-            if key in self._outputs:
-                self._outputs[key] = value
-            super(S3DataSinkInputSpec, self).__setattr__(key, value)
-
-
-class S3DataSink(DataSink):
-    """ Works exactly like DataSink, except the specified files will
-        also be uploaded to Amazon S3 storage in the specified bucket
-        and location.  'bucket_path' is the s3 analog for
-        'base_directory'.
-
-    """
-    input_spec = S3DataSinkInputSpec
-
-    def _list_outputs(self):
-        """Execute this module.
-        """
-        outputs = super(S3DataSink, self)._list_outputs()
-
-        self.localtos3(outputs['out_file'])
-
-        return outputs
-
-    def localtos3(self, paths):
-        if self.inputs.testing:
-            conn = S3Connection(anon=True, is_secure=False, port=4567,
-                                host='localhost',
-                                calling_format=OrdinaryCallingFormat())
-
-        else:
-            conn = S3Connection(anon=self.inputs.anon)
-        bkt = conn.get_bucket(self.inputs.bucket)
-        s3paths = []
-
-        for path in paths:
-            # convert local path to s3 path
-            bd_index = path.find(self.inputs.base_directory)
-            if bd_index != -1:  # base_directory is in path, maintain directory structure
-                s3path = path[bd_index+len(self.inputs.base_directory):]  # cut out base directory
-                if s3path[0] == os.path.sep:
-                    s3path = s3path[1:]
-            else:  # base_directory isn't in path, simply place all files in bucket_path folder
-                s3path = os.path.split(path)[1]  # take filename from path
-            s3path = os.path.join(self.inputs.bucket_path, s3path)
-            if s3path[-1] == os.path.sep:
-                s3path = s3path[:-1]
-            s3paths.append(s3path)
-
-            k = boto.s3.key.Key(bkt)
-            k.key = s3path
-            k.set_contents_from_filename(path)
-
-        return s3paths
-
-
-=======
->>>>>>> 3afcdd32
 class S3DataGrabberInputSpec(DynamicTraitedSpec, BaseInterfaceInputSpec):
     anon = traits.Bool(False, usedefault=True,
                        desc='Use anonymous connection to s3.  If this is set to True, boto may print' +
@@ -981,11 +885,7 @@
             if hasattr(self.inputs, 'field_template') and \
                     isdefined(self.inputs.field_template) and \
                     key in self.inputs.field_template:
-<<<<<<< HEAD
-                template = self.inputs.field_template[key] # template override for multiple outfields
-=======
                 template = self.inputs.field_template[key]  # template override for multiple outfields
->>>>>>> 3afcdd32
             if isdefined(self.inputs.bucket_path):
                 template = os.path.join(self.inputs.bucket_path, template)
             if not args:
