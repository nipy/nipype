--- conflicted
+++ resolved
@@ -7,10 +7,8 @@
 
 from nipype.interfaces import utility as niu
 import nipype.pipeline.engine as pe
-<<<<<<< HEAD
 from nipype.interfaces.fsl import BET
 from nipype.interfaces.base import TraitError
-=======
 
 concat_sort = """\
 def concat_sort(in_arrays):
@@ -18,7 +16,7 @@
     all_vals = np.concatenate([arr.flatten() for arr in in_arrays])
     return np.sort(all_vals)
 """
->>>>>>> 56b7c81e
+
 
 def test_function(tmpdir):
     os.chdir(str(tmpdir))
@@ -35,11 +33,8 @@
     def increment_array(in_array):
         return in_array + 1
 
-<<<<<<< HEAD
-    f2 = pe.MapNode(niu.Function(input_names=['in_array'], output_names=['out_array'], function=increment_array), name='increment_array', iterfield=['in_array'])
-=======
+
     f2 = pe.MapNode(utility.Function(function=increment_array), name='increment_array', iterfield=['in_array'])
->>>>>>> 56b7c81e
 
     wf.connect(f1, 'random_array', f2, 'in_array')
 
