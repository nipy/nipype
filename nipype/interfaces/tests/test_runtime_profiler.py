--- conflicted
+++ resolved
@@ -151,12 +151,9 @@
         # Input number of sub-threads (not including parent threads)
         self.num_threads = 2
         # Acceptable percent error for memory profiled against input
-<<<<<<< HEAD
-        self.mem_err_gb = 0.4
+        self.mem_err_gb = 0.3
         self.num_err_thr = 1
-=======
-        self.mem_err_gb = 0.3  # Increased to 30% for py2.7
->>>>>>> 6b81afec
+
 
     # ! Only used for benchmarking the profiler over a range of
     # ! RAM usage and number of threads
@@ -381,11 +378,7 @@
         return start_str, finish_str
 
     # Test resources were used as expected in cmdline interface
-<<<<<<< HEAD
-    @unittest.skipIf(run_profiler==False, skip_profile_msg)
-=======
     @unittest.skipIf(run_profile == False, skip_profile_msg)
->>>>>>> 6b81afec
     def test_cmdline_profiling(self):
         '''
         Test runtime profiler correctly records workflow RAM/CPUs consumption
@@ -427,11 +420,7 @@
         self.assertLessEqual(runtime_thr_err, allowed_thr_err, msg=threads_err)
 
     # Test resources were used as expected
-<<<<<<< HEAD
-    @unittest.skipIf(run_profiler==False, skip_profile_msg)
-=======
     @unittest.skipIf(run_profile == False, skip_profile_msg)
->>>>>>> 6b81afec
     def test_function_profiling(self):
         '''
         Test runtime profiler correctly records workflow RAM/CPUs consumption
