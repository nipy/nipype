--- conflicted
+++ resolved
@@ -9,16 +9,8 @@
 from .base import no_niftyseg, get_custom_path
 from .maths import (UnaryMaths, BinaryMaths, BinaryMathsInteger,
                     Merge, TupleMaths)
-<<<<<<< HEAD
-from .stats import (UnaryStats, BinaryStats)
-from .steps import (STEPS, CalcTopNCC)
-from .patchmatch import (PatchMatch)
-from .lesions import (FillLesions)
-from .em import (EM)
-=======
 from .stats import UnaryStats, BinaryStats
 from .steps import STEPS, CalcTopNCC
 from .patchmatch import PatchMatch
 from .lesions import FillLesions
-from .em import EM
->>>>>>> 6d2be35a
+from .em import EM