--- conflicted
+++ resolved
@@ -152,11 +152,7 @@
         meta_filter = dcmstack.make_key_regex_filter(exclude_regexes, include_regexes)
         stack = dcmstack.DicomStack(meta_filter=meta_filter)
         for src_path in src_paths:
-<<<<<<< HEAD
-            if not puremagic.what(src_path) == "gif":
-=======
-            if imghdr.what(src_path) != "gif":
->>>>>>> ccec546c
+            if puremagic.what(src_path) != "gif":
                 src_dcm = pydicom.dcmread(src_path, force=self.inputs.force_read)
                 stack.add_dcm(src_dcm)
         nii = stack.to_nifti(embed_meta=True)
