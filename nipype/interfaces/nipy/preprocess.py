import os
import warnings

import nibabel as nb
import numpy as np

from ...utils.misc import package_check
from ...utils.filemanip import split_filename


try:
    package_check('nipy')
except Exception, e:
    warnings.warn('nipy not installed')
else:
    from nipy.labs.mask import compute_mask
    from nipy.algorithms.registration import FmriRealign4d as FR4d
    from nipy import save_image, load_image

from ..base import (TraitedSpec, BaseInterface, traits,
                    BaseInterfaceInputSpec, isdefined, File,
                    InputMultiPath, OutputMultiPath)


class ComputeMaskInputSpec(BaseInterfaceInputSpec):
    mean_volume = File(exists=True, mandatory=True,
    desc="mean EPI image, used to compute the threshold for the mask")
    reference_volume = File(exists=True,
                       desc=("reference volume used to compute the mask. "
                             "If none is give, the mean volume is used."))
    m = traits.Float(desc="lower fraction of the histogram to be discarded")
    M = traits.Float(desc="upper fraction of the histogram to be discarded")
    cc = traits.Bool(desc="Keep only the largest connected component")


class ComputeMaskOutputSpec(TraitedSpec):
    brain_mask = File(exists=True)


class ComputeMask(BaseInterface):
    input_spec = ComputeMaskInputSpec
    output_spec = ComputeMaskOutputSpec

    def _run_interface(self, runtime):

        args = {}
        for key in [k for k, _ in self.inputs.items()
                    if k not in BaseInterfaceInputSpec().trait_names()]:
            value = getattr(self.inputs, key)
            if isdefined(value):
                if key in ['mean_volume', 'reference_volume']:
                    nii = nb.load(value)
                    value = nii.get_data()
                args[key] = value

        brain_mask = compute_mask(**args)
        _, name, ext = split_filename(self.inputs.mean_volume)
        self._brain_mask_path = os.path.abspath("%s_mask.%s" % (name, ext))
        nb.save(nb.Nifti1Image(brain_mask.astype(np.uint8),
                nii.get_affine()), self._brain_mask_path)

        return runtime

    def _list_outputs(self):
        outputs = self._outputs().get()
        outputs["brain_mask"] = self._brain_mask_path
        return outputs


class FmriRealign4dInputSpec(BaseInterfaceInputSpec):


    in_file = InputMultiPath(exists=True,
                             mandatory=True,
                             desc="File to realign")
    tr = traits.Float(desc="TR in seconds",
                      mandatory=True)
    slice_order = traits.List(traits.Int(),
                              desc='0 based slice order',
                              requires=["time_interp"])
    tr_slices = traits.Float(desc="TR slices", requires=['time_interp'])
    start = traits.Float(0.0, usedefault=True,
                         desc="time offset into TR to align slices to")
    time_interp = traits.Enum(True, requires=["slice_order"],
                              desc="Assume smooth changes across time e.g.,\
                     fmri series. If you don't want slice timing \
                     correction set this to undefined")
<<<<<<< HEAD
    loops = traits.Either(traits.Int(5,usedefault=True),
                          traits.List(traits.Int),
                          desc="loops within each run")
    between_loops = traits.Either(traits.Int(5),
                                  traits.List(traits.Int),
                                  usedefault=True, desc="loops used to \
                                                          realign different \
                                                          runs")
    speedup = traits.Either(traits.Int(5),
                            traits.List(traits.Int(5)),
                            desc="successive image \
=======
    loops = InputMultiPath([5], traits.Int, usedefault=True,
                           desc="loops within each run")
    between_loops = InputMultiPath([5], traits.Int,
                                   usedefault=True, desc="loops used to \
                                                          realign different \
                                                          runs")
    speedup = InputMultiPath([5], traits.Int,
                             usedefault=True,
                             desc="successive image \
>>>>>>> 85bc9731
                                  sub-sampling factors \
                                  for acceleration")


class FmriRealign4dOutputSpec(TraitedSpec):

    out_file = OutputMultiPath(File(exists=True),
                               desc="Realigned files")
    par_file = OutputMultiPath(File(exists=True),
                               desc="Motion parameter files")


class FmriRealign4d(BaseInterface):
    """Simultaneous motion and slice timing correction algorithm

    This interface wraps nipy's FmriRealign4d algorithm [1]_.

    Examples
    --------
    >>> from nipype.interfaces.nipy.preprocess import FmriRealign4d
    >>> realigner = FmriRealign4d()
    >>> realigner.inputs.in_file = ['functional.nii']
    >>> realigner.inputs.tr = 2
    >>> realigner.inputs.slice_order = range(0,67)
    >>> res = realigner.run() # doctest: +SKIP

    References
    ----------
    .. [1] Roche A. A four-dimensional registration algorithm with \
       application to joint correction of motion and slice timing \
       in fMRI. IEEE Trans Med Imaging. 2011 Aug;30(8):1546-54. DOI_.

    .. _DOI: http://dx.doi.org/10.1109/TMI.2011.2131152

    """

    input_spec = FmriRealign4dInputSpec
    output_spec = FmriRealign4dOutputSpec
    keywords = ['slice timing', 'motion correction']

    def _run_interface(self, runtime):

        all_ims = [load_image(fname) for fname in self.inputs.in_file]

        if not isdefined(self.inputs.tr_slices):
            TR_slices = None
        else:
            TR_slices = self.inputs.tr_slices
        if not isdefined(self.inputs.loops):
            loops = 5
        else:
            loops = self.inputs.loops
        if not isdefined(self.inputs.speedup):
            speedup=5
        else:
            speedup = self.inputs.speedup

        R = FR4d(all_ims, tr=self.inputs.tr,
            slice_order=self.inputs.slice_order,
            tr_slices=TR_slices,
            time_interp=self.inputs.time_interp,
            start=self.inputs.start)

        R.estimate(loops=loops,
                   between_loops=self.inputs.between_loops,
                   speedup=speedup)

        corr_run = R.resample()
        self._out_file_path = []
        self._par_file_path = []

        for j, corr in enumerate(corr_run):
            self._out_file_path.append(os.path.abspath('corr_%s.nii.gz' %
            (split_filename(self.inputs.in_file[j])[1])))
            save_image(corr, self._out_file_path[j])

            self._par_file_path.append(os.path.abspath('%s.par' %
            (os.path.split(self.inputs.in_file[j])[1])))
            mfile = open(self._par_file_path[j], 'w')
            motion = R._transforms[j]
            #output a .par file that looks like fsl.mcflirt's .par file
            for i, mo in enumerate(motion):
                params = ['%.10f' % item for item in np.hstack((mo.rotation,
                                                             mo.translation))]
                string = ' '.join(params) + '\n'
                mfile.write(string)
            mfile.close()

        return runtime

    def _list_outputs(self):
        outputs = self._outputs().get()
        outputs['out_file'] = self._out_file_path
        outputs['par_file'] = self._par_file_path
        return outputs<|MERGE_RESOLUTION|>--- conflicted
+++ resolved
@@ -85,19 +85,6 @@
                               desc="Assume smooth changes across time e.g.,\
                      fmri series. If you don't want slice timing \
                      correction set this to undefined")
-<<<<<<< HEAD
-    loops = traits.Either(traits.Int(5,usedefault=True),
-                          traits.List(traits.Int),
-                          desc="loops within each run")
-    between_loops = traits.Either(traits.Int(5),
-                                  traits.List(traits.Int),
-                                  usedefault=True, desc="loops used to \
-                                                          realign different \
-                                                          runs")
-    speedup = traits.Either(traits.Int(5),
-                            traits.List(traits.Int(5)),
-                            desc="successive image \
-=======
     loops = InputMultiPath([5], traits.Int, usedefault=True,
                            desc="loops within each run")
     between_loops = InputMultiPath([5], traits.Int,
@@ -107,7 +94,6 @@
     speedup = InputMultiPath([5], traits.Int,
                              usedefault=True,
                              desc="successive image \
->>>>>>> 85bc9731
                                   sub-sampling factors \
                                   for acceleration")
 
