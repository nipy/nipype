--- conflicted
+++ resolved
@@ -21,19 +21,4 @@
                             argstr='-out %s', desc='output directory')
     num_threads = traits.Int(
         1, argstr='-threads %01d', nohash=True,
-<<<<<<< HEAD
-        desc='set the maximum number of threads of elastix')
-
-
-class ElastixBaseInterface(CommandLine):
-    _singleworker = True
-
-    def _format_arg(self, name, trait_spec, value):
-        if name == 'num_threads' and value > 1:
-            self._singleworker = False
-
-        return super(ElastixBaseInterface, self)._format_arg(
-            name, trait_spec, value)
-=======
-        desc='set the maximum number of threads of elastix')
->>>>>>> b6e83d81
+        desc='set the maximum number of threads of elastix')