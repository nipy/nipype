--- conflicted
+++ resolved
@@ -1,12 +1,6 @@
-<<<<<<< HEAD
-# emacs: -*- mode: python; py-indent-offset: 4; indent-tabs-mode: nil -*-
-# vi: set ft=python sts=4 ts=4 sw=4 et:
-
-from . import ants
-=======
 # -*- coding: utf-8 -*-
 from __future__ import print_function, division, unicode_literals, absolute_import
 
->>>>>>> 7ac0cc7c
+from . import ants
 from . import freesurfer
 from . import niftyreg