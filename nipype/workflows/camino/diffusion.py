import nipype.interfaces.utility as util     # utility
import nipype.pipeline.engine as pe          # pypeline engine
import nipype.interfaces.camino as camino
import nipype.interfaces.fsl as fsl
import nipype.interfaces.camino2trackvis as cam2trk
import nipype.algorithms.misc as misc
<<<<<<< HEAD
import os
import os.path as op
=======

>>>>>>> a26bff1a

def get_vox_dims(volume):
    import nibabel as nb
    if isinstance(volume, list):
        volume = volume[0]
    nii = nb.load(volume)
    hdr = nii.get_header()
    voxdims = hdr.get_zooms()
    return [float(voxdims[0]), float(voxdims[1]), float(voxdims[2])]


def get_data_dims(volume):
    import nibabel as nb
    if isinstance(volume, list):
        volume = volume[0]
    nii = nb.load(volume)
    hdr = nii.get_header()
    datadims = hdr.get_data_shape()
    return [int(datadims[0]), int(datadims[1]), int(datadims[2])]


def get_affine(volume):
    import nibabel as nb
    nii = nb.load(volume)
    return nii.get_affine()


def create_camino_dti_pipeline(name="dtiproc"):
    """Creates a pipeline that does the same diffusion processing as in the
    camino_dti_tutorial example script. Given a diffusion-weighted image,
    b-values, and b-vectors, the workflow will return the tractography
    computed from diffusion tensors and from PICo probabilistic tractography.

    Example
    -------

    >>> import os
    >>> import nipype.workflows.camino as cmonwk
    >>> nipype_camino_dti = cmonwk.diffusion.create_camino_dti_pipeline("nipype_camino_dti")
    >>> nipype_camino_dti.inputs.inputnode.dwi = os.path.abspath('dwi.nii')
    >>> nipype_camino_dti.inputs.inputnode.bvecs = os.path.abspath('bvecs')
    >>> nipype_camino_dti.inputs.inputnode.bvals = os.path.abspath('bvals')
    >>> nipype_camino_dti.run()                  # doctest: +SKIP

    Inputs::

        inputnode.dwi
        inputnode.bvecs
        inputnode.bvals

    Outputs::

        outputnode.fa
        outputnode.trace
        outputnode.tracts_pico
        outputnode.tracts_dt
        outputnode.tensors

    """

    inputnode1 = pe.Node(interface=util.IdentityInterface(fields=["dwi", "bvecs", "bvals"]), name="inputnode1")


    """
    Setup for Diffusion Tensor Computation
    --------------------------------------
    In this section we create the nodes necessary for diffusion analysis.
    First, the diffusion image is converted to voxel order.
    """

    image2voxel = pe.Node(interface=camino.Image2Voxel(), name="image2voxel")
    fsl2scheme = pe.Node(interface=camino.FSL2Scheme(), name="fsl2scheme")
    fsl2scheme.inputs.usegradmod = True

    """
    Second, diffusion tensors are fit to the voxel-order data.
    """

    dtifit = pe.Node(interface=camino.DTIFit(),name='dtifit')

    """
    Next, a lookup table is generated from the schemefile and the
    signal-to-noise ratio (SNR) of the unweighted (q=0) data.
    """

    dtlutgen = pe.Node(interface=camino.DTLUTGen(), name="dtlutgen")
    dtlutgen.inputs.snr = 16.0
    dtlutgen.inputs.inversion = 1

    """
    In this tutorial we implement probabilistic tractography using the PICo algorithm.
    PICo tractography requires an estimate of the fibre direction and a model of its
    uncertainty in each voxel; this is produced using the following node.
    """

    picopdfs = pe.Node(interface=camino.PicoPDFs(), name="picopdfs")
    picopdfs.inputs.inputmodel = 'dt'

    """
    An FSL BET node creates a brain mask is generated from the diffusion image for seeding the PICo     tractography.
    """

    bet = pe.Node(interface=fsl.BET(), name="bet")
    bet.inputs.mask = True

    """
    Finally, tractography is performed.
    First DT streamline tractography.
    """

    trackdt = pe.Node(interface=camino.TrackDT(), name="trackdt")

    """
    Now camino's Probablistic Index of connectivity algorithm.
    In this tutorial, we will use only 1 iteration for time-saving purposes.
    """

    trackpico = pe.Node(interface=camino.TrackPICo(), name="trackpico")
    trackpico.inputs.iterations = 1

    """
    Currently, the best program for visualizing tracts is TrackVis. For this reason, a node is included         to convert the raw tract data to .trk format. Solely for testing purposes, another node is added to         perform the reverse.
    """

    cam2trk_dt = pe.Node(interface=cam2trk.Camino2Trackvis(), name="cam2trk_dt")
    cam2trk_dt.inputs.min_length = 30
    cam2trk_dt.inputs.voxel_order = 'LAS'

    cam2trk_pico = pe.Node(interface=cam2trk.Camino2Trackvis(), name="cam2trk_pico")
    cam2trk_pico.inputs.min_length = 30
    cam2trk_pico.inputs.voxel_order = 'LAS'

    """
    Tracts can also be converted to VTK and OOGL formats, for use in programs such as GeomView and      Paraview, using the following two nodes.
    """

    #vtkstreamlines = pe.Node(interface=camino.VtkStreamlines(), name="vtkstreamlines")
    #procstreamlines = pe.Node(interface=camino.ProcStreamlines(), name="procstreamlines")
    #procstreamlines.inputs.outputtracts = 'oogl'


    """
    We can also produce a variety of scalar values from our fitted tensors. The following nodes generate        the fractional anisotropy and diffusivity trace maps and their associated headers.
    """

    fa = pe.Node(interface=camino.ComputeFractionalAnisotropy(),name='fa')
    #md = pe.Node(interface=camino.MD(),name='md')
    trace = pe.Node(interface=camino.ComputeTensorTrace(),name='trace')
    dteig = pe.Node(interface=camino.ComputeEigensystem(), name='dteig')

    analyzeheader_fa = pe.Node(interface= camino.AnalyzeHeader(), name = "analyzeheader_fa")
    analyzeheader_fa.inputs.datatype = "double"
    analyzeheader_trace = analyzeheader_fa.clone('analyzeheader_trace')

    #analyzeheader_md = pe.Node(interface= camino.AnalyzeHeader(), name = "analyzeheader_md")
    #analyzeheader_md.inputs.datatype = "double"
    #analyzeheader_trace = analyzeheader_md.clone('analyzeheader_trace')

    fa2nii = pe.Node(interface=misc.CreateNifti(),name='fa2nii')
    trace2nii = fa2nii.clone("trace2nii")

    """
    Since we have now created all our nodes, we can now define our workflow and start making connections.
    """

    tractography = pe.Workflow(name='tractography')

    tractography.connect([(inputnode1, bet,[("dwi","in_file")])])

    """
    File format conversion
    """

    tractography.connect([(inputnode1, image2voxel, [("dwi", "in_file")]),
                  (inputnode1, fsl2scheme, [("bvecs", "bvec_file"),
                                           ("bvals", "bval_file")])
                  ])

    """
    Tensor fitting
    """

    tractography.connect([(image2voxel, dtifit,[['voxel_order','in_file']]),
                  (fsl2scheme, dtifit,[['scheme','scheme_file']])
                 ])

    """
    Workflow for applying DT streamline tractogpahy
    """

    tractography.connect([(bet, trackdt,[("mask_file","seed_file")])])
    tractography.connect([(dtifit, trackdt,[("tensor_fitted","in_file")])])

    """
    Workflow for applying PICo
    """

    tractography.connect([(bet, trackpico,[("mask_file","seed_file")])])
    tractography.connect([(fsl2scheme, dtlutgen,[("scheme","scheme_file")])])
    tractography.connect([(dtlutgen, picopdfs,[("dtLUT","luts")])])
    tractography.connect([(dtifit, picopdfs,[("tensor_fitted","in_file")])])
    tractography.connect([(picopdfs, trackpico,[("pdfs","in_file")])])


    # Mean diffusivity still appears broken
    #tractography.connect([(dtifit, md,[("tensor_fitted","in_file")])])
    #tractography.connect([(md, analyzeheader_md,[("md","in_file")])])
    #tractography.connect([(inputnode, analyzeheader_md,[(('dwi', get_vox_dims), 'voxel_dims'),
    #(('dwi', get_data_dims), 'data_dims')])])
    #This line is commented out because the ProcStreamlines node keeps throwing memory errors
    #tractography.connect([(track, procstreamlines,[("tracked","in_file")])])


    """
    Connecting the Fractional Anisotropy and Trace nodes is simple, as they obtain their input from the
    tensor fitting.

    This is also where our voxel- and data-grabbing functions come in. We pass these functions, along       with the original DWI image from the input node, to the header-generating nodes. This ensures that      the files will be correct and readable.
    """

    tractography.connect([(dtifit, fa,[("tensor_fitted","in_file")])])
    tractography.connect([(fa, analyzeheader_fa,[("fa","in_file")])])
    tractography.connect([(inputnode1, analyzeheader_fa,[(('dwi', get_vox_dims), 'voxel_dims'),
                                (('dwi', get_data_dims), 'data_dims')])])
    tractography.connect([(fa, fa2nii,[('fa','data_file')])])
    tractography.connect([(inputnode1, fa2nii,[(('dwi', get_affine), 'affine')])])
    tractography.connect([(analyzeheader_fa, fa2nii,[('header', 'header_file')])])


    tractography.connect([(dtifit, trace,[("tensor_fitted","in_file")])])
    tractography.connect([(trace, analyzeheader_trace,[("trace","in_file")])])
    tractography.connect([(inputnode1, analyzeheader_trace,[(('dwi', get_vox_dims), 'voxel_dims'),
                                (('dwi', get_data_dims), 'data_dims')])])
    tractography.connect([(trace, trace2nii,[('trace','data_file')])])
    tractography.connect([(inputnode1, trace2nii,[(('dwi', get_affine), 'affine')])])
    tractography.connect([(analyzeheader_trace, trace2nii,[('header', 'header_file')])])

    tractography.connect([(dtifit, dteig,[("tensor_fitted","in_file")])])

    tractography.connect([(trackpico, cam2trk_pico, [('tracked','in_file')])])
    tractography.connect([(trackdt, cam2trk_dt, [('tracked','in_file')])])
    tractography.connect([(inputnode1, cam2trk_pico,[(('dwi', get_vox_dims), 'voxel_dims'),
                                            (('dwi', get_data_dims), 'data_dims')])])

    tractography.connect([(inputnode1, cam2trk_dt,[(('dwi', get_vox_dims), 'voxel_dims'),
                                          (('dwi', get_data_dims), 'data_dims')])])


    inputnode= pe.Node(interface = util.IdentityInterface(fields=["dwi", "bvecs", "bvals"]), name="inputnode")

    outputnode = pe.Node(interface = util.IdentityInterface(fields=["fa",
                                                                "trace",
                                                                "tracts_pico",
                                                                "tracts_dt",
                                                                "tensors"]),
                                        name="outputnode")

    workflow = pe.Workflow(name=name)
    workflow.base_output_dir=name

    workflow.connect([(inputnode, tractography, [("dwi", "inputnode1.dwi"),
                                              ("bvals", "inputnode1.bvals"),
                                              ("bvecs", "inputnode1.bvecs")])])

    workflow.connect([(tractography, outputnode, [("cam2trk_dt.trackvis", "tracts_dt"),
        ("cam2trk_pico.trackvis", "tracts_pico"),
        ("fa2nii.nifti_file", "fa"),
        ("trace2nii.nifti_file", "trace"),
        ("dtifit.tensor_fitted", "tensors")])
        ])

    return workflow<|MERGE_RESOLUTION|>--- conflicted
+++ resolved
@@ -4,12 +4,6 @@
 import nipype.interfaces.fsl as fsl
 import nipype.interfaces.camino2trackvis as cam2trk
 import nipype.algorithms.misc as misc
-<<<<<<< HEAD
-import os
-import os.path as op
-=======
-
->>>>>>> a26bff1a
 
 def get_vox_dims(volume):
     import nibabel as nb
