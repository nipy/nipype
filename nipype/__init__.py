--- conflicted
+++ resolved
@@ -20,11 +20,7 @@
 try:
     import faulthandler
     faulthandler.enable()
-<<<<<<< HEAD
-except:
-=======
 except (ImportError,IOError) as e:
->>>>>>> 5dac5746
     pass
 
 
