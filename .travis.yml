cache:
- apt
language: python
sudo: required

services:
  - docker

cache:
  directories:
    - $HOME/.cache/docker

python:
- 2.7
- 3.4
- 3.5

env:
<<<<<<< HEAD
- INSTALL_DEB_DEPENDECIES="nodeps"
# - INSTALL_DEB_DEPENDECIES=false

# Update docker to enable -f flag
before_install:
  - travis_retry sudo apt-get install -o Dpkg::Options::="--force-confdef" -o Dpkg::Options::="--force-confold" -y docker-engine
  - travis_retry pip install coveralls

install:
- mkdir -p $HOME/scratch
- mkdir -p $HOME/.cache/docker
- if [[ -e $HOME/.cache/docker/image${TRAVIS_PYTHON_VERSION//.}.tar ]]; then docker load -i $HOME/.cache/docker/image${TRAVIS_PYTHON_VERSION//.}.tar; fi
- docker pull nipype/nipype_test:${INSTALL_DEB_DEPENDECIES}-base${TRAVIS_PYTHON_VERSION//.}
- travis_wait 30 docker save nipype/nipype_test:${INSTALL_DEB_DEPENDECIES}-base${TRAVIS_PYTHON_VERSION//.} -o $HOME/.cache/docker/image${TRAVIS_PYTHON_VERSION//.}.tar
- docker build -f docker/nipype_test_${INSTALL_DEB_DEPENDECIES}/Dockerfile_py${TRAVIS_PYTHON_VERSION//.} -t nipype/nipype_test:${INSTALL_DEB_DEPENDECIES}-py${TRAVIS_PYTHON_VERSION//.} .

script:
- docker run -v /etc/localtime:/etc/localtime:ro -v $HOME/scratch:/scratch nipype/nipype_test:${INSTALL_DEB_DEPENDECIES}-py${TRAVIS_PYTHON_VERSION//.} nosetests -c /root/src/nipype/.noserc --cov-report xml --with-cov --processes=0 --cover-package nipype --cov-config /root/src/nipype/.coveragerc /root/src/nipype/
after_success:
- coveralls --config_file ~/scratch/.coveragerc
=======
- INSTALL_DEB_DEPENDECIES=true
- INSTALL_DEB_DEPENDECIES=false
- INSTALL_DEB_DEPENDECIES=true DUECREDIT_ENABLE=yes
before_install:
- wget http://repo.continuum.io/miniconda/Miniconda${TRAVIS_PYTHON_VERSION:0:1}-latest-Linux-x86_64.sh
  -O /home/travis/.cache/miniconda.sh
- bash /home/travis/.cache/miniconda.sh -b -p /home/travis/miniconda
- export PATH=/home/travis/miniconda/bin:$PATH
- if $INSTALL_DEB_DEPENDECIES; then sudo rm -rf /dev/shm; fi
- if $INSTALL_DEB_DEPENDECIES; then sudo ln -s /run/shm /dev/shm; fi
- bash <(wget -q -O- http://neuro.debian.net/_files/neurodebian-travis.sh)
- sudo apt-get -y update
- sudo apt-get -y install xvfb fusefat
- if $INSTALL_DEB_DEPENDECIES; then travis_retry sudo apt-get install -y -qq
  fsl afni elastix fsl-atlases; fi
- if $INSTALL_DEB_DEPENDECIES; then
  source /etc/fsl/fsl.sh;
  source /etc/afni/afni.sh; fi
- export FSLOUTPUTTYPE=NIFTI_GZ
install:
- conda config --add channels conda-forge
- conda update --yes conda
- conda update --all -y python=$TRAVIS_PYTHON_VERSION
# - if [[ "${INSTALL_DEB_DEPENDECIES}" == "true" && ${TRAVIS_PYTHON_VERSION:0:1} == "2" ]]; then
#   conda install -y vtk mayavi; fi
- conda install -y nipype
- pip install python-coveralls coverage doctest-ignore-unicode
- if [ ! -z "$DUECREDIT_ENABLE"]; then pip install duecredit; fi
- rm -r /home/travis/miniconda/lib/python${TRAVIS_PYTHON_VERSION}/site-packages/nipype*
- pip install -r requirements.txt
- pip install -e .
- export COVERAGE_PROCESS_START=$(pwd)/.coveragerc
- export COVERAGE_DATA_FILE=$(pwd)/.coverage
- echo "data_file = ${COVERAGE_DATA_FILE}" >> ${COVERAGE_PROCESS_START}
script:
- python -W once:FSL:UserWarning:nipype `which nosetests` --with-doctest --with-doctest-ignore-unicode --with-cov --cover-package nipype --logging-level=DEBUG --verbosity=3
after_success:
- coveralls --config_file ${COVERAGE_PROCESS_START}
>>>>>>> 99d191ab
deploy:
  provider: pypi
  user: satra
  password:
    secure: OCO0FXb4f+pH4Uw7zWCIRp3qOJ1t7rhky4K8MjNU8tyVCJgd6O/Bv8GJgceS0LktPodlAAjB8SxAhTORPAQZ1D/44PJYy3NQIisvej1zjLpaA9TEGfl6W7MqhDpRyMHW+cnSi/n84SAmdr+Z4vOxScDHdwr13EPmGyOIlHMAGnE=
  on:
    tags: true
    repo: nipy/nipype
    branch: master
  distributions: "sdist"<|MERGE_RESOLUTION|>--- conflicted
+++ resolved
@@ -16,9 +16,7 @@
 - 3.5
 
 env:
-<<<<<<< HEAD
 - INSTALL_DEB_DEPENDECIES="nodeps"
-# - INSTALL_DEB_DEPENDECIES=false
 
 # Update docker to enable -f flag
 before_install:
@@ -37,46 +35,7 @@
 - docker run -v /etc/localtime:/etc/localtime:ro -v $HOME/scratch:/scratch nipype/nipype_test:${INSTALL_DEB_DEPENDECIES}-py${TRAVIS_PYTHON_VERSION//.} nosetests -c /root/src/nipype/.noserc --cov-report xml --with-cov --processes=0 --cover-package nipype --cov-config /root/src/nipype/.coveragerc /root/src/nipype/
 after_success:
 - coveralls --config_file ~/scratch/.coveragerc
-=======
-- INSTALL_DEB_DEPENDECIES=true
-- INSTALL_DEB_DEPENDECIES=false
-- INSTALL_DEB_DEPENDECIES=true DUECREDIT_ENABLE=yes
-before_install:
-- wget http://repo.continuum.io/miniconda/Miniconda${TRAVIS_PYTHON_VERSION:0:1}-latest-Linux-x86_64.sh
-  -O /home/travis/.cache/miniconda.sh
-- bash /home/travis/.cache/miniconda.sh -b -p /home/travis/miniconda
-- export PATH=/home/travis/miniconda/bin:$PATH
-- if $INSTALL_DEB_DEPENDECIES; then sudo rm -rf /dev/shm; fi
-- if $INSTALL_DEB_DEPENDECIES; then sudo ln -s /run/shm /dev/shm; fi
-- bash <(wget -q -O- http://neuro.debian.net/_files/neurodebian-travis.sh)
-- sudo apt-get -y update
-- sudo apt-get -y install xvfb fusefat
-- if $INSTALL_DEB_DEPENDECIES; then travis_retry sudo apt-get install -y -qq
-  fsl afni elastix fsl-atlases; fi
-- if $INSTALL_DEB_DEPENDECIES; then
-  source /etc/fsl/fsl.sh;
-  source /etc/afni/afni.sh; fi
-- export FSLOUTPUTTYPE=NIFTI_GZ
-install:
-- conda config --add channels conda-forge
-- conda update --yes conda
-- conda update --all -y python=$TRAVIS_PYTHON_VERSION
-# - if [[ "${INSTALL_DEB_DEPENDECIES}" == "true" && ${TRAVIS_PYTHON_VERSION:0:1} == "2" ]]; then
-#   conda install -y vtk mayavi; fi
-- conda install -y nipype
-- pip install python-coveralls coverage doctest-ignore-unicode
-- if [ ! -z "$DUECREDIT_ENABLE"]; then pip install duecredit; fi
-- rm -r /home/travis/miniconda/lib/python${TRAVIS_PYTHON_VERSION}/site-packages/nipype*
-- pip install -r requirements.txt
-- pip install -e .
-- export COVERAGE_PROCESS_START=$(pwd)/.coveragerc
-- export COVERAGE_DATA_FILE=$(pwd)/.coverage
-- echo "data_file = ${COVERAGE_DATA_FILE}" >> ${COVERAGE_PROCESS_START}
-script:
-- python -W once:FSL:UserWarning:nipype `which nosetests` --with-doctest --with-doctest-ignore-unicode --with-cov --cover-package nipype --logging-level=DEBUG --verbosity=3
-after_success:
-- coveralls --config_file ${COVERAGE_PROCESS_START}
->>>>>>> 99d191ab
+
 deploy:
   provider: pypi
   user: satra
