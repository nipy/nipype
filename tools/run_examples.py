--- conflicted
+++ resolved
@@ -1,11 +1,11 @@
 from __future__ import print_function
 import os
 import sys
-<<<<<<< HEAD
 from shutil import rmtree, copyfile
+from multiprocessing import cpu_count
 
 
-def run_examples(example, pipelines, plugin):
+def run_examples(example, pipelines, data_path, plugin=None):
     '''
     Run example workflows
     '''
@@ -16,22 +16,10 @@
     from nipype.utils import draw_gantt_chart
     from nipype.pipeline.plugins import log_nodes_cb
 
-    print('running example: %s with plugin: %s' % (example, plugin))
-
-=======
-from shutil import rmtree
-from multiprocessing import cpu_count
-
-
-def run_examples(example, pipelines, data_path, plugin=None):
-    from nipype import config
-    from nipype.interfaces.base import CommandLine
-
     if plugin is None:
         plugin = 'MultiProc'
 
     print('running example: %s with plugin: %s' % (example, plugin))
->>>>>>> 3ed411b4
     config.enable_debug_mode()
     config.enable_provenance()
     CommandLine.set_default_terminal_output("stream")
@@ -56,7 +44,6 @@
         os.makedirs(log_dir)
         wf.config = {'execution': {'hash_method': 'timestamp',
                                    'stop_on_first_rerun': 'true',
-<<<<<<< HEAD
                                    'write_provenance': 'true'}}
 
         # Callback log setup
@@ -72,18 +59,12 @@
             plugin_args = {'n_procs' : 4, 'status_callback' : log_nodes_cb}
         else:
             plugin_args = {'n_procs' : 4}
-=======
-                                   'write_provenance': 'true'},
-                     'logging': {'log_directory': log_dir, 'log_to_file': True}}
         try:
             wf.inputs.inputnode.in_data = os.path.abspath(data_path)
         except AttributeError:
             pass # the workflow does not have inputnode.in_data
->>>>>>> 3ed411b4
 
         wf.run(plugin=plugin, plugin_args=plugin_args)
-        # run twice to check if nothing is rerunning
-        wf.run(plugin=plugin)
 
         # Draw gantt chart only if pandas is installed
         try:
