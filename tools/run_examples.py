# -*- coding: utf-8 -*-
from __future__ import print_function
import os
import sys
from shutil import rmtree, copyfile
from multiprocessing import cpu_count


<<<<<<< HEAD
def run_examples(example, pipelines, data_path, plugin=None):
    '''
    Run example workflows
    '''

    # Import packages
=======
def run_examples(example, pipelines, data_path, plugin=None, rm_base_dir=True):
>>>>>>> 6b81afec
    from nipype import config
    from nipype.interfaces.base import CommandLine
    from nipype.utils import draw_gantt_chart
    from nipype.pipeline.plugins import log_nodes_cb

    if plugin is None:
        plugin = 'MultiProc'

    print('running example: %s with plugin: %s' % (example, plugin))
    config.enable_debug_mode()
    config.enable_provenance()
    CommandLine.set_default_terminal_output("stream")

    plugin_args = {}
    if plugin == 'MultiProc':
        plugin_args['n_procs'] = int(os.getenv('NIPYPE_NUMBER_OF_CPUS', cpu_count()))

    __import__(example)

    for pipeline in pipelines:
        # Init and run workflow
        wf = getattr(sys.modules[example], pipeline)
        wf.base_dir = os.path.join(os.getcwd(), 'output', example, plugin)

        results_dir = os.path.join(wf.base_dir, wf.name)
        if rm_base_dir and os.path.exists(results_dir):
            rmtree(results_dir)

        # Handle a logging directory
        log_dir = os.path.join(os.getcwd(), 'logs', example)
        if not os.path.exists(log_dir):
            os.makedirs(log_dir)
        wf.config = {'execution': {'hash_method': 'timestamp',
                                   'stop_on_first_rerun': 'true',
<<<<<<< HEAD
                                   'write_provenance': 'true'}}

        # Callback log setup
        if example == 'fmri_spm_nested' and plugin == 'MultiProc' and \
           pipeline == 'l2pipeline':
            # Init callback log
            import logging
            cb_log_path = os.path.join(os.path.expanduser('~'), 'callback.log')
            cb_logger = logging.getLogger('callback')
            cb_logger.setLevel(logging.DEBUG)
            handler = logging.FileHandler(cb_log_path)
            cb_logger.addHandler(handler)
            plugin_args = {'n_procs' : 4, 'status_callback' : log_nodes_cb}
        else:
            plugin_args = {'n_procs' : 4}
=======
                                   'write_provenance': 'true',
                                   'poll_sleep_duration': 2},
                     'logging': {'log_directory': log_dir, 'log_to_file': True}}
>>>>>>> 6b81afec
        try:
            wf.inputs.inputnode.in_data = os.path.abspath(data_path)
        except AttributeError:
            pass # the workflow does not have inputnode.in_data

        wf.run(plugin=plugin, plugin_args=plugin_args)

        # Draw gantt chart only if pandas is installed
        try:
            import pandas
            pandas_flg = True
        except ImportError as exc:
            pandas_flg = False

        if plugin_args.has_key('status_callback') and pandas_flg:
            draw_gantt_chart.generate_gantt_chart(cb_log_path, 4)
            dst_log_html = os.path.join(os.path.expanduser('~'), 'callback.log.html')
            copyfile(cb_log_path+'.html', dst_log_html)

if __name__ == '__main__':
    path, file = os.path.split(__file__)
    sys.path.insert(0, os.path.realpath(os.path.join(path, '..', 'examples')))
    examples = {'fmri_fsl_reuse': ['level1_workflow'],
                'fmri_spm_nested': ['level1', 'l2pipeline'],
                # 'fmri_spm_dartel':['level1','l2pipeline'],
                # 'fmri_fsl_feeds':['l1pipeline']
                }
    example = sys.argv[1]
    plugin = sys.argv[2]
    data_path = sys.argv[3]
    pipelines = sys.argv[4:]
    run_examples(example, pipelines, data_path, plugin)<|MERGE_RESOLUTION|>--- conflicted
+++ resolved
@@ -6,16 +6,8 @@
 from multiprocessing import cpu_count
 
 
-<<<<<<< HEAD
-def run_examples(example, pipelines, data_path, plugin=None):
-    '''
-    Run example workflows
-    '''
-
-    # Import packages
-=======
 def run_examples(example, pipelines, data_path, plugin=None, rm_base_dir=True):
->>>>>>> 6b81afec
+    """ Run example workflows """
     from nipype import config
     from nipype.interfaces.base import CommandLine
     from nipype.utils import draw_gantt_chart
@@ -50,8 +42,10 @@
             os.makedirs(log_dir)
         wf.config = {'execution': {'hash_method': 'timestamp',
                                    'stop_on_first_rerun': 'true',
-<<<<<<< HEAD
-                                   'write_provenance': 'true'}}
+                                   'write_provenance': 'true',
+                                   'poll_sleep_duration': 2},
+                     'logging': {'log_directory': log_dir, 'log_to_file': True}}
+
 
         # Callback log setup
         if example == 'fmri_spm_nested' and plugin == 'MultiProc' and \
@@ -63,14 +57,8 @@
             cb_logger.setLevel(logging.DEBUG)
             handler = logging.FileHandler(cb_log_path)
             cb_logger.addHandler(handler)
-            plugin_args = {'n_procs' : 4, 'status_callback' : log_nodes_cb}
-        else:
-            plugin_args = {'n_procs' : 4}
-=======
-                                   'write_provenance': 'true',
-                                   'poll_sleep_duration': 2},
-                     'logging': {'log_directory': log_dir, 'log_to_file': True}}
->>>>>>> 6b81afec
+            plugin_args['status_callback'] = cb_logger
+
         try:
             wf.inputs.inputnode.in_data = os.path.abspath(data_path)
         except AttributeError:
@@ -88,7 +76,8 @@
         if plugin_args.has_key('status_callback') and pandas_flg:
             draw_gantt_chart.generate_gantt_chart(cb_log_path, 4)
             dst_log_html = os.path.join(os.path.expanduser('~'), 'callback.log.html')
-            copyfile(cb_log_path+'.html', dst_log_html)
+            copyfile(cb_log_path + '.html', dst_log_html)
+
 
 if __name__ == '__main__':
     path, file = os.path.split(__file__)
