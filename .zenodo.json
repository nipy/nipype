{
<<<<<<< HEAD
  "creators": [
    {
      "affiliation": "Department of Psychology, Stanford University",
      "name": "Gorgolewski, Krzysztof J.",
      "orcid": "0000-0003-3321-7583"
    },
    {
      "affiliation": "Department of Psychology, Stanford University",
      "name": "Esteban, Oscar",
      "orcid": "0000-0001-8435-6191"
    },
    {
      "affiliation": "The University of Iowa",
      "name": "Ellis, David Gage",
      "orcid": "0000-0002-3718-6836"
    },
    {
      "affiliation": "The Laboratory for Investigative Neurophysiology (The LINE), Department of Radiology and Department of Clinical Neurosciences, Lausanne, Switzerland; Center for Biomedical Imaging (CIBM), Lausanne, Switzerland",
      "name": "Notter, Michael Philipp",
      "orcid": "0000-0002-5866-047X"
    },
    {
      "affiliation": "Independent",
      "name": "Ziegler, Erik",
      "orcid": "0000-0003-1857-8129"
    },
    {
      "affiliation": "University of Iowa",
      "name": "Johnson, Hans",
      "orcid": "0000-0001-9513-2660"
    },
    {
      "name": "Hamalainen, Carlo",
      "orcid": "0000-0001-7655-3830"
    },
    {
      "name": "Yvernault, Benjamin"
    },
    {
      "name": "Burns, Christopher"
    },
    {
      "affiliation": "Klinikum rechts der Isar, TUM. ACPySS",
      "name": "Manh\u00e3es-Savio, Alexandre",
      "orcid": "0000-0002-6608-6885"
    },
    {
      "affiliation": "MIT",
      "name": "Jarecka, Dorota",
      "orcid": "0000-0003-1857-8129"
    },
    {
      "affiliation": "Stanford University",
      "name": "Markiewicz, Christopher J.",
      "orcid": "0000-0002-6533-164X"
    },
    {
      "affiliation": "Florida International University",
      "name": "Salo, Taylor",
      "orcid": "0000-0001-9813-3167"
    },
    {
      "affiliation": "Developer",
      "name": "Clark, Daniel",
      "orcid": "0000-0002-8121-8954"
    },
    {
      "affiliation": "Department of Psychology, Stanford University",
      "name": "Waskom, Michael"
    },
    {
      "affiliation": "Shattuck Lab, UCLA Brain Mapping Center",
      "name": "Wong, Jason"
    },
    {
      "name": "Modat, Marc"
    },
    {
      "affiliation": "Department of Electrical and Computer Engineering, Johns Hopkins University",
      "name": "Dewey, Blake E",
      "orcid": "0000-0003-4554-5058"
    },
    {
      "affiliation": "National Institutes of Health",
      "name": "Clark, Michael G. "
    },
    {
      "affiliation": "Mayo Clinic, Neurology, Rochester, MN, USA",
      "name": "Dayan, Michael",
      "orcid": "0000-0002-2666-0969"
    },
    {
      "name": "Loney, Fred"
    },
    {
      "name": "Madison, Cindee"
    },
    {
      "affiliation": "CNRS LTCI, Telecom ParisTech, Universit\u00e9 Paris-Saclay",
      "name": "Gramfort, Alexandre",
      "orcid": "0000-0001-9791-4404"
    },
    {
      "affiliation": "UC Berkeley - UCSF Graduate Program in Bioengineering",
      "name": "Keshavan, Anisha",
      "orcid": "0000-0003-3554-043X"
    },
    {
      "name": "Berleant, Shoshana"
    },
    {
      "name": "Pinsard, Basile"
    },
    {
      "affiliation": "MIT",
      "name": "Goncalves, Mathias"
    },
    {
      "affiliation": "UC Berkeley",
      "name": "Clark, Dav",
      "orcid": "0000-0002-3982-4416"
    },
    {
      "affiliation": "UC San Diego",
      "name": "Cipollini, Ben",
      "orcid": "0000-0002-7782-0790"
    },
    {
      "affiliation": "INRIA",
      "name": "Varoquaux, Gael",
      "orcid": "0000-0003-1076-5122"
    },
    {
      "affiliation": "Athena EPI, Inria Sophia-Antipolis",
      "name": "Wassermann , Demian",
      "orcid": "0000-0001-5194-6056"
    },
    {
      "affiliation": "The University of Washington eScience Institute",
      "name": "Rokem, Ariel",
      "orcid": "0000-0003-0679-1985"
    },
    {
      "affiliation": "Dartmouth College: Hanover, NH, United States",
      "name": "Halchenko, Yaroslav O.",
      "orcid": "0000-0003-3456-2493"
    },
    {
      "name": "Forbes, Jessica"
    },
    {
      "name": "Moloney, Brendan"
    },
    {
      "affiliation": "University College London",
      "name": "Malone, Ian B.",
      "orcid": "0000-0001-7512-7856"
    },
    {
      "affiliation": "Otto-von-Guericke-University Magdeburg, Germany",
      "name": "Hanke, Michael",
      "orcid": "0000-0001-6398-6370"
    },
    {
      "name": "Mordom, David"
    },
    {
      "name": "Buchanan, Colin"
    },
    {
      "affiliation": "California Institute of Technology",
      "name": "PAULI, WOLFGANG M.",
      "orcid": "0000-0002-0966-0254"
    },
    {
      "affiliation": "Research Group Neuroanatomy and Connectivity, Max Planck Institute for Human Cognitive and Brain Sciences, Leipzig, Germany",
      "name": "Huntenburg, Julia M.",
      "orcid": "0000-0003-0579-9811"
    },
    {
      "affiliation": "Institute for Biomedical Engineering, ETH and University of Zurich",
      "name": "Horea, Christian",
      "orcid": "0000-0001-7037-2449"
    },
    {
      "name": "Schwartz, Yannick"
    },
    {
      "name": "Tungaraza, Rosalia"
    },
    {
      "affiliation": "Duke University",
      "name": "Iqbal, Shariq",
      "orcid": "0000-0003-2766-8425"
    },
    {
      "affiliation": "UniversityHospital Heidelberg, Germany",
      "name": "Kleesiek, Jens"
    },
    {
      "affiliation": "Nathan s Kline institute for psychiatric research",
      "name": "Sikka, Sharad"
    },
    {
      "affiliation": "Child Mind Institute",
      "name": "Frohlich, Caroline"
    },
    {
      "name": "Kent, James"
    },
    {
      "name": "Perez-Guevara, Martin"
    },
    {
      "name": "Watanabe, Aimi"
    },
    {
      "affiliation": "University of Iowa",
      "name": "Welch, David"
    },
    {
      "name": "Cumba, Chad"
    },
    {
      "name": "Ginsburg, Daniel"
    },
    {
      "affiliation": "University College London",
      "name": "Eshaghi, Arman",
      "orcid": "0000-0002-6652-3512"
    },
    {
      "affiliation": "Harvard University - Psychology",
      "name": "Kastman, Erik",
      "orcid": "0000-0001-7221-9042"
    },
    {
      "affiliation": "Molecular Imaging Research Center, CEA, France",
      "name": "Bougacha, Salma"
    },
    {
      "name": "Blair, Ross"
    },
    {
      "affiliation": "Washington University in St Louis",
      "name": "Acland, Benjamin",
      "orcid": "0000-0001-6392-6634"
    },
    {
      "affiliation": "Australian eHealth Research Centre, Commonwealth Scientific and Industrial Research Organisation; University of Queensland",
      "name": "Gillman, Ashley",
      "orcid": "0000-0001-9130-1092"
    },
    {
      "affiliation": "National University Singapore",
      "name": "Schaefer, Alexander",
      "orcid": "0000-0001-6488-4739"
    },
    {
      "affiliation": "SRI International",
      "name": "Nichols, B. Nolan",
      "orcid": "0000-0003-1099-3328"
    },
    {
      "affiliation": "Child Mind Institute",
      "name": "Giavasis, Steven"
    },
    {
      "name": "Erickson, Drew"
    },
    {
      "name": "Correa, Carlos"
    },
    {
      "name": "Ghayoor, Ali"
    },
    {
      "name": "K\u00fcttner, Ren\u00e9"
    },
    {
      "name": "Haselgrove, Christian"
    },
    {
      "name": "Zhou, Dale"
    },
    {
      "affiliation": "Child Mind Institute",
      "name": "Craddock, R. Cameron",
      "orcid": "0000-0002-4950-1303"
    },
    {
      "name": "Haehn, Daniel"
    },
    {
      "affiliation": "MPI CBS Leipzig, Germany",
      "name": "Lampe, Leonie"
    },
    {
      "name": "Millman, Jarrod"
    },
    {
      "name": "Lai, Jeff"
    },
    {
      "name": "Renfro, Mandy"
    },
    {
      "affiliation": "The University of Sydney",
      "name": "Liu, Siqi"
    },
    {
      "affiliation": "Leibniz Institute for Neurobiology",
      "name": "Stadler, J\u00f6rg",
      "orcid": "0000-0003-4313-129X"
    },
    {
      "affiliation": "1 McGill Centre for Integrative Neuroscience (MCIN), Ludmer Centre for Neuroinformatics and Mental Health, Montreal Neurological Institute (MNI), McGill University, Montr\u00e9al, 3801 University Street, WB-208, H3A 2B4, Qu\u00e9bec, Canada. 2 University of Lyon, CNRS, INSERM, CREATIS., Villeurbanne, 7, avenue Jean Capelle, 69621, France.",
      "name": "Glatard, Tristan",
      "orcid": "0000-0003-2620-5883"
    },
    {
      "affiliation": "University of Pennsylvania",
      "name": "Kahn, Ari E.",
      "orcid": "0000-0002-2127-0507"
    },
    {
      "affiliation": "State Key Laboratory of Cognitive Neuroscience and Learning & IDG/McGovern Institute for Brain Research, Beijing Normal University, Beijing, China; Max Planck Institute for Psycholinguistics, Nijmegen, the Netherlands",
      "name": "Kong, Xiang-Zhen",
      "orcid": "0000-0002-0805-1350"
    },
    {
      "affiliation": "Department of Psychology, Stanford University",
      "name": "Triplett, William",
      "orcid": "0000-0002-9546-1306"
    },
    {
      "name": "Park, Anne"
    },
    {
      "name": "McDermottroe, Conor"
    },
    {
      "name": "Hallquist, Michael"
    },
    {
      "name": "Poldrack, Russell"
    },
    {
      "affiliation": "Boston University",
      "name": "Perkins, L. Nathan"
    },
    {
      "name": "Noel, Maxime"
    },
    {
      "affiliation": "Institute of Neuroinformatics, ETH/University of Zurich",
      "name": "Gerhard, Stephan",
      "orcid": "0000-0003-4454-6171"
    },
    {
      "name": "Salvatore, John"
    },
    {
      "name": "Mertz, Fred"
    },
    {
      "affiliation": "Duke University",
      "name": "Broderick, William",
      "orcid": "0000-0002-8999-9003"
    },
    {
      "name": "Inati, Souheil"
    },
    {
      "name": "Hinds, Oliver"
    },
    {
      "name": "Brett, Matthew"
    },
    {
      "affiliation": "Department of Psychology, Stanford University; Parietal, INRIA",
      "name": "Durnez, Joke",
      "orcid": "0000-0001-9030-2202"
    },
    {
      "name": "Tambini, Arielle"
    },
    {
      "name": "Rothmei, Simon"
    },
    {
      "affiliation": "University of Helsinki",
      "name": "Andberg, Sami Kristian",
      "orcid": "0000-0002-5650-3964"
    },
    {
      "affiliation": "University of Newcastle, Australia",
      "name": "Cooper, Gavin",
      "orcid": "0000-0002-7186-5293"
    },
    {
      "name": "Marina, Ana"
    },
    {
      "name": "Mattfeld, Aaron"
    },
    {
      "name": "Urchs, Sebastian"
    },
    {
      "affiliation": "University of illinois urbana champaign",
      "name": "Sharp, Paul"
    },
    {
      "name": "Matsubara, K"
    },
    {
      "affiliation": "Technische Universit\u00e4t Dresden, Faculty of Medicine, Department of Child and Adolescent Psychiatry",
      "name": "Geisler, Daniel",
      "orcid": "0000-0003-2076-5329"
    },
    {
      "name": "Cheung, Brian"
    },
    {
      "affiliation": "The University of Texas at Austin",
      "name": "Floren, Andrew",
      "orcid": "0000-0003-3618-2056"
    },
    {
      "name": "Nickson, Thomas"
    },
    {
      "affiliation": "Medical Imaging & Biomarkers, Bioclinica, Newark, CA, USA.",
      "name": "Pannetier, Nicolas",
      "orcid": "0000-0002-0744-5155"
    },
    {
      "name": "Weinstein, Alejandro"
    },
    {
      "name": "Dubois, Mathieu"
    },
    {
      "name": "Arias, Jaime"
    },
    {
      "name": "Tarbert, Claire"
    },
    {
      "name": "Schlamp, Kai"
    },
    {
      "affiliation": "University of California, San Francisco",
      "name": "Jordan, Kesshi",
      "orcid": "0000-0001-6313-0580"
    },
    {
      "name": "Liem, Franz"
    },
    {
      "name": "Saase, Victor"
    },
    {
      "name": "Harms, Robbert"
    },
    {
      "name": "Khanuja, Ranjeet"
    },
    {
      "name": "Podranski, Kornelius"
    },
    {
      "name": "Flandin, Guillaume"
    },
    {
      "affiliation": "CEA",
      "name": "Papadopoulos Orfanos, Dimitri",
      "orcid": "0000-0002-1242-8990"
    },
    {
      "name": "Schwabacher, Isaac"
    },
    {
      "affiliation": "University of Cambridge",
      "name": "McNamee, Daniel",
      "orcid": "0000-0001-9928-4960"
    },
    {
      "name": "Falkiewicz, Marcel"
    },
    {
      "affiliation": "Child Mind Institute / Nathan Kline Institute",
      "name": "Pellman, John",
      "orcid": "0000-0001-6810-4461"
    },
    {
      "affiliation": "German Institute for International Educational Research",
      "name": "Linkersd\u00f6rfer, Janosch",
      "orcid": "0000-0002-1577-1233"
    },
    {
      "name": "Varada, Jan"
    },
    {
      "affiliation": "Stereotaxy Core, Brain & Spine Institute",
      "name": "P\u00e9rez-Garc\u00eda, Fernando",
      "orcid": "0000-0001-9090-3024"
    },
    {
      "name": "Davison, Andrew"
    },
    {
      "name": "Shachnev, Dmitry"
    },
    {
      "affiliation": "MIT, HMS",
      "name": "Ghosh, Satrajit",
      "orcid": "0000-0002-5312-6729"
    }
  ],
  "keywords": [
    "neuroimaging",
    "workflow",
    "pipeline"
  ],
  "license": "Apache-2.0",
  "upload_type": "software"
}
=======
    "creators": [
      {
        "affiliation": "Department of Psychology, Stanford University",
        "name": "Gorgolewski, Krzysztof J.",
        "orcid": "0000-0003-3321-7583"
      },
      {
        "affiliation": "Department of Psychology, Stanford University",
        "name": "Esteban, Oscar",
        "orcid": "0000-0001-8435-6191"
      },
      {
        "name": "Burns, Christopher"
      },
      {
        "affiliation": "Independent",
        "name": "Ziegler, Erik",
        "orcid": "0000-0003-1857-8129"
      },
      {
        "name": "Pinsard, Basile"
      },
      {
        "name": "Madison, Cindee"
      },
      {
        "affiliation": "Department of Psychology, Stanford University",
        "name": "Waskom, Michael"
      },
      {
        "affiliation": "The University of Iowa",
        "name": "Ellis, David Gage",
        "orcid": "0000-0002-3718-6836"
      },
      {
        "affiliation": "UC Berkeley",
        "name": "Clark, Dav",
        "orcid": "0000-0002-3982-4416"
      },
      {
        "affiliation": "Shattuck Lab, UCLA Brain Mapping Center",
        "name": "Wong, Jason"
      },
      {
        "affiliation": "Mayo Clinic, Neurology, Rochester, MN, USA",
        "name": "Dayan, Michael",
        "orcid": "0000-0002-2666-0969"
      },
      {
        "affiliation": "Klinikum rechts der Isar, TUM. ACPySS",
        "name": "Manh\u00e3es-Savio, Alexandre",
        "orcid": "0000-0002-6608-6885"
      },
      {
        "affiliation": "The Laboratory for Investigative Neurophysiology (The LINE), Department of Radiology and Department of Clinical Neurosciences, Lausanne, Switzerland; Center for Biomedical Imaging (CIBM), Lausanne, Switzerland",
        "name": "Notter, Michael Philipp",
        "orcid": "0000-0002-5866-047X"
      },
      {
        "affiliation": "University of Iowa",
        "name": "Johnson, Hans",
        "orcid": "0000-0001-9513-2660"
      },
      {
        "affiliation": "Department of Electrical and Computer Engineering, Johns Hopkins University",
        "name": "Dewey, Blake E",
        "orcid": "0000-0003-4554-5058"
      },
      {
        "affiliation": "Dartmouth College: Hanover, NH, United States",
        "name": "Halchenko, Yaroslav O.",
        "orcid": "0000-0003-3456-2493"
      },
      {
        "name": "Hamalainen, Carlo",
        "orcid": "0000-0001-7655-3830"
      },
      {
        "affiliation": "UC Berkeley - UCSF Graduate Program in Bioengineering",
        "name": "Keshavan, Anisha",
        "orcid": "0000-0003-3554-043X"
      },
      {
        "affiliation": "University of California, San Francisco",
        "name": "Jordan, Kesshi",
        "orcid": "0000-0001-6313-0580"
      },

      {
        "affiliation": "Developer",
        "name": "Clark, Daniel",
        "orcid": "0000-0002-8121-8954"
      },
      {
        "affiliation": "Research Group Neuroanatomy and Connectivity, Max Planck Institute for Human Cognitive and Brain Sciences, Leipzig, Germany",
        "name": "Huntenburg, Julia M.",
        "orcid": "0000-0003-0579-9811"
      },
      {
        "affiliation": "Otto-von-Guericke-University Magdeburg, Germany",
        "name": "Hanke, Michael",
        "orcid": "0000-0001-6398-6370"
      },
      {
        "affiliation": "SRI International",
        "name": "Nichols, B. Nolan",
        "orcid": "0000-0003-1099-3328"
      },
      {
        "affiliation": "Athena EPI, Inria Sophia-Antipolis",
        "name": "Wassermann , Demian",
        "orcid": "0000-0001-5194-6056"
      },
      {
        "affiliation": "University College London",
        "name": "Eshaghi, Arman",
        "orcid": "0000-0002-6652-3512"
      },
      {
        "affiliation": "Boston University",
        "name": "Markiewicz, Christopher J.",
        "orcid": "0000-0002-6533-164X"
      },
      {
        "affiliation": "INRIA",
        "name": "Varoquaux, Gael",
        "orcid": "0000-0003-1076-5122"
      },
      {
        "affiliation": "Washington University in St Louis",
        "name": "Acland, Benjamin",
        "orcid": "0000-0001-6392-6634"
      },
      {
        "name": "Forbes, Jessica"
      },
      {
        "affiliation": "The University of Washington eScience Institute",
        "name": "Rokem, Ariel",
        "orcid": "0000-0003-0679-1985"
      },
      {
        "affiliation": "State Key Laboratory of Cognitive Neuroscience and Learning & IDG/McGovern Institute for Brain Research, Beijing Normal University, Beijing, China; Max Planck Institute for Psycholinguistics, Nijmegen, the Netherlands",
        "name": "Kong, Xiang-Zhen",
        "orcid": "0000-0002-0805-1350"
      },
      {
        "affiliation": "CNRS LTCI, Telecom ParisTech, Universit\u00e9 Paris-Saclay",
        "name": "Gramfort, Alexandre",
        "orcid": "0000-0001-9791-4404"
      },
      {
        "affiliation": "UniversityHospital Heidelberg, Germany",
        "name": "Kleesiek, Jens"
      },
      {
        "affiliation": "National University Singapore",
        "name": "Schaefer, Alexander",
        "orcid": "0000-0001-6488-4739"
      },
      {
        "affiliation": "Nathan s Kline institute for psychiatric research",
        "name": "Sikka, Sharad"
      },
      {
        "affiliation": "Neurospin/Unicog/Inserm/CEA",
        "name": "Perez-Guevara, Martin Felipe",
        "orcid": "0000-0003-4497-861X"
      },
      {
        "affiliation": "1 McGill Centre for Integrative Neuroscience (MCIN), Ludmer Centre for Neuroinformatics and Mental Health, Montreal Neurological Institute (MNI), McGill University, Montr\u00e9al, 3801 University Street, WB-208, H3A 2B4, Qu\u00e9bec, Canada. 2 University of Lyon, CNRS, INSERM, CREATIS., Villeurbanne, 7, avenue Jean Capelle, 69621, France.",
        "name": "Glatard, Tristan",
        "orcid": "0000-0003-2620-5883"
      },
      {
        "affiliation": "Duke University",
        "name": "Iqbal, Shariq",
        "orcid": "0000-0003-2766-8425"
      },
      {
        "affiliation": "The University of Sydney",
        "name": "Liu, Siqi"
      },
      {
        "affiliation": "University of Iowa",
        "name": "Welch, David"
      },
      {
        "affiliation": "University of illinois urbana champaign",
        "name": "Sharp, Paul"
      },
      {
        "affiliation": "Mayo Clinic",
        "name": "Warner, Joshua",
        "orcid": "0000-0003-3579-4835"
      },
      {
        "affiliation": "Harvard University - Psychology",
        "name": "Kastman, Erik",
        "orcid": "0000-0001-7221-9042"
      },
      {
        "affiliation": "MPI CBS Leipzig, Germany",
        "name": "Lampe, Leonie"
      },
      {
        "affiliation": "Boston University",
        "name": "Perkins, L. Nathan"
      },
      {
        "affiliation": "Child Mind Institite",
        "name": "Craddock, R. Cameron",
        "orcid": "0000-0002-4950-1303"
      },
      {
        "name": "K\u00fcttner, Ren\u00e9"
      },
      {
        "name": "Bielievtsov, Dmytro",
        "orcid": "0000-0003-3846-7696"
      },
      {
        "affiliation": "Technische Universit\u00e4t Dresden, Faculty of Medicine, Department of Child and Adolescent Psychiatry",
        "name": "Geisler, Daniel",
        "orcid": "0000-0003-2076-5329"
      },
      {
        "affiliation": "Institute of Neuroinformatics, ETH/University of Zurich",
        "name": "Gerhard, Stephan",
        "orcid": "0000-0003-4454-6171"
      },
      {
        "affiliation": "Max Planck Institute for Human Cognitive and Brain Sciences, Leipzig, Germany",
        "name": "Liem, Franziskus",
        "orcid": "0000-0003-0646-4810"
      },
      {
        "affiliation": "German Institute for International Educational Research",
        "name": "Linkersd\u00f6rfer, Janosch",
        "orcid": "0000-0002-1577-1233"
      },
      {
        "affiliation": "Max Planck Research Group for Neuroanatomy & Connectivity, Max Planck Institute for Human Cognitive and Brain Sciences, Leipzig, Germany",
        "name": "Margulies, Daniel S.",
        "orcid": "0000-0002-8880-9204"
      },
      {
        "affiliation": "University of Helsinki",
        "name": "Andberg, Sami Kristian",
        "orcid": "0000-0002-5650-3964"
      },
      {
        "affiliation": "Leibniz Institute for Neurobiology",
        "name": "Stadler, J\u00f6rg",
        "orcid": "0000-0003-4313-129X"
      },
      {
        "affiliation": "MPI-CBS; McGill University",
        "name": "Steele, Christopher John",
        "orcid": "0000-0003-1656-7928"
      },
      {
        "affiliation": "Duke University",
        "name": "Broderick, William",
        "orcid": "0000-0002-8999-9003"
      },
      {
        "affiliation": "UC San Diego",
        "name": "Cipollini, Ben",
        "orcid": "0000-0002-7782-0790"
      },
      {
        "affiliation": "University of Newcastle, Australia",
        "name": "Cooper, Gavin",
        "orcid": "0000-0002-7186-5293"
      },
      {
        "affiliation": "The University of Texas at Austin",
        "name": "Floren, Andrew",
        "orcid": "0000-0003-3618-2056"
      },
      {
        "affiliation": "State Key Laboratory of Cognitive Neuroscience and Learning & IDG/McGovern Institute for Brain Research, Beijing Normal University, Beijing, China",
        "name": "Huang, Lijie",
        "orcid": "0000-0002-9910-5069"
      },
      {
        "affiliation": "Athinoula A. Martinos Center for Biomedical Imaging, Department of Radiology, Massachusetts General Hospital, Charlestown, MA, USA",
        "name": "Gonzalez, Ivan",
        "orcid": "0000-0002-6451-6909"
      },
      {
        "affiliation": "University of Cambridge",
        "name": "McNamee, Daniel",
        "orcid": "0000-0001-9928-4960"
      },
      {
        "affiliation": "CEA",
        "name": "Papadopoulos Orfanos, Dimitri",
        "orcid": "0000-0002-1242-8990"
      },
      {
        "affiliation": "Child Mind Institute / Nathan Kline Institute",
        "name": "Pellman, John",
        "orcid": "0000-0001-6810-4461"
      },
      {
        "affiliation": "Department of Psychology, Stanford University",
        "name": "Triplett, William",
        "orcid": "0000-0002-9546-1306"
      },
      {
        "affiliation": "MIT",
        "name": "Goncalves, Mathias"
      },
      {
        "affiliation": "Department of Psychology, Stanford University; Parietal, INRIA",
        "name": "Durnez, Joke",
        "orcid": "0000-0001-9030-2202"
      },
      {
        "affiliation": "MIT, HMS",
        "name": "Ghosh, Satrajit",
        "orcid": "0000-0002-5312-6729"
      }
    ],
    "keywords": [
      "neuroimaging",
      "workflow",
      "pipeline"
    ],
    "license": "Apache-2.0",
    "upload_type": "software"
  }
>>>>>>> 31968f17
<|MERGE_RESOLUTION|>--- conflicted
+++ resolved
@@ -1,5 +1,4 @@
 {
-<<<<<<< HEAD
   "creators": [
     {
       "affiliation": "Department of Psychology, Stanford University",
@@ -528,340 +527,4 @@
   ],
   "license": "Apache-2.0",
   "upload_type": "software"
-}
-=======
-    "creators": [
-      {
-        "affiliation": "Department of Psychology, Stanford University",
-        "name": "Gorgolewski, Krzysztof J.",
-        "orcid": "0000-0003-3321-7583"
-      },
-      {
-        "affiliation": "Department of Psychology, Stanford University",
-        "name": "Esteban, Oscar",
-        "orcid": "0000-0001-8435-6191"
-      },
-      {
-        "name": "Burns, Christopher"
-      },
-      {
-        "affiliation": "Independent",
-        "name": "Ziegler, Erik",
-        "orcid": "0000-0003-1857-8129"
-      },
-      {
-        "name": "Pinsard, Basile"
-      },
-      {
-        "name": "Madison, Cindee"
-      },
-      {
-        "affiliation": "Department of Psychology, Stanford University",
-        "name": "Waskom, Michael"
-      },
-      {
-        "affiliation": "The University of Iowa",
-        "name": "Ellis, David Gage",
-        "orcid": "0000-0002-3718-6836"
-      },
-      {
-        "affiliation": "UC Berkeley",
-        "name": "Clark, Dav",
-        "orcid": "0000-0002-3982-4416"
-      },
-      {
-        "affiliation": "Shattuck Lab, UCLA Brain Mapping Center",
-        "name": "Wong, Jason"
-      },
-      {
-        "affiliation": "Mayo Clinic, Neurology, Rochester, MN, USA",
-        "name": "Dayan, Michael",
-        "orcid": "0000-0002-2666-0969"
-      },
-      {
-        "affiliation": "Klinikum rechts der Isar, TUM. ACPySS",
-        "name": "Manh\u00e3es-Savio, Alexandre",
-        "orcid": "0000-0002-6608-6885"
-      },
-      {
-        "affiliation": "The Laboratory for Investigative Neurophysiology (The LINE), Department of Radiology and Department of Clinical Neurosciences, Lausanne, Switzerland; Center for Biomedical Imaging (CIBM), Lausanne, Switzerland",
-        "name": "Notter, Michael Philipp",
-        "orcid": "0000-0002-5866-047X"
-      },
-      {
-        "affiliation": "University of Iowa",
-        "name": "Johnson, Hans",
-        "orcid": "0000-0001-9513-2660"
-      },
-      {
-        "affiliation": "Department of Electrical and Computer Engineering, Johns Hopkins University",
-        "name": "Dewey, Blake E",
-        "orcid": "0000-0003-4554-5058"
-      },
-      {
-        "affiliation": "Dartmouth College: Hanover, NH, United States",
-        "name": "Halchenko, Yaroslav O.",
-        "orcid": "0000-0003-3456-2493"
-      },
-      {
-        "name": "Hamalainen, Carlo",
-        "orcid": "0000-0001-7655-3830"
-      },
-      {
-        "affiliation": "UC Berkeley - UCSF Graduate Program in Bioengineering",
-        "name": "Keshavan, Anisha",
-        "orcid": "0000-0003-3554-043X"
-      },
-      {
-        "affiliation": "University of California, San Francisco",
-        "name": "Jordan, Kesshi",
-        "orcid": "0000-0001-6313-0580"
-      },
-
-      {
-        "affiliation": "Developer",
-        "name": "Clark, Daniel",
-        "orcid": "0000-0002-8121-8954"
-      },
-      {
-        "affiliation": "Research Group Neuroanatomy and Connectivity, Max Planck Institute for Human Cognitive and Brain Sciences, Leipzig, Germany",
-        "name": "Huntenburg, Julia M.",
-        "orcid": "0000-0003-0579-9811"
-      },
-      {
-        "affiliation": "Otto-von-Guericke-University Magdeburg, Germany",
-        "name": "Hanke, Michael",
-        "orcid": "0000-0001-6398-6370"
-      },
-      {
-        "affiliation": "SRI International",
-        "name": "Nichols, B. Nolan",
-        "orcid": "0000-0003-1099-3328"
-      },
-      {
-        "affiliation": "Athena EPI, Inria Sophia-Antipolis",
-        "name": "Wassermann , Demian",
-        "orcid": "0000-0001-5194-6056"
-      },
-      {
-        "affiliation": "University College London",
-        "name": "Eshaghi, Arman",
-        "orcid": "0000-0002-6652-3512"
-      },
-      {
-        "affiliation": "Boston University",
-        "name": "Markiewicz, Christopher J.",
-        "orcid": "0000-0002-6533-164X"
-      },
-      {
-        "affiliation": "INRIA",
-        "name": "Varoquaux, Gael",
-        "orcid": "0000-0003-1076-5122"
-      },
-      {
-        "affiliation": "Washington University in St Louis",
-        "name": "Acland, Benjamin",
-        "orcid": "0000-0001-6392-6634"
-      },
-      {
-        "name": "Forbes, Jessica"
-      },
-      {
-        "affiliation": "The University of Washington eScience Institute",
-        "name": "Rokem, Ariel",
-        "orcid": "0000-0003-0679-1985"
-      },
-      {
-        "affiliation": "State Key Laboratory of Cognitive Neuroscience and Learning & IDG/McGovern Institute for Brain Research, Beijing Normal University, Beijing, China; Max Planck Institute for Psycholinguistics, Nijmegen, the Netherlands",
-        "name": "Kong, Xiang-Zhen",
-        "orcid": "0000-0002-0805-1350"
-      },
-      {
-        "affiliation": "CNRS LTCI, Telecom ParisTech, Universit\u00e9 Paris-Saclay",
-        "name": "Gramfort, Alexandre",
-        "orcid": "0000-0001-9791-4404"
-      },
-      {
-        "affiliation": "UniversityHospital Heidelberg, Germany",
-        "name": "Kleesiek, Jens"
-      },
-      {
-        "affiliation": "National University Singapore",
-        "name": "Schaefer, Alexander",
-        "orcid": "0000-0001-6488-4739"
-      },
-      {
-        "affiliation": "Nathan s Kline institute for psychiatric research",
-        "name": "Sikka, Sharad"
-      },
-      {
-        "affiliation": "Neurospin/Unicog/Inserm/CEA",
-        "name": "Perez-Guevara, Martin Felipe",
-        "orcid": "0000-0003-4497-861X"
-      },
-      {
-        "affiliation": "1 McGill Centre for Integrative Neuroscience (MCIN), Ludmer Centre for Neuroinformatics and Mental Health, Montreal Neurological Institute (MNI), McGill University, Montr\u00e9al, 3801 University Street, WB-208, H3A 2B4, Qu\u00e9bec, Canada. 2 University of Lyon, CNRS, INSERM, CREATIS., Villeurbanne, 7, avenue Jean Capelle, 69621, France.",
-        "name": "Glatard, Tristan",
-        "orcid": "0000-0003-2620-5883"
-      },
-      {
-        "affiliation": "Duke University",
-        "name": "Iqbal, Shariq",
-        "orcid": "0000-0003-2766-8425"
-      },
-      {
-        "affiliation": "The University of Sydney",
-        "name": "Liu, Siqi"
-      },
-      {
-        "affiliation": "University of Iowa",
-        "name": "Welch, David"
-      },
-      {
-        "affiliation": "University of illinois urbana champaign",
-        "name": "Sharp, Paul"
-      },
-      {
-        "affiliation": "Mayo Clinic",
-        "name": "Warner, Joshua",
-        "orcid": "0000-0003-3579-4835"
-      },
-      {
-        "affiliation": "Harvard University - Psychology",
-        "name": "Kastman, Erik",
-        "orcid": "0000-0001-7221-9042"
-      },
-      {
-        "affiliation": "MPI CBS Leipzig, Germany",
-        "name": "Lampe, Leonie"
-      },
-      {
-        "affiliation": "Boston University",
-        "name": "Perkins, L. Nathan"
-      },
-      {
-        "affiliation": "Child Mind Institite",
-        "name": "Craddock, R. Cameron",
-        "orcid": "0000-0002-4950-1303"
-      },
-      {
-        "name": "K\u00fcttner, Ren\u00e9"
-      },
-      {
-        "name": "Bielievtsov, Dmytro",
-        "orcid": "0000-0003-3846-7696"
-      },
-      {
-        "affiliation": "Technische Universit\u00e4t Dresden, Faculty of Medicine, Department of Child and Adolescent Psychiatry",
-        "name": "Geisler, Daniel",
-        "orcid": "0000-0003-2076-5329"
-      },
-      {
-        "affiliation": "Institute of Neuroinformatics, ETH/University of Zurich",
-        "name": "Gerhard, Stephan",
-        "orcid": "0000-0003-4454-6171"
-      },
-      {
-        "affiliation": "Max Planck Institute for Human Cognitive and Brain Sciences, Leipzig, Germany",
-        "name": "Liem, Franziskus",
-        "orcid": "0000-0003-0646-4810"
-      },
-      {
-        "affiliation": "German Institute for International Educational Research",
-        "name": "Linkersd\u00f6rfer, Janosch",
-        "orcid": "0000-0002-1577-1233"
-      },
-      {
-        "affiliation": "Max Planck Research Group for Neuroanatomy & Connectivity, Max Planck Institute for Human Cognitive and Brain Sciences, Leipzig, Germany",
-        "name": "Margulies, Daniel S.",
-        "orcid": "0000-0002-8880-9204"
-      },
-      {
-        "affiliation": "University of Helsinki",
-        "name": "Andberg, Sami Kristian",
-        "orcid": "0000-0002-5650-3964"
-      },
-      {
-        "affiliation": "Leibniz Institute for Neurobiology",
-        "name": "Stadler, J\u00f6rg",
-        "orcid": "0000-0003-4313-129X"
-      },
-      {
-        "affiliation": "MPI-CBS; McGill University",
-        "name": "Steele, Christopher John",
-        "orcid": "0000-0003-1656-7928"
-      },
-      {
-        "affiliation": "Duke University",
-        "name": "Broderick, William",
-        "orcid": "0000-0002-8999-9003"
-      },
-      {
-        "affiliation": "UC San Diego",
-        "name": "Cipollini, Ben",
-        "orcid": "0000-0002-7782-0790"
-      },
-      {
-        "affiliation": "University of Newcastle, Australia",
-        "name": "Cooper, Gavin",
-        "orcid": "0000-0002-7186-5293"
-      },
-      {
-        "affiliation": "The University of Texas at Austin",
-        "name": "Floren, Andrew",
-        "orcid": "0000-0003-3618-2056"
-      },
-      {
-        "affiliation": "State Key Laboratory of Cognitive Neuroscience and Learning & IDG/McGovern Institute for Brain Research, Beijing Normal University, Beijing, China",
-        "name": "Huang, Lijie",
-        "orcid": "0000-0002-9910-5069"
-      },
-      {
-        "affiliation": "Athinoula A. Martinos Center for Biomedical Imaging, Department of Radiology, Massachusetts General Hospital, Charlestown, MA, USA",
-        "name": "Gonzalez, Ivan",
-        "orcid": "0000-0002-6451-6909"
-      },
-      {
-        "affiliation": "University of Cambridge",
-        "name": "McNamee, Daniel",
-        "orcid": "0000-0001-9928-4960"
-      },
-      {
-        "affiliation": "CEA",
-        "name": "Papadopoulos Orfanos, Dimitri",
-        "orcid": "0000-0002-1242-8990"
-      },
-      {
-        "affiliation": "Child Mind Institute / Nathan Kline Institute",
-        "name": "Pellman, John",
-        "orcid": "0000-0001-6810-4461"
-      },
-      {
-        "affiliation": "Department of Psychology, Stanford University",
-        "name": "Triplett, William",
-        "orcid": "0000-0002-9546-1306"
-      },
-      {
-        "affiliation": "MIT",
-        "name": "Goncalves, Mathias"
-      },
-      {
-        "affiliation": "Department of Psychology, Stanford University; Parietal, INRIA",
-        "name": "Durnez, Joke",
-        "orcid": "0000-0001-9030-2202"
-      },
-      {
-        "affiliation": "MIT, HMS",
-        "name": "Ghosh, Satrajit",
-        "orcid": "0000-0002-5312-6729"
-      }
-    ],
-    "keywords": [
-      "neuroimaging",
-      "workflow",
-      "pipeline"
-    ],
-    "license": "Apache-2.0",
-    "upload_type": "software"
-  }
->>>>>>> 31968f17
+}