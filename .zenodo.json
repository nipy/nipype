{
  "creators": [
    {
      "affiliation": "Department of Psychology, Stanford University",
      "name": "Esteban, Oscar",
      "orcid": "0000-0001-8435-6191"
    },
    {
      "affiliation": "Stanford University",
      "name": "Markiewicz, Christopher J.",
      "orcid": "0000-0002-6533-164X"
    },
    {
      "name": "Burns, Christopher"
    },
    {
      "affiliation": "MIT",
      "name": "Goncalves, Mathias",
      "orcid": "0000-0002-7252-7771"
    },
    {
      "affiliation": "MIT",
      "name": "Jarecka, Dorota",
      "orcid": "0000-0001-8282-2988"
    },
    {
      "affiliation": "Independent",
      "name": "Ziegler, Erik",
      "orcid": "0000-0003-1857-8129"
    },
    {
      "name": "Berleant, Shoshana"
    },
    {
      "affiliation": "The University of Iowa",
      "name": "Ellis, David Gage",
      "orcid": "0000-0002-3718-6836"
    },
    {
      "name": "Pinsard, Basile"
    },
    {
      "name": "Madison, Cindee"
    },
    {
      "affiliation": "Department of Psychology, Stanford University",
      "name": "Waskom, Michael"
    },
    {
      "affiliation": "The Laboratory for Investigative Neurophysiology (The LINE), Department of Radiology and Department of Clinical Neurosciences, Lausanne, Switzerland; Center for Biomedical Imaging (CIBM), Lausanne, Switzerland",
      "name": "Notter, Michael Philipp",
      "orcid": "0000-0002-5866-047X"
    },
    {
      "affiliation": "Developer",
      "name": "Clark, Daniel",
      "orcid": "0000-0002-8121-8954"
    },
    {
      "affiliation": "Klinikum rechts der Isar, TUM. ACPySS",
      "name": "Manhães-Savio, Alexandre",
      "orcid": "0000-0002-6608-6885"
    },
    {
      "affiliation": "UC Berkeley",
      "name": "Clark, Dav",
      "orcid": "0000-0002-3982-4416"
    },
    {
      "affiliation": "University of California, San Francisco",
      "name": "Jordan, Kesshi",
      "orcid": "0000-0001-6313-0580"
    },
    {
      "affiliation": "Mayo Clinic, Neurology, Rochester, MN, USA",
      "name": "Dayan, Michael",
      "orcid": "0000-0002-2666-0969"
    },
    {
      "affiliation": "Dartmouth College: Hanover, NH, United States",
      "name": "Halchenko, Yaroslav O.",
      "orcid": "0000-0003-3456-2493"
    },
    {
      "name": "Loney, Fred"
    },
    {
      "affiliation": "Department of Psychology, Stanford University",
      "name": "Norgaard, Martin",
      "orcid": "0000-0003-2131-5688"
    },
    {
      "affiliation": "Florida International University",
      "name": "Salo, Taylor",
      "orcid": "0000-0001-9813-3167"
    },
    {
      "affiliation": "University of Iowa",
      "name": "Johnson, Hans",
      "orcid": "0000-0001-9513-2660"
    },
    {
      "affiliation": "Department of Electrical and Computer Engineering, Johns Hopkins University",
      "name": "Dewey, Blake E",
      "orcid": "0000-0003-4554-5058"
    },
    {
      "affiliation": "Molecular Imaging Research Center, CEA, France",
      "name": "Bougacha, Salma"
    },
    {
      "affiliation": "UC Berkeley - UCSF Graduate Program in Bioengineering",
      "name": "Keshavan, Anisha",
      "orcid": "0000-0003-3554-043X"
    },
    {
      "name": "Yvernault, Benjamin"
    },
    {
      "affiliation": "Institute for Biomedical Engineering, ETH and University of Zurich",
      "name": "Christian, Horea",
      "orcid": "0000-0001-7037-2449"
    },
    {
      "name": "Hamalainen, Carlo",
      "orcid": "0000-0001-7655-3830"
    },
    {
      "affiliation": "Stanford University",
      "name": "Ćirić , Rastko",
      "orcid": "0000-0001-6347-7939"
    },
    {
      "name": "Dubois, Mathieu"
    },
    {
      "affiliation": "The Centre for Addiction and Mental Health",
      "name": "Joseph, Michael",
      "orcid": "0000-0002-0068-230X"
    },
    {
      "affiliation": "UC San Diego",
      "name": "Cipollini, Ben",
      "orcid": "0000-0002-7782-0790"
    },
    {
      "affiliation": "Holland Bloorview Kids Rehabilitation Hospital",
      "name": "Tilley II, Steven",
      "orcid": "0000-0003-4853-5082"
    },
    {
      "affiliation": "Dartmouth College",
      "name": "Visconti di Oleggio Castello, Matteo",
      "orcid": "0000-0001-7931-5272"
    },
    {
      "affiliation": "University of Texas at Austin",
      "name": "De La Vega, Alejandro",
      "orcid": "0000-0001-9062-3778"
    },
    {
      "affiliation": "Shattuck Lab, UCLA Brain Mapping Center",
      "name": "Wong, Jason"
    },
    {
      "affiliation": "MIT",
      "name": "Kaczmarzyk, Jakub",
      "orcid": "0000-0002-5544-7577"
    },
    {
      "affiliation": "Research Group Neuroanatomy and Connectivity, Max Planck Institute for Human Cognitive and Brain Sciences, Leipzig, Germany",
      "name": "Huntenburg, Julia M.",
      "orcid": "0000-0003-0579-9811"
    },
    {
      "affiliation": "National Institutes of Health",
      "name": "Clark, Michael G. "
    },
    {
      "affiliation": "Neuroscience Program, University of Iowa",
      "name": "Kent, James D.",
      "orcid": "0000-0002-4892-2659"
    },
    {
      "affiliation": "Concordia University",
      "name": "Benderoff, Erin"
    },
    {
      "name": "Erickson, Drew"
    },
    {
      "affiliation": "CIBIT, UC",
      "name": "Dias, Maria de Fatima",
      "orcid": "0000-0001-8878-1750"
    },
    {
      "name": "Moloney, Brendan"
    },
    {
      "affiliation": "Otto-von-Guericke-University Magdeburg, Germany",
      "name": "Hanke, Michael",
      "orcid": "0000-0001-6398-6370"
    },
    {
      "affiliation": "Child Mind Institute",
      "name": "Giavasis, Steven"
    },
    {
      "affiliation": "SRI International",
      "name": "Nichols, B. Nolan",
      "orcid": "0000-0003-1099-3328"
    },
    {
      "name": "Tungaraza, Rosalia"
    },
    {
      "affiliation": "Charitè Universitätsmedizin Berlin, Germany",
      "name": "Dell'Orco, Andrea",
      "orcid": "0000-0002-3964-8360"
    },
    {
      "affiliation": "Child Mind Institute",
      "name": "Frohlich, Caroline"
    },
    {
      "affiliation": "Athena EPI, Inria Sophia-Antipolis",
      "name": "Wassermann, Demian",
      "orcid": "0000-0001-5194-6056"
    },
    {
      "affiliation": "Vrije Universiteit, Amsterdam",
      "name": "de Hollander, Gilles",
      "orcid": "0000-0003-1988-5091"
    },
    {
      "affiliation": "Indiana University, IN, USA",
      "name": "Koudoro, Serge"
    },
    {
      "affiliation": "University College London",
      "name": "Eshaghi, Arman",
      "orcid": "0000-0002-6652-3512"
    },
    {
      "name": "Millman, Jarrod"
    },
    {
      "affiliation": "University College London",
      "name": "Mancini, Matteo",
      "orcid": "0000-0001-7194-4568"
    },
    {
      "affiliation": "University of Sydney",
      "name": "Close, Thomas",
      "orcid": "0000-0002-4160-2134"
    },
    {
      "affiliation": "National Institute of Mental Health",
      "name": "Nielson, Dylan M.",
      "orcid": "0000-0003-4613-6643"
    },
    {
      "affiliation": "INRIA",
      "name": "Varoquaux, Gael",
      "orcid": "0000-0003-1076-5122"
    },
    {
      "affiliation": "Charite Universitatsmedizin Berlin, Germany",
      "name": "Waller, Lea",
      "orcid": "0000-0002-3239-6957"
    },
    {
      "name": "Watanabe, Aimi"
    },
    {
      "name": "Mordom, David"
    },
    {
      "affiliation": "ARAMIS LAB, Brain and Spine Institute (ICM), Paris, France.",
      "name": "Guillon, Jérémy",
      "orcid": "0000-0002-2672-7510"
    },
    {
      "affiliation": "Penn Statistics in Imaging and Visualization Endeavor, University of Pennsylvania",
      "name": "Robert-Fitzgerald, Timothy",
      "orcid": "0000-0001-8303-8001"
    },
    {
      "affiliation": "Donders Institute for Brain, Cognition and Behavior, Center for Cognitive Neuroimaging",
      "name": "Chetverikov, Andrey",
      "orcid": "0000-0003-2767-6310"
    },
    {
      "affiliation": "The University of Washington eScience Institute",
      "name": "Rokem, Ariel",
      "orcid": "0000-0003-0679-1985"
    },
    {
      "affiliation": "Washington University in St Louis",
      "name": "Acland, Benjamin",
      "orcid": "0000-0001-6392-6634"
    },
    {
      "affiliation": "Division of Psychological and Social Medicine and Developmental Neuroscience, Faculty of Medicine, Technische Universität Dresden, Dresden, Germany",
      "name": "Bernardoni, Fabio",
      "orcid": "0000-0002-5112-405X"
    },
    {
      "name": "Forbes, Jessica"
    },
    {
      "affiliation": "Montreal Neurological Institute and Hospital",
      "name": "Markello, Ross",
      "orcid": "0000-0003-1057-1336"
    },
    {
      "affiliation": "Australian eHealth Research Centre, Commonwealth Scientific and Industrial Research Organisation; University of Queensland",
      "name": "Gillman, Ashley",
      "orcid": "0000-0001-9130-1092"
    },
    {
      "affiliation": "Sagol School of Neuroscience, Tel Aviv University",
      "name": "Kepler, Gal",
      "orcid": "0000-0002-5655-9423"
    },
    {
      "affiliation": "State Key Laboratory of Cognitive Neuroscience and Learning & IDG/McGovern Institute for Brain Research, Beijing Normal University, Beijing, China; Max Planck Institute for Psycholinguistics, Nijmegen, the Netherlands",
      "name": "Kong, Xiang-Zhen",
      "orcid": "0000-0002-0805-1350"
    },
    {
      "affiliation": "Division of Psychological and Social Medicine and Developmental Neuroscience, Faculty of Medicine, Technische Universität Dresden, Dresden, Germany",
      "name": "Geisler, Daniel",
      "orcid": "0000-0003-2076-5329"
    },
    {
      "name": "Salvatore, John"
    },
    {
      "affiliation": "CNRS LTCI, Telecom ParisTech, Université Paris-Saclay",
      "name": "Gramfort, Alexandre",
      "orcid": "0000-0001-9791-4404"
    },
    {
      "affiliation": "Department of Psychology, University of Bielefeld, Bielefeld, Germany.",
      "name": "Doll, Anna",
      "orcid": "0000-0002-0799-0831"
    },
    {
      "name": "Buchanan, Colin"
    },
    {
      "affiliation": "Montreal Neurological Institute and Hospital",
      "name": "DuPre, Elizabeth",
      "orcid": "0000-0003-1358-196X"
    },
    {
      "affiliation": "The University of Sydney",
      "name": "Liu, Siqi"
    },
    {
      "affiliation": "National University Singapore",
      "name": "Schaefer, Alexander",
      "orcid": "0000-0001-6488-4739"
    },
    {
      "affiliation": "CEA",
      "name": "Papadopoulos Orfanos, Dimitri",
      "orcid": "0000-0002-1242-8990"
    },
    {
      "affiliation": "UniversityHospital Heidelberg, Germany",
      "name": "Kleesiek, Jens"
    },
    {
      "affiliation": "Nathan s Kline institute for psychiatric research",
      "name": "Sikka, Sharad"
    },
    {
      "name": "Schwartz, Yannick"
    },
    {
      "affiliation": "Medical College of Wisconsin",
      "name": "Espana, Lezlie",
      "orcid": "0000-0002-6466-4653"
    },
    {
      "affiliation": "The University of Iowa",
      "name": "Ghayoor, Ali",
      "orcid": "0000-0002-8858-1254"
    },
    {
      "affiliation": "NIMH IRP",
      "name": "Lee, John A.",
      "orcid": "0000-0001-5884-4247"
    },
    {
      "name": "Mattfeld, Aaron"
    },
    {
      "affiliation": "University of Washington",
      "name": "Richie-Halford, Adam",
      "orcid": "0000-0001-9276-9084"
    },
    {
      "affiliation": "University of Zurich",
      "name": "Liem, Franz",
      "orcid": "0000-0003-0646-4810"
    },
    {
      "affiliation": "ARAMIS Lab, Paris Brain Institute",
      "name": "Vaillant, Ghislain",
      "orcid": "0000-0003-0267-3033"
    },
    {
      "affiliation": "Neurospin/Unicog/Inserm/CEA",
      "name": "Perez-Guevara, Martin Felipe",
      "orcid": "0000-0003-4497-861X"
    },
    {
      "name": "Heinsfeld, Anibal Sólon",
      "orcid": "0000-0002-2050-0614"
    },
    {
      "name": "Haselgrove, Christian"
    },
    {
      "affiliation": "Department of Psychology, Stanford University; Parietal, INRIA",
      "name": "Durnez, Joke",
      "orcid": "0000-0001-9030-2202"
    },
    {
      "affiliation": "MPI CBS Leipzig, Germany",
      "name": "Lampe, Leonie"
    },
    {
      "name": "Poldrack, Russell"
    },
    {
      "affiliation": "1 McGill Centre for Integrative Neuroscience (MCIN), Ludmer Centre for Neuroinformatics and Mental Health, Montreal Neurological Institute (MNI), McGill University, Montréal, 3801 University Street, WB-208, H3A 2B4, Québec, Canada. 2 University of Lyon, CNRS, INSERM, CREATIS., Villeurbanne, 7, avenue Jean Capelle, 69621, France.",
      "name": "Glatard, Tristan",
      "orcid": "0000-0003-2620-5883"
    },
    {
      "affiliation": "Sagol School of Neuroscience, Tel Aviv University",
      "name": "Baratz, Zvi",
      "orcid": "0000-0001-7159-1387"
    },
    {
      "affiliation": "Max Planck Institute for Human Cognitive and Brain Sciences, Leipzig, Germany.",
      "name": "Tabas, Alejandro",
      "orcid": "0000-0002-8643-1543"
    },
    {
      "name": "Cumba, Chad"
    },
    {
      "affiliation": "University College London",
      "name": "Pérez-García, Fernando",
      "orcid": "0000-0001-9090-3024"
    },
    {
      "name": "Blair, Ross"
    },
    {
      "affiliation": "Duke University",
      "name": "Iqbal, Shariq",
      "orcid": "0000-0003-2766-8425"
    },
    {
      "affiliation": "University of Iowa",
      "name": "Welch, David"
    },
    {
      "affiliation": "Max Planck Institute for Human Cognitive and Brain Sciences",
      "name": "Contier, Oliver",
      "orcid": "0000-0002-2983-4709"
    },
    {
      "affiliation": "Department of Psychology, Stanford University",
      "name": "Triplett, William",
      "orcid": "0000-0002-9546-1306"
    },
    {
      "affiliation": "Child Mind Institute",
      "name": "Craddock, R. Cameron",
      "orcid": "0000-0002-4950-1303"
    },
    {
      "name": "Correa, Carlos"
    },
    {
      "affiliation": "Leibniz Institute for Neurobiology",
      "name": "Stadler, Jörg",
      "orcid": "0000-0003-4313-129X"
    },
    {
      "affiliation": "Mayo Clinic",
      "name": "Warner, Joshua",
      "orcid": "0000-0003-3579-4835"
    },
    {
      "affiliation": "Yale University; New Haven, CT, United States",
      "name": "Sisk, Lucinda M.",
      "orcid": "0000-0003-4900-9770"
    },
    {
      "name": "Falkiewicz, Marcel"
    },
    {
      "affiliation": "University of Illinois Urbana Champaign",
      "name": "Sharp, Paul"
    },
    {
      "name": "Rothmei, Simon"
    },
    {
      "affiliation": "Korea Advanced Institute of Science and Technology",
      "name": "Kim, Sin",
      "orcid": "0000-0003-4652-3758"
    },
    {
      "name": "Weinstein, Alejandro"
    },
    {
      "affiliation": "University of Pennsylvania",
      "name": "Kahn, Ari E.",
      "orcid": "0000-0002-2127-0507"
    },
    {
      "affiliation": "Harvard University - Psychology",
      "name": "Kastman, Erik",
      "orcid": "0000-0001-7221-9042"
    },
    {
      "affiliation": "Florida International University",
      "name": "Bottenhorn, Katherine",
      "orcid": "0000-0002-7796-8795"
    },
    {
      "affiliation": "GIGA Institute",
      "name": "Grignard, Martin",
      "orcid": "0000-0001-5549-1861"
    },
    {
      "affiliation": "Boston University",
      "name": "Perkins, L. Nathan"
    },
    {
      "name": "Zhou, Dale"
    },
    {
      "name": "Bielievtsov, Dmytro",
      "orcid": "0000-0003-3846-7696"
    },
    {
      "affiliation": "University of Newcastle, Australia",
      "name": "Cooper, Gavin",
      "orcid": "0000-0002-7186-5293"
    },
    {
      "affiliation": "Max Planck UCL Centre for Computational Psychiatry and Ageing Research, University College London",
      "name": "Stojic, Hrvoje",
      "orcid": "0000-0002-9699-9052"
    },
    {
      "name": "Hui Qian, Tan"
    },
    {
      "affiliation": "German Institute for International Educational Research",
      "name": "Linkersdörfer, Janosch",
      "orcid": "0000-0002-1577-1233"
    },
    {
      "name": "Renfro, Mandy"
    },
    {
      "name": "Hinds, Oliver"
    },
    {
      "affiliation": "Dept of Medical Biophysics, Univeristy of Western Ontario",
      "name": "Stanley, Olivia"
    },
    {
      "name": "Küttner, René"
    },
    {
      "affiliation": "California Institute of Technology",
      "name": "Pauli, Wolfgang M.",
      "orcid": "0000-0002-0966-0254"
    },
    {
      "affiliation": "Weill Cornell Medicine",
      "name": "Xie, Xihe",
      "orcid": "0000-0001-6595-2473"
    },
    {
      "affiliation": "NIMH, Scientific and Statistical Computing Core",
      "name": "Glen, Daniel",
      "orcid": "0000-0001-8456-5647"
    },
    {
      "affiliation": "Florida International University",
      "name": "Kimbler, Adam",
      "orcid": "0000-0001-5885-9596"
    },
    {
      "affiliation": "University of Pittsburgh",
      "name": "Meyers, Benjamin",
      "orcid": "0000-0001-9137-4363"
    },
    {
      "name": "Tarbert, Claire"
    },
    {
      "name": "Ginsburg, Daniel"
    },
    {
      "name": "Haehn, Daniel"
    },
    {
      "affiliation": "Max Planck Research Group for Neuroanatomy & Connectivity, Max Planck Institute for Human Cognitive and Brain Sciences, Leipzig, Germany",
      "name": "Margulies, Daniel S.",
      "orcid": "0000-0002-8880-9204"
    },
    {
      "affiliation": "CNRS, UMS3552 IRMaGe",
      "name": "Condamine, Eric",
      "orcid": "0000-0002-9533-3769"
    },
    {
      "affiliation": "Dartmouth College",
      "name": "Ma, Feilong",
      "orcid": "0000-0002-6838-3971"
    },
    {
      "affiliation": "University College London",
      "name": "Malone, Ian B.",
      "orcid": "0000-0001-7512-7856"
    },
    {
      "affiliation": "University of Amsterdam",
      "name": "Snoek, Lukas",
      "orcid": "0000-0001-8972-204X"
    },
    {
      "name": "Brett, Matthew"
    },
    {
      "affiliation": "Department of Neuropsychiatry, University of Pennsylvania",
      "name": "Cieslak, Matthew",
      "orcid": "0000-0002-1931-4734"
    },
    {
      "name": "Hallquist, Michael"
    },
    {
      "affiliation": "Technical University Munich",
      "name": "Molina-Romero, Miguel",
      "orcid": "0000-0001-8054-0426"
    },
    {
      "affiliation": "National Institute on Aging, Baltimore, MD, USA",
      "name": "Bilgel, Murat",
      "orcid": "0000-0001-5042-7422"
    },
    {
      "name": "Lee, Nat",
      "orcid": "0000-0001-9308-9988"
    },
    {
      "affiliation": "Insitiute and Polyclinc for Diagnostic and Interventional Neuroradiology, University Hospital Carl Gustav Carus, Dresden, Germany",
      "name": "Kuntke, Paul",
      "orcid": "0000-0003-1838-2230"
    },
    {
      "name": "Jalan, Raunak"
    },
    {
      "name": "Inati, Souheil"
    },
    {
      "affiliation": "Institute of Neuroinformatics, ETH/University of Zurich",
      "name": "Gerhard, Stephan",
      "orcid": "0000-0003-4454-6171"
    },
    {
      "affiliation": "Enigma Biomedical Group",
      "name": "Mathotaarachchi, Sulantha"
    },
    {
      "name": "Saase, Victor"
    },
    {
      "affiliation": "Washington University in St Louis",
      "name": "Van, Andrew",
      "orcid": "0000-0002-8787-0943"
    },
    {
      "affiliation": "MPI-CBS; McGill University",
      "name": "Steele, Christopher John",
      "orcid": "0000-0003-1656-7928"
    },
    {
      "affiliation": "Vrije Universiteit Amsterdam",
      "name": "Ort, Eduard"
    },
    {
      "affiliation": "Stanford University",
      "name": "Lerma-Usabiaga, Garikoitz",
      "orcid": "0000-0001-9800-4816"
    },
    {
      "name": "Schwabacher, Isaac"
    },
    {
      "name": "Arias, Jaime"
    },
    {
      "name": "Lai, Jeff"
    },
    {
      "affiliation": "Child Mind Institute / Nathan Kline Institute",
      "name": "Pellman, John",
      "orcid": "0000-0001-6810-4461"
    },
    {
      "affiliation": "BarcelonaBeta Brain Research Center",
      "name": "Huguet, Jordi",
      "orcid": "0000-0001-8420-4833"
    },
    {
      "affiliation": "University of Pennsylvania",
      "name": "Junhao WEN",
      "orcid": "0000-0003-2077-3070"
    },
    {
      "affiliation": "TIB – Leibniz Information Centre for Science and Technology and University Library, Hannover, Germany",
      "name": "Leinweber, Katrin",
      "orcid": "0000-0001-5135-5758"
    },
    {
      "affiliation": "INRIA-Saclay, Team Parietal",
      "name": "Chawla, Kshitij",
      "orcid": "0000-0002-7517-6321"
    },
    {
      "affiliation": "Institute of Imaging & Computer Vision, RWTH Aachen University, Germany",
      "name": "Weninger, Leon"
    },
    {
      "name": "Modat, Marc"
    },
    {
      "affiliation": "University of Waterloo",
      "name": "Mukhometzianov, Rinat",
      "orcid": "0000-0003-1274-4827"
    },
    {
      "name": "Harms, Robbert"
    },
    {
      "affiliation": "University of Helsinki",
      "name": "Andberg, Sami Kristian",
      "orcid": "0000-0002-5650-3964"
    },
    {
      "name": "Matsubara, K"
    },
    {
      "affiliation": "Universidad de Guadalajara",
      "name": "González Orozco, Abel A."
    },
    {
      "affiliation": "ARAMIS Lab",
      "name": "Routier, Alexandre",
      "orcid": "0000-0003-1603-8049"
    },
    {
      "name": "Marina, Ana"
    },
    {
      "name": "Davison, Andrew"
    },
    {
      "affiliation": "The University of Texas at Austin",
      "name": "Floren, Andrew",
      "orcid": "0000-0003-3618-2056"
    },
    {
      "name": "Park, Anne"
    },
    {
      "affiliation": "Consolidated Department of Psychiatry, Harvard Medical School",
      "name": "Frederick, Blaise",
      "orcid": "0000-0001-5832-5279"
    },
    {
      "name": "Cheung, Brian"
    },
    {
      "name": "McDermottroe, Conor"
    },
    {
      "affiliation": "University of Cambridge",
      "name": "McNamee, Daniel",
      "orcid": "0000-0001-9928-4960"
    },
    {
      "name": "Shachnev, Dmitry"
    },
    {
      "affiliation": "University of Applied Sciences and Arts Northwestern Switzerland",
      "name": "Vogel, Dorian",
      "orcid": "0000-0003-3445-576X"
    },
    {
      "name": "Flandin, Guillaume"
    },
    {
      "affiliation": "Stanford University and the University of Chicago",
      "name": "Jones, Henry",
      "orcid": "0000-0001-7719-3646"
    },
    {
      "affiliation": "Athinoula A. Martinos Center for Biomedical Imaging, Department of Radiology, Massachusetts General Hospital, Charlestown, MA, USA",
      "name": "Gonzalez, Ivan",
      "orcid": "0000-0002-6451-6909"
    },
    {
      "name": "Varada, Jan"
    },
    {
      "name": "Schlamp, Kai"
    },
    {
      "name": "Podranski, Kornelius"
    },
    {
      "affiliation": "State Key Laboratory of Cognitive Neuroscience and Learning & IDG/McGovern Institute for Brain Research, Beijing Normal University, Beijing, China",
      "name": "Huang, Lijie",
      "orcid": "0000-0002-9910-5069"
    },
    {
      "name": "Noel, Maxime"
    },
    {
      "affiliation": "Medical Imaging & Biomarkers, Bioclinica, Newark, CA, USA.",
      "name": "Pannetier, Nicolas",
      "orcid": "0000-0002-0744-5155"
    },
    {
      "affiliation": "Flywheel.io, Minneapolis, MN, USA.",
      "name": "Velasco, Pablo",
      "orcid": "0000-0002-5749-6049"
    },
    {
      "affiliation": "Max Planck Institute for Human Cognitive and Brain Sciences",
      "name": "Numssen, Ole",
      "orcid": "0000-0001-7164-2682"
    },
    {
      "name": "Khanuja, Ranjeet"
    },
    {
      "name": "Urchs, Sebastian"
    },
    {
      "affiliation": "Department of Psychology, Stanford University",
      "name": "Shim, Sunjae",
      "orcid": "0000-0003-2773-0807"
    },
    {
      "name": "Nickson, Thomas"
    },
    {
      "affiliation": "State Key Laboratory of Cognitive Neuroscience and Learning & IDG/McGovern Institute for Brain Research, Beijing Normal University, Beijing, China",
      "name": "Huang, Lijie",
      "orcid": "0000-0002-9910-5069"
    },
    {
      "affiliation": "Duke University",
      "name": "Broderick, William",
      "orcid": "0000-0002-8999-9003"
    },
    {
      "name": "Tambini, Arielle"
    },
    {
      "affiliation": "Max Planck Institute for Human Cognitive and Brain Sciences, Leipzig, Germany.",
      "name": "Mihai, Paul Glad",
      "orcid": "0000-0001-5715-6442"
    },
    {
      "affiliation": "University of Tübingen and MPI for Biological Cybernertics",
      "name": "Bannert, Michael M.",
      "orcid": "0000-0003-1010-7517"
    },
    {
      "affiliation": "Research Centre Juelich",
      "name": "Wu, Jianxiao",
      "orcid": "0000-0002-4866-272X"
    },
    {
      "affiliation": "Department of Neurology, BG-University Hospital Bergmannsheil Bochum, Germany",
      "name": "Butry, Lionel"
    },
    {
      "affiliation": "Lund University",
      "name": "Anijärv, Toomas Erik",
      "orcid": "0000-0002-3650-4230"
    },
    {
      "affiliation": "Azienda Ospedaliero-Universitaria di Modena",
      "name": "Genovese, Maurilio",
      "orcid": "0000-0002-8154-8224"
    },
    {
      "affiliation": "Department of Psychology, Stanford University",
      "name": "Gorgolewski, Krzysztof J.",
      "orcid": "0000-0003-3321-7583"
    },
    {
      "affiliation": "MIT, HMS",
      "name": "Ghosh, Satrajit",
      "orcid": "0000-0002-5312-6729"
    },
    {
<<<<<<< HEAD
      "affiliation": "University College London",
      "name": "Stojic, Hrvoje",
      "orcid": "0000-0002-9699-9052"
=======
      "affiliation": "Department of Psychological and Brain Sciences, Dartmouth College",
      "name": "Petre, Bogdan",
      "orcid": "0000-0002-8437-168X"
>>>>>>> e07301d1
    }
  ],
  "keywords": [
    "neuroimaging",
    "workflow",
    "pipeline"
  ],
  "license": "Apache-2.0",
  "upload_type": "software"
}<|MERGE_RESOLUTION|>--- conflicted
+++ resolved
@@ -926,15 +926,14 @@
       "orcid": "0000-0002-5312-6729"
     },
     {
-<<<<<<< HEAD
       "affiliation": "University College London",
       "name": "Stojic, Hrvoje",
       "orcid": "0000-0002-9699-9052"
-=======
+    },
+    {
       "affiliation": "Department of Psychological and Brain Sciences, Dartmouth College",
       "name": "Petre, Bogdan",
       "orcid": "0000-0002-8437-168X"
->>>>>>> e07301d1
     }
   ],
   "keywords": [
