{
  "creators": [
    {
      "affiliation": "Department of Psychology, Stanford University",
      "name": "Esteban, Oscar",
      "orcid": "0000-0001-8435-6191"
    },
    {
      "affiliation": "Stanford University",
      "name": "Markiewicz, Christopher J.",
      "orcid": "0000-0002-6533-164X"
    },
    {
      "name": "Burns, Christopher"
    },
    {
      "affiliation": "MIT",
      "name": "Goncalves, Mathias",
      "orcid": "0000-0002-7252-7771"
    },
    {
      "affiliation": "MIT",
      "name": "Jarecka, Dorota",
      "orcid": "0000-0001-8282-2988"
    },
    {
      "affiliation": "Independent",
      "name": "Ziegler, Erik",
      "orcid": "0000-0003-1857-8129"
    },
    {
      "name": "Berleant, Shoshana"
    },
    {
      "affiliation": "The University of Iowa",
      "name": "Ellis, David Gage",
      "orcid": "0000-0002-3718-6836"
    },
    {
      "name": "Pinsard, Basile"
    },
    {
      "name": "Madison, Cindee"
    },
    {
      "affiliation": "Department of Psychology, Stanford University",
      "name": "Waskom, Michael"
    },
    {
      "affiliation": "The Laboratory for Investigative Neurophysiology (The LINE), Department of Radiology and Department of Clinical Neurosciences, Lausanne, Switzerland; Center for Biomedical Imaging (CIBM), Lausanne, Switzerland",
      "name": "Notter, Michael Philipp",
      "orcid": "0000-0002-5866-047X"
    },
    {
      "affiliation": "Developer",
      "name": "Clark, Daniel",
      "orcid": "0000-0002-8121-8954"
    },
    {
      "affiliation": "Klinikum rechts der Isar, TUM. ACPySS",
      "name": "Manh\u00e3es-Savio, Alexandre",
      "orcid": "0000-0002-6608-6885"
    },
    {
      "affiliation": "UC Berkeley",
      "name": "Clark, Dav",
      "orcid": "0000-0002-3982-4416"
    },
    {
      "affiliation": "University of California, San Francisco",
      "name": "Jordan, Kesshi",
      "orcid": "0000-0001-6313-0580"
    },
    {
      "affiliation": "Mayo Clinic, Neurology, Rochester, MN, USA",
      "name": "Dayan, Michael",
      "orcid": "0000-0002-2666-0969"
    },
    {
      "affiliation": "Dartmouth College: Hanover, NH, United States",
      "name": "Halchenko, Yaroslav O.",
      "orcid": "0000-0003-3456-2493"
    },
    {
      "name": "Loney, Fred"
    },
    {
      "affiliation": "Florida International University",
      "name": "Salo, Taylor",
      "orcid": "0000-0001-9813-3167"
    },
    {
      "affiliation": "Department of Electrical and Computer Engineering, Johns Hopkins University",
      "name": "Dewey, Blake E",
      "orcid": "0000-0003-4554-5058"
    },
    {
      "affiliation": "University of Iowa",
      "name": "Johnson, Hans",
      "orcid": "0000-0001-9513-2660"
    },
    {
      "affiliation": "Molecular Imaging Research Center, CEA, France",
      "name": "Bougacha, Salma"
    },
    {
      "affiliation": "UC Berkeley - UCSF Graduate Program in Bioengineering",
      "name": "Keshavan, Anisha",
      "orcid": "0000-0003-3554-043X"
    },
    {
      "name": "Yvernault, Benjamin"
    },
    {
      "name": "Hamalainen, Carlo",
      "orcid": "0000-0001-7655-3830"
    },
    {
      "affiliation": "Institute for Biomedical Engineering, ETH and University of Zurich",
      "name": "Christian, Horea",
      "orcid": "0000-0001-7037-2449"
    },
    {
      "affiliation": "Stanford University",
      "name": "\u0106iri\u0107 , Rastko",
      "orcid": "0000-0001-6347-7939"
    },
    {
      "name": "Dubois, Mathieu"
    },
    {
      "affiliation": "The Centre for Addiction and Mental Health",
      "name": "Joseph, Michael",
      "orcid": "0000-0002-0068-230X"
    },
    {
      "affiliation": "UC San Diego",
      "name": "Cipollini, Ben",
      "orcid": "0000-0002-7782-0790"
    },
    {
      "affiliation": "Holland Bloorview Kids Rehabilitation Hospital",
      "name": "Tilley II, Steven",
      "orcid": "0000-0003-4853-5082"
    },
    {
      "affiliation": "Dartmouth College",
      "name": "Visconti di Oleggio Castello, Matteo",
      "orcid": "0000-0001-7931-5272"
    },
    {
      "affiliation": "Shattuck Lab, UCLA Brain Mapping Center",
      "name": "Wong, Jason"
    },
    {
      "affiliation": "University of Texas at Austin",
      "name": "De La Vega, Alejandro",
      "orcid": "0000-0001-9062-3778"
    },
    {
      "affiliation": "MIT",
      "name": "Kaczmarzyk, Jakub",
      "orcid": "0000-0002-5544-7577"
    },
    {
      "affiliation": "Research Group Neuroanatomy and Connectivity, Max Planck Institute for Human Cognitive and Brain Sciences, Leipzig, Germany",
      "name": "Huntenburg, Julia M.",
      "orcid": "0000-0003-0579-9811"
    },
    {
      "affiliation": "National Institutes of Health",
      "name": "Clark, Michael G. "
    },
    {
      "affiliation": "Concordia University",
      "name": "Benderoff, Erin"
    },
    {
      "name": "Erickson, Drew"
    },
    {
      "affiliation": "Neuroscience Program, University of Iowa",
      "name": "Kent, James D.",
      "orcid": "0000-0002-4892-2659"
    },
    {
      "affiliation": "Otto-von-Guericke-University Magdeburg, Germany",
      "name": "Hanke, Michael",
      "orcid": "0000-0001-6398-6370"
    },
    {
      "affiliation": "Child Mind Institute",
      "name": "Giavasis, Steven"
    },
    {
      "name": "Moloney, Brendan"
    },
    {
      "affiliation": "SRI International",
      "name": "Nichols, B. Nolan",
      "orcid": "0000-0003-1099-3328"
    },
    {
      "name": "Tungaraza, Rosalia"
    },
    {
      "affiliation": "Child Mind Institute",
      "name": "Frohlich, Caroline"
    },
    {
      "affiliation": "Athena EPI, Inria Sophia-Antipolis",
      "name": "Wassermann, Demian",
      "orcid": "0000-0001-5194-6056"
    },
    {
      "affiliation": "Vrije Universiteit, Amsterdam",
      "name": "de Hollander, Gilles",
      "orcid": "0000-0003-1988-5091"
    },
    {
      "affiliation": "University College London",
      "name": "Eshaghi, Arman",
      "orcid": "0000-0002-6652-3512"
    },
    {
      "name": "Millman, Jarrod"
    },
    {
      "affiliation": "University College London",
      "name": "Mancini, Matteo",
      "orcid": "0000-0001-7194-4568"
    },
    {
      "affiliation": "National Institute of Mental Health",
      "name": "Nielson, Dylan M.",
      "orcid": "0000-0003-4613-6643"
    },
    {
      "affiliation": "INRIA",
      "name": "Varoquaux, Gael",
      "orcid": "0000-0003-1076-5122"
    },
    {
      "name": "Watanabe, Aimi"
    },
    {
      "name": "Mordom, David"
    },
    {
      "affiliation": "ARAMIS LAB, Brain and Spine Institute (ICM), Paris, France.",
      "name": "Guillon, Je\u0301re\u0301my",
      "orcid": "0000-0002-2672-7510"
    },
    {
      "affiliation": "Indiana University, IN, USA",
      "name": "Koudoro, Serge"
    },
    {
      "affiliation": "Donders Institute for Brain, Cognition and Behavior, Center for Cognitive Neuroimaging",
      "name": "Chetverikov, Andrey",
      "orcid": "0000-0003-2767-6310"
    },
    {
      "affiliation": "The University of Washington eScience Institute",
      "name": "Rokem, Ariel",
      "orcid": "0000-0003-0679-1985"
    },
    {
      "affiliation": "Washington University in St Louis",
      "name": "Acland, Benjamin",
      "orcid": "0000-0001-6392-6634"
    },
    {
      "name": "Forbes, Jessica"
    },
    {
      "affiliation": "Montreal Neurological Institute and Hospital",
      "name": "Markello, Ross",
      "orcid": "0000-0003-1057-1336"
    },
    {
      "affiliation": "Australian eHealth Research Centre, Commonwealth Scientific and Industrial Research Organisation; University of Queensland",
      "name": "Gillman, Ashley",
      "orcid": "0000-0001-9130-1092"
    },
    {
      "affiliation": "State Key Laboratory of Cognitive Neuroscience and Learning & IDG/McGovern Institute for Brain Research, Beijing Normal University, Beijing, China; Max Planck Institute for Psycholinguistics, Nijmegen, the Netherlands",
      "name": "Kong, Xiang-Zhen",
      "orcid": "0000-0002-0805-1350"
    },
    {
      "affiliation": "Division of Psychological and Social Medicine and Developmental Neuroscience, Faculty of Medicine, Technische Universit\u00e4t Dresden, Dresden, Germany",
      "name": "Geisler, Daniel",
      "orcid": "0000-0003-2076-5329"
    },
    {
      "name": "Salvatore, John"
    },
    {
      "affiliation": "CNRS LTCI, Telecom ParisTech, Universit\u00e9 Paris-Saclay",
      "name": "Gramfort, Alexandre",
      "orcid": "0000-0001-9791-4404"
    },
    {
      "affiliation": "Department of Psychology, University of Bielefeld, Bielefeld, Germany.",
      "name": "Doll, Anna",
      "orcid": "0000-0002-0799-0831"
    },
    {
      "name": "Buchanan, Colin"
    },
    {
      "affiliation": "Montreal Neurological Institute and Hospital",
      "name": "DuPre, Elizabeth",
      "orcid": "0000-0003-1358-196X"
    },
    {
      "affiliation": "The University of Sydney",
      "name": "Liu, Siqi"
    },
    {
      "affiliation": "National University Singapore",
      "name": "Schaefer, Alexander",
      "orcid": "0000-0001-6488-4739"
    },
    {
      "affiliation": "UniversityHospital Heidelberg, Germany",
      "name": "Kleesiek, Jens"
    },
    {
      "affiliation": "Nathan s Kline institute for psychiatric research",
      "name": "Sikka, Sharad"
    },
    {
      "name": "Schwartz, Yannick"
    },
    {
      "affiliation": "NIMH IRP",
      "name": "Lee, John A.",
      "orcid": "0000-0001-5884-4247"
    },
    {
      "name": "Mattfeld, Aaron"
    },
    {
      "affiliation": "University of Washington",
      "name": "Richie-Halford, Adam",
      "orcid": "0000-0001-9276-9084"
    },
    {
      "affiliation": "University of Zurich",
      "name": "Liem, Franz",
      "orcid": "0000-0003-0646-4810"
    },
    {
      "affiliation": "Neurospin/Unicog/Inserm/CEA",
      "name": "Perez-Guevara, Martin Felipe",
      "orcid": "0000-0003-4497-861X"
    },
    {
      "name": "Heinsfeld, Anibal S\u00f3lon",
      "orcid": "0000-0002-2050-0614"
    },
    {
      "name": "Haselgrove, Christian"
    },
    {
      "affiliation": "Department of Psychology, Stanford University; Parietal, INRIA",
      "name": "Durnez, Joke",
      "orcid": "0000-0001-9030-2202"
    },
    {
      "affiliation": "MPI CBS Leipzig, Germany",
      "name": "Lampe, Leonie"
    },
    {
      "name": "Poldrack, Russell"
    },
    {
      "affiliation": "1 McGill Centre for Integrative Neuroscience (MCIN), Ludmer Centre for Neuroinformatics and Mental Health, Montreal Neurological Institute (MNI), McGill University, Montr\u00e9al, 3801 University Street, WB-208, H3A 2B4, Qu\u00e9bec, Canada. 2 University of Lyon, CNRS, INSERM, CREATIS., Villeurbanne, 7, avenue Jean Capelle, 69621, France.",
      "name": "Glatard, Tristan",
      "orcid": "0000-0003-2620-5883"
    },
    {
      "affiliation": "Max Planck Institute for Human Cognitive and Brain Sciences, Leipzig, Germany.",
      "name": "Tabas, Alejandro",
      "orcid": "0000-0002-8643-1543"
    },
    {
      "name": "Cumba, Chad"
    },
    {
      "affiliation": "University College London",
      "name": "P\u00e9rez-Garc\u00eda, Fernando",
      "orcid": "0000-0001-9090-3024"
    },
    {
      "name": "Blair, Ross"
    },
    {
      "affiliation": "Duke University",
      "name": "Iqbal, Shariq",
      "orcid": "0000-0003-2766-8425"
    },
    {
      "affiliation": "University of Iowa",
      "name": "Welch, David"
    },
    {
      "affiliation": "Charite Universitatsmedizin Berlin, Germany",
      "name": "Waller, Lea",
      "orcid": "0000-0002-3239-6957"
    },
    {
      "affiliation": "Max Planck Institute for Human Cognitive and Brain Sciences",
      "name": "Contier, Oliver",
      "orcid": "0000-0002-2983-4709"
    },
    {
      "affiliation": "Department of Psychology, Stanford University",
      "name": "Triplett, William",
      "orcid": "0000-0002-9546-1306"
    },
    {
      "affiliation": "The University of Iowa",
      "name": "Ghayoor, Ali",
      "orcid": "0000-0002-8858-1254"
    },
    {
      "affiliation": "Child Mind Institute",
      "name": "Craddock, R. Cameron",
      "orcid": "0000-0002-4950-1303"
    },
    {
      "name": "Correa, Carlos"
    },
    {
      "affiliation": "CEA",
      "name": "Papadopoulos Orfanos, Dimitri",
      "orcid": "0000-0002-1242-8990"
    },
    {
      "affiliation": "Leibniz Institute for Neurobiology",
      "name": "Stadler, J\u00f6rg",
      "orcid": "0000-0003-4313-129X"
    },
    {
      "affiliation": "Mayo Clinic",
      "name": "Warner, Joshua",
      "orcid": "0000-0003-3579-4835"
    },
    {
      "affiliation": "Yale University; New Haven, CT, United States",
      "name": "Sisk, Lucinda M.",
      "orcid": "0000-0003-4900-9770"
    },
    {
      "name": "Falkiewicz, Marcel"
    },
    {
      "affiliation": "University of Illinois Urbana Champaign",
      "name": "Sharp, Paul"
    },
    {
      "name": "Rothmei, Simon"
    },
    {
      "affiliation": "Korea Advanced Institute of Science and Technology",
      "name": "Kim, Sin",
      "orcid": "0000-0003-4652-3758"
    },
    {
      "name": "Weinstein, Alejandro"
    },
    {
      "affiliation": "University of Pennsylvania",
      "name": "Kahn, Ari E.",
      "orcid": "0000-0002-2127-0507"
    },
    {
      "affiliation": "Harvard University - Psychology",
      "name": "Kastman, Erik",
      "orcid": "0000-0001-7221-9042"
    },
    {
      "affiliation": "Florida International University",
      "name": "Bottenhorn, Katherine",
      "orcid": "0000-0002-7796-8795"
    },
    {
      "affiliation": "GIGA Institute",
      "name": "Grignard, Martin",
      "orcid": "0000-0001-5549-1861"
    },
    {
      "affiliation": "Boston University",
      "name": "Perkins, L. Nathan"
    },
    {
      "name": "Zhou, Dale"
    },
    {
      "name": "Bielievtsov, Dmytro",
      "orcid": "0000-0003-3846-7696"
    },
    {
      "affiliation": "Sagol School of Neuroscience, Tel Aviv University",
      "name": "Ben-Zvi, Gal"
    },
    {
      "affiliation": "University of Newcastle, Australia",
      "name": "Cooper, Gavin",
      "orcid": "0000-0002-7186-5293"
    },
    {
      "affiliation": "Max Planck UCL Centre for Computational Psychiatry and Ageing Research, University College London",
      "name": "Stojic, Hrvoje",
      "orcid": "0000-0002-9699-9052"
    },
    {
      "affiliation": "German Institute for International Educational Research",
      "name": "Linkersd\u00f6rfer, Janosch",
      "orcid": "0000-0002-1577-1233"
    },
    {
      "name": "Renfro, Mandy"
    },
    {
      "name": "Hinds, Oliver"
    },
    {
      "affiliation": "Dept of Medical Biophysics, Univeristy of Western Ontario",
      "name": "Stanley, Olivia"
    },
    {
      "name": "K\u00fcttner, Ren\u00e9"
    },
    {
      "affiliation": "California Institute of Technology",
      "name": "Pauli, Wolfgang M.",
      "orcid": "0000-0002-0966-0254"
    },
    {
      "affiliation": "NIMH, Scientific and Statistical Computing Core",
      "name": "Glen, Daniel",
      "orcid": "0000-0001-8456-5647"
    },
    {
      "affiliation": "Florida International University",
      "name": "Kimbler, Adam",
      "orcid": "0000-0001-5885-9596"
    },
    {
      "affiliation": "University of Pittsburgh",
      "name": "Meyers, Benjamin",
      "orcid": "0000-0001-9137-4363"
    },
    {
      "name": "Tarbert, Claire"
    },
    {
      "name": "Ginsburg, Daniel"
    },
    {
      "name": "Haehn, Daniel"
    },
    {
      "affiliation": "Max Planck Research Group for Neuroanatomy & Connectivity, Max Planck Institute for Human Cognitive and Brain Sciences, Leipzig, Germany",
      "name": "Margulies, Daniel S.",
      "orcid": "0000-0002-8880-9204"
    },
    {
      "affiliation": "CNRS, UMS3552 IRMaGe",
      "name": "Condamine, Eric",
      "orcid": "0000-0002-9533-3769"
    },
    {
      "affiliation": "Dartmouth College",
      "name": "Ma, Feilong",
      "orcid": "0000-0002-6838-3971"
    },
    {
      "affiliation": "University College London",
      "name": "Malone, Ian B.",
      "orcid": "0000-0001-7512-7856"
    },
    {
      "affiliation": "University of Amsterdam",
      "name": "Snoek, Lukas",
      "orcid": "0000-0001-8972-204X"
    },
    {
      "name": "Brett, Matthew"
    },
    {
      "affiliation": "Department of Neuropsychiatry, University of Pennsylvania",
      "name": "Cieslak, Matthew",
      "orcid": "0000-0002-1931-4734"
    },
    {
      "name": "Hallquist, Michael"
    },
    {
      "affiliation": "Technical University Munich",
      "name": "Molina-Romero, Miguel",
      "orcid": "0000-0001-8054-0426"
    },
    {
      "affiliation": "National Institute on Aging, Baltimore, MD, USA",
      "name": "Bilgel, Murat",
      "orcid": "0000-0001-5042-7422"
    },
    {
      "name": "Lee, Nat",
      "orcid": "0000-0001-9308-9988"
    },
    {
      "name": "Inati, Souheil"
    },
    {
      "affiliation": "Institute of Neuroinformatics, ETH/University of Zurich",
      "name": "Gerhard, Stephan",
      "orcid": "0000-0003-4454-6171"
    },
    {
      "affiliation": "Enigma Biomedical Group",
      "name": "Mathotaarachchi, Sulantha"
    },
    {
      "name": "Saase, Victor"
    },
    {
      "affiliation": "Washington University in St Louis",
      "name": "Van, Andrew",
      "orcid": "0000-0002-8787-0943"
    },
    {
      "affiliation": "MPI-CBS; McGill University",
      "name": "Steele, Christopher John",
      "orcid": "0000-0003-1656-7928"
    },
    {
      "affiliation": "Vrije Universiteit Amsterdam",
      "name": "Ort, Eduard"
    },
    {
      "affiliation": "Stanford University",
      "name": "Lerma-Usabiaga, Garikoitz",
      "orcid": "0000-0001-9800-4816"
    },
    {
      "name": "Schwabacher, Isaac"
    },
    {
      "name": "Arias, Jaime"
    },
    {
      "name": "Lai, Jeff"
    },
    {
      "affiliation": "Child Mind Institute / Nathan Kline Institute",
      "name": "Pellman, John",
      "orcid": "0000-0001-6810-4461"
    },
    {
      "affiliation": "BarcelonaBeta Brain Research Center",
      "name": "Huguet, Jordi",
      "orcid": "0000-0001-8420-4833"
    },
    {
      "affiliation": "University of Pennsylvania",
      "name": "Junhao WEN",
      "orcid": "0000-0003-2077-3070"
    },
    {
<<<<<<< HEAD
      "affiliation": "Technische Universit\u00e4t Dresden, Faculty of Medicine",
      "name": "Bernardoni, Fabio",
      "orcid": "0000-0002-5112-405X"
    },
    {
      "affiliation": "University of illinois urbana champaign",
      "name": "Sharp, Paul"
=======
      "affiliation": "TIB \u2013 Leibniz Information Centre for Science and Technology and University Library, Hannover, Germany",
      "name": "Leinweber, Katrin",
      "orcid": "0000-0001-5135-5758"
>>>>>>> 89d828ca
    },
    {
      "affiliation": "INRIA-Saclay, Team Parietal",
      "name": "Chawla, Kshitij",
      "orcid": "0000-0002-7517-6321"
    },
    {
      "affiliation": "Institute of Imaging & Computer Vision, RWTH Aachen University, Germany",
      "name": "Weninger, Leon"
    },
    {
      "name": "Modat, Marc"
    },
    {
      "name": "Harms, Robbert"
    },
    {
      "affiliation": "University of Helsinki",
      "name": "Andberg, Sami Kristian",
      "orcid": "0000-0002-5650-3964"
    },
    {
      "affiliation": "Sagol School of Neuroscience, Tel Aviv University",
      "name": "Baratz, Zvi"
    },
    {
      "name": "Matsubara, K"
    },
    {
      "affiliation": "Universidad de Guadalajara",
      "name": "Gonz\u00e1lez Orozco, Abel A."
    },
    {
      "name": "Marina, Ana"
    },
    {
      "name": "Davison, Andrew"
    },
    {
      "affiliation": "The University of Texas at Austin",
      "name": "Floren, Andrew",
      "orcid": "0000-0003-3618-2056"
    },
    {
      "name": "Park, Anne"
    },
    {
      "name": "Cheung, Brian"
    },
    {
      "name": "McDermottroe, Conor"
    },
    {
      "affiliation": "University of Cambridge",
      "name": "McNamee, Daniel",
      "orcid": "0000-0001-9928-4960"
    },
    {
      "name": "Shachnev, Dmitry"
    },
    {
      "name": "Flandin, Guillaume"
    },
    {
      "affiliation": "Athinoula A. Martinos Center for Biomedical Imaging, Department of Radiology, Massachusetts General Hospital, Charlestown, MA, USA",
      "name": "Gonzalez, Ivan",
      "orcid": "0000-0002-6451-6909"
    },
    {
      "name": "Varada, Jan"
    },
    {
      "name": "Schlamp, Kai"
    },
    {
      "name": "Podranski, Kornelius"
    },
    {
      "affiliation": "State Key Laboratory of Cognitive Neuroscience and Learning & IDG/McGovern Institute for Brain Research, Beijing Normal University, Beijing, China",
      "name": "Huang, Lijie",
      "orcid": "0000-0002-9910-5069"
    },
    {
      "name": "Noel, Maxime"
    },
    {
      "affiliation": "Medical Imaging & Biomarkers, Bioclinica, Newark, CA, USA.",
      "name": "Pannetier, Nicolas",
      "orcid": "0000-0002-0744-5155"
    },
    {
      "name": "Khanuja, Ranjeet"
    },
    {
      "name": "Urchs, Sebastian"
    },
    {
      "name": "Nickson, Thomas"
    },
    {
      "affiliation": "State Key Laboratory of Cognitive Neuroscience and Learning & IDG/McGovern Institute for Brain Research, Beijing Normal University, Beijing, China",
      "name": "Huang, Lijie",
      "orcid": "0000-0002-9910-5069"
    },
    {
      "affiliation": "Duke University",
      "name": "Broderick, William",
      "orcid": "0000-0002-8999-9003"
    },
    {
      "name": "Tambini, Arielle"
    },
    {
      "affiliation": "Weill Cornell Medicine",
      "name": "Xie, Xihe",
      "orcid": "0000-0001-6595-2473"
    },
    {
      "affiliation": "Max Planck Institute for Human Cognitive and Brain Sciences, Leipzig, Germany.",
      "name": "Mihai, Paul Glad",
      "orcid": "0000-0001-5715-6442"
    },
    {
      "affiliation": "Department of Psychology, Stanford University",
      "name": "Gorgolewski, Krzysztof J.",
      "orcid": "0000-0003-3321-7583"
    },
    {
      "affiliation": "MIT, HMS",
      "name": "Ghosh, Satrajit",
      "orcid": "0000-0002-5312-6729"
    }
  ],
  "keywords": [
    "neuroimaging",
    "workflow",
    "pipeline"
  ],
  "license": "Apache-2.0",
  "upload_type": "software"
}<|MERGE_RESOLUTION|>--- conflicted
+++ resolved
@@ -673,7 +673,6 @@
       "orcid": "0000-0003-2077-3070"
     },
     {
-<<<<<<< HEAD
       "affiliation": "Technische Universit\u00e4t Dresden, Faculty of Medicine",
       "name": "Bernardoni, Fabio",
       "orcid": "0000-0002-5112-405X"
@@ -681,11 +680,11 @@
     {
       "affiliation": "University of illinois urbana champaign",
       "name": "Sharp, Paul"
-=======
+    },
+    {
       "affiliation": "TIB \u2013 Leibniz Information Centre for Science and Technology and University Library, Hannover, Germany",
       "name": "Leinweber, Katrin",
       "orcid": "0000-0001-5135-5758"
->>>>>>> 89d828ca
     },
     {
       "affiliation": "INRIA-Saclay, Team Parietal",
