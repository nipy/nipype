{
  "creators": [
    {
      "affiliation": "Department of Psychology, Stanford University",
      "name": "Esteban, Oscar",
      "orcid": "0000-0001-8435-6191"
    },
    {
      "affiliation": "Stanford University",
      "name": "Markiewicz, Christopher J.",
      "orcid": "0000-0002-6533-164X"
    },
    {
      "name": "Burns, Christopher"
    },
    {
      "affiliation": "MIT",
      "name": "Goncalves, Mathias",
      "orcid": "0000-0002-7252-7771"
    },
    {
      "affiliation": "MIT",
      "name": "Jarecka, Dorota",
      "orcid": "0000-0001-8282-2988"
    },
    {
      "affiliation": "Independent",
      "name": "Ziegler, Erik",
      "orcid": "0000-0003-1857-8129"
    },
    {
      "name": "Berleant, Shoshana"
    },
    {
      "affiliation": "The University of Iowa",
      "name": "Ellis, David Gage",
      "orcid": "0000-0002-3718-6836"
    },
    {
      "name": "Pinsard, Basile"
    },
    {
      "name": "Madison, Cindee"
    },
    {
      "affiliation": "Department of Psychology, Stanford University",
      "name": "Waskom, Michael"
    },
    {
      "affiliation": "The Laboratory for Investigative Neurophysiology (The LINE), Department of Radiology and Department of Clinical Neurosciences, Lausanne, Switzerland; Center for Biomedical Imaging (CIBM), Lausanne, Switzerland",
      "name": "Notter, Michael Philipp",
      "orcid": "0000-0002-5866-047X"
    },
    {
      "affiliation": "Developer",
      "name": "Clark, Daniel",
      "orcid": "0000-0002-8121-8954"
    },
    {
      "affiliation": "Klinikum rechts der Isar, TUM. ACPySS",
      "name": "Manhães-Savio, Alexandre",
      "orcid": "0000-0002-6608-6885"
    },
    {
      "affiliation": "UC Berkeley",
      "name": "Clark, Dav",
      "orcid": "0000-0002-3982-4416"
    },
    {
      "affiliation": "University of California, San Francisco",
      "name": "Jordan, Kesshi",
      "orcid": "0000-0001-6313-0580"
    },
    {
      "affiliation": "Mayo Clinic, Neurology, Rochester, MN, USA",
      "name": "Dayan, Michael",
      "orcid": "0000-0002-2666-0969"
    },
    {
      "affiliation": "Dartmouth College: Hanover, NH, United States",
      "name": "Halchenko, Yaroslav O.",
      "orcid": "0000-0003-3456-2493"
    },
    {
      "name": "Loney, Fred"
    },
    {
      "affiliation": "Department of Psychology, Stanford University",
      "name": "Norgaard, Martin",
      "orcid": "0000-0003-2131-5688"
    },
    {
      "affiliation": "Florida International University",
      "name": "Salo, Taylor",
      "orcid": "0000-0001-9813-3167"
    },
    {
      "affiliation": "University of Iowa",
      "name": "Johnson, Hans",
      "orcid": "0000-0001-9513-2660"
    },
    {
      "affiliation": "Department of Electrical and Computer Engineering, Johns Hopkins University",
      "name": "Dewey, Blake E",
      "orcid": "0000-0003-4554-5058"
    },
    {
      "affiliation": "Molecular Imaging Research Center, CEA, France",
      "name": "Bougacha, Salma"
    },
    {
      "affiliation": "UC Berkeley - UCSF Graduate Program in Bioengineering",
      "name": "Keshavan, Anisha",
      "orcid": "0000-0003-3554-043X"
    },
    {
      "name": "Yvernault, Benjamin"
    },
    {
      "affiliation": "Institute for Biomedical Engineering, ETH and University of Zurich",
      "name": "Christian, Horea",
      "orcid": "0000-0001-7037-2449"
    },
    {
      "name": "Hamalainen, Carlo",
      "orcid": "0000-0001-7655-3830"
    },
    {
      "affiliation": "Stanford University",
      "name": "Ćirić , Rastko",
      "orcid": "0000-0001-6347-7939"
    },
    {
      "name": "Dubois, Mathieu"
    },
    {
      "affiliation": "The Centre for Addiction and Mental Health",
      "name": "Joseph, Michael",
      "orcid": "0000-0002-0068-230X"
    },
    {
      "affiliation": "UC San Diego",
      "name": "Cipollini, Ben",
      "orcid": "0000-0002-7782-0790"
    },
    {
      "affiliation": "Holland Bloorview Kids Rehabilitation Hospital",
      "name": "Tilley II, Steven",
      "orcid": "0000-0003-4853-5082"
    },
    {
      "affiliation": "Dartmouth College",
      "name": "Visconti di Oleggio Castello, Matteo",
      "orcid": "0000-0001-7931-5272"
    },
    {
      "affiliation": "University of Texas at Austin",
      "name": "De La Vega, Alejandro",
      "orcid": "0000-0001-9062-3778"
    },
    {
      "affiliation": "Shattuck Lab, UCLA Brain Mapping Center",
      "name": "Wong, Jason"
    },
    {
      "affiliation": "MIT",
      "name": "Kaczmarzyk, Jakub",
      "orcid": "0000-0002-5544-7577"
    },
    {
      "affiliation": "Research Group Neuroanatomy and Connectivity, Max Planck Institute for Human Cognitive and Brain Sciences, Leipzig, Germany",
      "name": "Huntenburg, Julia M.",
      "orcid": "0000-0003-0579-9811"
    },
    {
      "affiliation": "National Institutes of Health",
      "name": "Clark, Michael G. "
    },
    {
      "affiliation": "Neuroscience Program, University of Iowa",
      "name": "Kent, James D.",
      "orcid": "0000-0002-4892-2659"
    },
    {
      "affiliation": "Concordia University",
      "name": "Benderoff, Erin"
    },
    {
      "name": "Erickson, Drew"
    },
    {
      "affiliation": "CIBIT, UC",
      "name": "Dias, Maria de Fatima",
      "orcid": "0000-0001-8878-1750"
    },
    {
      "name": "Moloney, Brendan"
    },
    {
      "affiliation": "Otto-von-Guericke-University Magdeburg, Germany",
      "name": "Hanke, Michael",
      "orcid": "0000-0001-6398-6370"
    },
    {
      "affiliation": "Child Mind Institute",
      "name": "Giavasis, Steven"
    },
    {
      "affiliation": "SRI International",
      "name": "Nichols, B. Nolan",
      "orcid": "0000-0003-1099-3328"
    },
    {
      "name": "Tungaraza, Rosalia"
    },
    {
      "affiliation": "Charitè Universitätsmedizin Berlin, Germany",
      "name": "Dell'Orco, Andrea",
      "orcid": "0000-0002-3964-8360"
    },
    {
      "affiliation": "Child Mind Institute",
      "name": "Frohlich, Caroline"
    },
    {
      "affiliation": "Athena EPI, Inria Sophia-Antipolis",
      "name": "Wassermann, Demian",
      "orcid": "0000-0001-5194-6056"
    },
    {
      "affiliation": "Vrije Universiteit, Amsterdam",
      "name": "de Hollander, Gilles",
      "orcid": "0000-0003-1988-5091"
    },
    {
      "affiliation": "Indiana University, IN, USA",
      "name": "Koudoro, Serge"
    },
    {
      "affiliation": "University College London",
      "name": "Eshaghi, Arman",
      "orcid": "0000-0002-6652-3512"
    },
    {
      "name": "Millman, Jarrod"
    },
    {
      "affiliation": "University College London",
      "name": "Mancini, Matteo",
      "orcid": "0000-0001-7194-4568"
    },
    {
      "affiliation": "University of Sydney",
      "name": "Close, Thomas",
      "orcid": "0000-0002-4160-2134"
    },
    {
      "affiliation": "National Institute of Mental Health",
      "name": "Nielson, Dylan M.",
      "orcid": "0000-0003-4613-6643"
    },
    {
      "affiliation": "INRIA",
      "name": "Varoquaux, Gael",
      "orcid": "0000-0003-1076-5122"
    },
    {
      "affiliation": "Charite Universitatsmedizin Berlin, Germany",
      "name": "Waller, Lea",
      "orcid": "0000-0002-3239-6957"
    },
    {
      "name": "Watanabe, Aimi"
    },
    {
      "name": "Mordom, David"
    },
    {
      "affiliation": "ARAMIS LAB, Brain and Spine Institute (ICM), Paris, France.",
      "name": "Guillon, Jérémy",
      "orcid": "0000-0002-2672-7510"
    },
    {
      "affiliation": "Penn Statistics in Imaging and Visualization Endeavor, University of Pennsylvania",
      "name": "Robert-Fitzgerald, Timothy",
      "orcid": "0000-0001-8303-8001"
    },
    {
      "affiliation": "Donders Institute for Brain, Cognition and Behavior, Center for Cognitive Neuroimaging",
      "name": "Chetverikov, Andrey",
      "orcid": "0000-0003-2767-6310"
    },
    {
      "affiliation": "The University of Washington eScience Institute",
      "name": "Rokem, Ariel",
      "orcid": "0000-0003-0679-1985"
    },
    {
      "affiliation": "Washington University in St Louis",
      "name": "Acland, Benjamin",
      "orcid": "0000-0001-6392-6634"
    },
    {
      "affiliation": "Division of Psychological and Social Medicine and Developmental Neuroscience, Faculty of Medicine, Technische Universität Dresden, Dresden, Germany",
      "name": "Bernardoni, Fabio",
      "orcid": "0000-0002-5112-405X"
    },
    {
      "name": "Forbes, Jessica"
    },
    {
      "affiliation": "Montreal Neurological Institute and Hospital",
      "name": "Markello, Ross",
      "orcid": "0000-0003-1057-1336"
    },
    {
      "affiliation": "Australian eHealth Research Centre, Commonwealth Scientific and Industrial Research Organisation; University of Queensland",
      "name": "Gillman, Ashley",
      "orcid": "0000-0001-9130-1092"
    },
    {
      "affiliation": "Sagol School of Neuroscience, Tel Aviv University",
      "name": "Kepler, Gal",
      "orcid": "0000-0002-5655-9423"
    },
    {
      "affiliation": "State Key Laboratory of Cognitive Neuroscience and Learning & IDG/McGovern Institute for Brain Research, Beijing Normal University, Beijing, China; Max Planck Institute for Psycholinguistics, Nijmegen, the Netherlands",
      "name": "Kong, Xiang-Zhen",
      "orcid": "0000-0002-0805-1350"
    },
    {
      "affiliation": "Division of Psychological and Social Medicine and Developmental Neuroscience, Faculty of Medicine, Technische Universität Dresden, Dresden, Germany",
      "name": "Geisler, Daniel",
      "orcid": "0000-0003-2076-5329"
    },
    {
      "name": "Salvatore, John"
    },
    {
      "affiliation": "CNRS LTCI, Telecom ParisTech, Université Paris-Saclay",
      "name": "Gramfort, Alexandre",
      "orcid": "0000-0001-9791-4404"
    },
    {
      "affiliation": "Department of Psychology, University of Bielefeld, Bielefeld, Germany.",
      "name": "Doll, Anna",
      "orcid": "0000-0002-0799-0831"
    },
    {
      "name": "Buchanan, Colin"
    },
    {
      "affiliation": "Montreal Neurological Institute and Hospital",
      "name": "DuPre, Elizabeth",
      "orcid": "0000-0003-1358-196X"
    },
    {
      "affiliation": "The University of Sydney",
      "name": "Liu, Siqi"
    },
    {
      "affiliation": "National University Singapore",
      "name": "Schaefer, Alexander",
      "orcid": "0000-0001-6488-4739"
    },
    {
      "affiliation": "CEA",
      "name": "Papadopoulos Orfanos, Dimitri",
      "orcid": "0000-0002-1242-8990"
    },
    {
      "affiliation": "UniversityHospital Heidelberg, Germany",
      "name": "Kleesiek, Jens"
    },
    {
      "affiliation": "Nathan s Kline institute for psychiatric research",
      "name": "Sikka, Sharad"
    },
    {
      "name": "Schwartz, Yannick"
    },
    {
      "affiliation": "Medical College of Wisconsin",
      "name": "Espana, Lezlie",
      "orcid": "0000-0002-6466-4653"
    },
    {
      "affiliation": "The University of Iowa",
      "name": "Ghayoor, Ali",
      "orcid": "0000-0002-8858-1254"
    },
    {
      "affiliation": "NIMH IRP",
      "name": "Lee, John A.",
      "orcid": "0000-0001-5884-4247"
    },
    {
      "name": "Mattfeld, Aaron"
    },
    {
      "affiliation": "University of Washington",
      "name": "Richie-Halford, Adam",
      "orcid": "0000-0001-9276-9084"
    },
    {
      "affiliation": "University of Zurich",
      "name": "Liem, Franz",
      "orcid": "0000-0003-0646-4810"
    },
    {
      "affiliation": "ARAMIS Lab, Paris Brain Institute",
      "name": "Vaillant, Ghislain",
      "orcid": "0000-0003-0267-3033"
    },
    {
      "affiliation": "Neurospin/Unicog/Inserm/CEA",
      "name": "Perez-Guevara, Martin Felipe",
      "orcid": "0000-0003-4497-861X"
    },
    {
      "name": "Heinsfeld, Anibal Sólon",
      "orcid": "0000-0002-2050-0614"
    },
    {
      "name": "Haselgrove, Christian"
    },
    {
      "affiliation": "Department of Psychology, Stanford University; Parietal, INRIA",
      "name": "Durnez, Joke",
      "orcid": "0000-0001-9030-2202"
    },
    {
      "affiliation": "MPI CBS Leipzig, Germany",
      "name": "Lampe, Leonie"
    },
    {
      "name": "Poldrack, Russell"
    },
    {
      "affiliation": "1 McGill Centre for Integrative Neuroscience (MCIN), Ludmer Centre for Neuroinformatics and Mental Health, Montreal Neurological Institute (MNI), McGill University, Montréal, 3801 University Street, WB-208, H3A 2B4, Québec, Canada. 2 University of Lyon, CNRS, INSERM, CREATIS., Villeurbanne, 7, avenue Jean Capelle, 69621, France.",
      "name": "Glatard, Tristan",
      "orcid": "0000-0003-2620-5883"
    },
    {
      "affiliation": "Sagol School of Neuroscience, Tel Aviv University",
      "name": "Baratz, Zvi",
      "orcid": "0000-0001-7159-1387"
    },
    {
      "affiliation": "Max Planck Institute for Human Cognitive and Brain Sciences, Leipzig, Germany.",
      "name": "Tabas, Alejandro",
      "orcid": "0000-0002-8643-1543"
    },
    {
      "name": "Cumba, Chad"
    },
    {
      "affiliation": "University College London",
      "name": "Pérez-García, Fernando",
      "orcid": "0000-0001-9090-3024"
    },
    {
      "name": "Blair, Ross"
    },
    {
      "affiliation": "Duke University",
      "name": "Iqbal, Shariq",
      "orcid": "0000-0003-2766-8425"
    },
    {
      "affiliation": "University of Iowa",
      "name": "Welch, David"
    },
    {
      "affiliation": "Max Planck Institute for Human Cognitive and Brain Sciences",
      "name": "Contier, Oliver",
      "orcid": "0000-0002-2983-4709"
    },
    {
      "affiliation": "Department of Psychology, Stanford University",
      "name": "Triplett, William",
      "orcid": "0000-0002-9546-1306"
    },
    {
      "affiliation": "Child Mind Institute",
      "name": "Craddock, R. Cameron",
      "orcid": "0000-0002-4950-1303"
    },
    {
      "name": "Correa, Carlos"
    },
    {
      "affiliation": "Leibniz Institute for Neurobiology",
      "name": "Stadler, Jörg",
      "orcid": "0000-0003-4313-129X"
    },
    {
      "affiliation": "Mayo Clinic",
      "name": "Warner, Joshua",
      "orcid": "0000-0003-3579-4835"
    },
    {
      "affiliation": "Yale University; New Haven, CT, United States",
      "name": "Sisk, Lucinda M.",
      "orcid": "0000-0003-4900-9770"
    },
    {
      "name": "Falkiewicz, Marcel"
    },
    {
      "affiliation": "University of Illinois Urbana Champaign",
      "name": "Sharp, Paul"
    },
    {
      "name": "Rothmei, Simon"
    },
    {
      "affiliation": "Korea Advanced Institute of Science and Technology",
      "name": "Kim, Sin",
      "orcid": "0000-0003-4652-3758"
    },
    {
      "name": "Weinstein, Alejandro"
    },
    {
      "affiliation": "University of Pennsylvania",
      "name": "Kahn, Ari E.",
      "orcid": "0000-0002-2127-0507"
    },
    {
      "affiliation": "Harvard University - Psychology",
      "name": "Kastman, Erik",
      "orcid": "0000-0001-7221-9042"
    },
    {
      "affiliation": "Florida International University",
      "name": "Bottenhorn, Katherine",
      "orcid": "0000-0002-7796-8795"
    },
    {
      "affiliation": "GIGA Institute",
      "name": "Grignard, Martin",
      "orcid": "0000-0001-5549-1861"
    },
    {
      "affiliation": "Boston University",
      "name": "Perkins, L. Nathan"
    },
    {
      "name": "Zhou, Dale"
    },
    {
      "name": "Bielievtsov, Dmytro",
      "orcid": "0000-0003-3846-7696"
    },
    {
      "affiliation": "University of Newcastle, Australia",
      "name": "Cooper, Gavin",
      "orcid": "0000-0002-7186-5293"
    },
    {
      "affiliation": "Max Planck UCL Centre for Computational Psychiatry and Ageing Research, University College London",
      "name": "Stojic, Hrvoje",
      "orcid": "0000-0002-9699-9052"
    },
    {
      "name": "Hui Qian, Tan"
    },
    {
      "affiliation": "German Institute for International Educational Research",
      "name": "Linkersdörfer, Janosch",
      "orcid": "0000-0002-1577-1233"
    },
    {
      "name": "Renfro, Mandy"
    },
    {
      "name": "Hinds, Oliver"
    },
    {
      "affiliation": "Dept of Medical Biophysics, Univeristy of Western Ontario",
      "name": "Stanley, Olivia"
    },
    {
      "name": "Küttner, René"
    },
    {
      "affiliation": "California Institute of Technology",
      "name": "Pauli, Wolfgang M.",
      "orcid": "0000-0002-0966-0254"
    },
    {
      "affiliation": "Weill Cornell Medicine",
      "name": "Xie, Xihe",
      "orcid": "0000-0001-6595-2473"
    },
    {
      "affiliation": "NIMH, Scientific and Statistical Computing Core",
      "name": "Glen, Daniel",
      "orcid": "0000-0001-8456-5647"
    },
    {
      "affiliation": "Florida International University",
      "name": "Kimbler, Adam",
      "orcid": "0000-0001-5885-9596"
    },
    {
      "affiliation": "University of Pittsburgh",
      "name": "Meyers, Benjamin",
      "orcid": "0000-0001-9137-4363"
    },
    {
      "name": "Tarbert, Claire"
    },
    {
      "name": "Ginsburg, Daniel"
    },
    {
      "name": "Haehn, Daniel"
    },
    {
      "affiliation": "Max Planck Research Group for Neuroanatomy & Connectivity, Max Planck Institute for Human Cognitive and Brain Sciences, Leipzig, Germany",
      "name": "Margulies, Daniel S.",
      "orcid": "0000-0002-8880-9204"
    },
    {
      "affiliation": "CNRS, UMS3552 IRMaGe",
      "name": "Condamine, Eric",
      "orcid": "0000-0002-9533-3769"
    },
    {
      "affiliation": "Dartmouth College",
      "name": "Ma, Feilong",
      "orcid": "0000-0002-6838-3971"
    },
    {
      "affiliation": "University College London",
      "name": "Malone, Ian B.",
      "orcid": "0000-0001-7512-7856"
    },
    {
      "affiliation": "University of Amsterdam",
      "name": "Snoek, Lukas",
      "orcid": "0000-0001-8972-204X"
    },
    {
      "name": "Brett, Matthew"
    },
    {
      "affiliation": "Department of Neuropsychiatry, University of Pennsylvania",
      "name": "Cieslak, Matthew",
      "orcid": "0000-0002-1931-4734"
    },
    {
      "name": "Hallquist, Michael"
    },
    {
      "affiliation": "Technical University Munich",
      "name": "Molina-Romero, Miguel",
      "orcid": "0000-0001-8054-0426"
    },
    {
      "affiliation": "National Institute on Aging, Baltimore, MD, USA",
      "name": "Bilgel, Murat",
      "orcid": "0000-0001-5042-7422"
    },
    {
      "name": "Lee, Nat",
      "orcid": "0000-0001-9308-9988"
    },
    {
      "affiliation": "Insitiute and Polyclinc for Diagnostic and Interventional Neuroradiology, University Hospital Carl Gustav Carus, Dresden, Germany",
      "name": "Kuntke, Paul",
      "orcid": "0000-0003-1838-2230"
    },
    {
      "name": "Jalan, Raunak"
    },
    {
      "name": "Inati, Souheil"
    },
    {
      "affiliation": "Institute of Neuroinformatics, ETH/University of Zurich",
      "name": "Gerhard, Stephan",
      "orcid": "0000-0003-4454-6171"
    },
    {
      "affiliation": "Enigma Biomedical Group",
      "name": "Mathotaarachchi, Sulantha"
    },
    {
      "name": "Saase, Victor"
    },
    {
      "affiliation": "Washington University in St Louis",
      "name": "Van, Andrew",
      "orcid": "0000-0002-8787-0943"
    },
    {
      "affiliation": "MPI-CBS; McGill University",
      "name": "Steele, Christopher John",
      "orcid": "0000-0003-1656-7928"
    },
    {
      "affiliation": "Vrije Universiteit Amsterdam",
      "name": "Ort, Eduard"
    },
    {
      "affiliation": "Stanford University",
      "name": "Lerma-Usabiaga, Garikoitz",
      "orcid": "0000-0001-9800-4816"
    },
    {
      "name": "Schwabacher, Isaac"
    },
    {
      "name": "Arias, Jaime"
    },
    {
      "name": "Lai, Jeff"
    },
    {
      "affiliation": "Child Mind Institute / Nathan Kline Institute",
      "name": "Pellman, John",
      "orcid": "0000-0001-6810-4461"
    },
    {
      "affiliation": "BarcelonaBeta Brain Research Center",
      "name": "Huguet, Jordi",
      "orcid": "0000-0001-8420-4833"
    },
    {
      "affiliation": "University of Pennsylvania",
      "name": "Junhao WEN",
      "orcid": "0000-0003-2077-3070"
    },
    {
      "affiliation": "TIB – Leibniz Information Centre for Science and Technology and University Library, Hannover, Germany",
      "name": "Leinweber, Katrin",
      "orcid": "0000-0001-5135-5758"
    },
    {
      "affiliation": "INRIA-Saclay, Team Parietal",
      "name": "Chawla, Kshitij",
      "orcid": "0000-0002-7517-6321"
    },
    {
      "affiliation": "Institute of Imaging & Computer Vision, RWTH Aachen University, Germany",
      "name": "Weninger, Leon"
    },
    {
      "name": "Modat, Marc"
    },
    {
      "affiliation": "University of Waterloo",
      "name": "Mukhometzianov, Rinat",
      "orcid": "0000-0003-1274-4827"
    },
    {
      "name": "Harms, Robbert"
    },
    {
      "affiliation": "University of Helsinki",
      "name": "Andberg, Sami Kristian",
      "orcid": "0000-0002-5650-3964"
    },
    {
      "name": "Matsubara, K"
    },
    {
      "affiliation": "Universidad de Guadalajara",
      "name": "González Orozco, Abel A."
    },
    {
      "affiliation": "ARAMIS Lab",
      "name": "Routier, Alexandre",
      "orcid": "0000-0003-1603-8049"
    },
    {
      "name": "Marina, Ana"
    },
    {
      "name": "Davison, Andrew"
    },
    {
      "affiliation": "The University of Texas at Austin",
      "name": "Floren, Andrew",
      "orcid": "0000-0003-3618-2056"
    },
    {
      "name": "Park, Anne"
    },
    {
      "affiliation": "Consolidated Department of Psychiatry, Harvard Medical School",
      "name": "Frederick, Blaise",
      "orcid": "0000-0001-5832-5279"
    },
    {
      "name": "Cheung, Brian"
    },
    {
      "name": "McDermottroe, Conor"
    },
    {
      "affiliation": "University of Cambridge",
      "name": "McNamee, Daniel",
      "orcid": "0000-0001-9928-4960"
    },
    {
      "name": "Shachnev, Dmitry"
    },
    {
      "affiliation": "University of Applied Sciences and Arts Northwestern Switzerland",
      "name": "Vogel, Dorian",
      "orcid": "0000-0003-3445-576X"
    },
    {
      "name": "Flandin, Guillaume"
    },
    {
      "affiliation": "Stanford University and the University of Chicago",
      "name": "Jones, Henry",
      "orcid": "0000-0001-7719-3646"
    },
    {
      "affiliation": "Athinoula A. Martinos Center for Biomedical Imaging, Department of Radiology, Massachusetts General Hospital, Charlestown, MA, USA",
      "name": "Gonzalez, Ivan",
      "orcid": "0000-0002-6451-6909"
    },
    {
      "name": "Varada, Jan"
    },
    {
      "name": "Schlamp, Kai"
    },
    {
      "name": "Podranski, Kornelius"
    },
    {
      "affiliation": "State Key Laboratory of Cognitive Neuroscience and Learning & IDG/McGovern Institute for Brain Research, Beijing Normal University, Beijing, China",
      "name": "Huang, Lijie",
      "orcid": "0000-0002-9910-5069"
    },
    {
      "name": "Noel, Maxime"
    },
    {
      "affiliation": "Medical Imaging & Biomarkers, Bioclinica, Newark, CA, USA.",
      "name": "Pannetier, Nicolas",
      "orcid": "0000-0002-0744-5155"
    },
    {
      "affiliation": "Flywheel.io, Minneapolis, MN, USA.",
      "name": "Velasco, Pablo",
      "orcid": "0000-0002-5749-6049"
    },
    {
      "affiliation": "Max Planck Institute for Human Cognitive and Brain Sciences",
      "name": "Numssen, Ole",
      "orcid": "0000-0001-7164-2682"
    },
    {
      "name": "Khanuja, Ranjeet"
    },
    {
      "name": "Urchs, Sebastian"
    },
    {
      "affiliation": "Department of Psychology, Stanford University",
      "name": "Shim, Sunjae",
      "orcid": "0000-0003-2773-0807"
    },
    {
      "name": "Nickson, Thomas"
    },
    {
      "affiliation": "State Key Laboratory of Cognitive Neuroscience and Learning & IDG/McGovern Institute for Brain Research, Beijing Normal University, Beijing, China",
      "name": "Huang, Lijie",
      "orcid": "0000-0002-9910-5069"
    },
    {
      "affiliation": "Duke University",
      "name": "Broderick, William",
      "orcid": "0000-0002-8999-9003"
    },
    {
      "name": "Tambini, Arielle"
    },
    {
      "affiliation": "Max Planck Institute for Human Cognitive and Brain Sciences, Leipzig, Germany.",
      "name": "Mihai, Paul Glad",
      "orcid": "0000-0001-5715-6442"
    },
    {
      "affiliation": "Department of Psychology, Stanford University",
      "name": "Gorgolewski, Krzysztof J.",
      "orcid": "0000-0003-3321-7583"
    },
    {
      "affiliation": "MIT, HMS",
      "name": "Ghosh, Satrajit",
      "orcid": "0000-0002-5312-6729"
    },
    {
      "affiliation": "University of Tübingen and MPI for Biological Cybernertics",
      "name": "Bannert, Michael M.",
      "orcid": "0000-0003-1010-7517"
    },
    {
      "affiliation": "Research Centre Juelich",
      "name": "Wu, Jianxiao",
      "orcid": "0000-0002-4866-272X",
    },
    {
<<<<<<< HEAD
      "affiliation": "Department of Neurology, BG-University Hospital Bergmannsheil Bochum, Germany",
      "name": "Butry, Lionel"
=======
      "affiliation": "Lund University",
      "name": "Anijärv, Toomas Erik",
      "orcid": "0000-0002-3650-4230",
>>>>>>> f1a8909d
    },
  ],
  "keywords": [
    "neuroimaging",
    "workflow",
    "pipeline"
  ],
  "license": "Apache-2.0",
  "upload_type": "software"
}<|MERGE_RESOLUTION|>--- conflicted
+++ resolved
@@ -892,6 +892,25 @@
       "orcid": "0000-0001-5715-6442"
     },
     {
+      "affiliation": "University of Tübingen and MPI for Biological Cybernertics",
+      "name": "Bannert, Michael M.",
+      "orcid": "0000-0003-1010-7517"
+    },
+    {
+      "affiliation": "Research Centre Juelich",
+      "name": "Wu, Jianxiao",
+      "orcid": "0000-0002-4866-272X"
+    },
+    {
+      "affiliation": "Department of Neurology, BG-University Hospital Bergmannsheil Bochum, Germany",
+      "name": "Butry, Lionel"
+    },
+    {
+      "affiliation": "Lund University",
+      "name": "Anijärv, Toomas Erik",
+      "orcid": "0000-0002-3650-4230"
+    },
+    {
       "affiliation": "Department of Psychology, Stanford University",
       "name": "Gorgolewski, Krzysztof J.",
       "orcid": "0000-0003-3321-7583"
@@ -900,27 +919,7 @@
       "affiliation": "MIT, HMS",
       "name": "Ghosh, Satrajit",
       "orcid": "0000-0002-5312-6729"
-    },
-    {
-      "affiliation": "University of Tübingen and MPI for Biological Cybernertics",
-      "name": "Bannert, Michael M.",
-      "orcid": "0000-0003-1010-7517"
-    },
-    {
-      "affiliation": "Research Centre Juelich",
-      "name": "Wu, Jianxiao",
-      "orcid": "0000-0002-4866-272X",
-    },
-    {
-<<<<<<< HEAD
-      "affiliation": "Department of Neurology, BG-University Hospital Bergmannsheil Bochum, Germany",
-      "name": "Butry, Lionel"
-=======
-      "affiliation": "Lund University",
-      "name": "Anijärv, Toomas Erik",
-      "orcid": "0000-0002-3650-4230",
->>>>>>> f1a8909d
-    },
+    }
   ],
   "keywords": [
     "neuroimaging",
